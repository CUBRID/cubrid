/*
 * Copyright (C) 2008 Search Solution Corporation. All rights reserved by Search Solution.
 *
 *   This program is free software; you can redistribute it and/or modify
 *   it under the terms of the GNU General Public License as published by
 *   the Free Software Foundation; either version 2 of the License, or
 *   (at your option) any later version.
 *
 *  This program is distributed in the hope that it will be useful,
 *  but WITHOUT ANY WARRANTY; without even the implied warranty of
 *  MERCHANTABILITY or FITNESS FOR A PARTICULAR PURPOSE. See the
 *  GNU General Public License for more details.
 *
 *  You should have received a copy of the GNU General Public License
 *  along with this program; if not, write to the Free Software
 *  Foundation, Inc., 51 Franklin Street, Fifth Floor, Boston, MA 02110-1301 USA
 *
 */

/*
 * server_support.c - server interface
 */

#ident "$Id$"

#include "server_support.h"

#include "config.h"
#include "session.h"
#include "thread_entry_task.hpp"
#include "thread_entry.hpp"
#include "thread_manager.hpp"
#include "thread_worker_pool.hpp"

#include <stdio.h>
#include <stdlib.h>
#include <string.h>
#include <errno.h>
#if !defined(WINDOWS)
#include <signal.h>
#include <unistd.h>
#if defined(SOLARIS)
#include <sys/filio.h>
#endif /* SOLARIS */
#include <sys/socket.h>
#include <fcntl.h>
#include <netinet/in.h>
#endif /* !WINDOWS */
#include <assert.h>

#include "porting.h"
#include "memory_alloc.h"
#include "boot_sr.h"
#include "connection_defs.h"
#include "connection_globals.h"
#include "release_string.h"
#include "system_parameter.h"
#include "environment_variable.h"
#include "error_manager.h"
#include "connection_error.h"
#include "message_catalog.h"
#include "critical_section.h"
#include "lock_manager.h"
#include "log_manager.h"
#include "network.h"
#include "jsp_sr.h"
#include "show_scan.h"
#if defined(WINDOWS)
#include "wintcp.h"
#else /* WINDOWS */
#include "tcp.h"
#endif /* WINDOWS */
#include "connection_sr.h"
#include "xserver_interface.h"
#include "utility.h"
#include "vacuum.h"
#if !defined(WINDOWS)
#include "heartbeat.h"
#endif
#include "dbtype.h"

#define CSS_WAIT_COUNT 5	/* # of retry to connect to master */
#define CSS_GOING_DOWN_IMMEDIATELY "Server going down immediately"

#if defined(WINDOWS)
#define SockError    SOCKET_ERROR
#else /* WINDOWS */
#define SockError    -1
#endif /* WINDOWS */

#define RMUTEX_NAME_TEMP_CONN_ENTRY "TEMP_CONN_ENTRY"

static struct timeval css_Shutdown_timeout = { 0, 0 };

static char *css_Master_server_name = NULL;	/* database identifier */
static int css_Master_port_id;
static CSS_CONN_ENTRY *css_Master_conn;
static IP_INFO *css_Server_accessible_ip_info;
static char *ip_list_file_name = NULL;
static char ip_file_real_path[PATH_MAX];

/* internal request hander function */
static int (*css_Server_request_handler) (THREAD_ENTRY *, unsigned int, int, int, char *);

/* server's state for HA feature */
static HA_SERVER_STATE ha_Server_state = HA_SERVER_STATE_IDLE;
static bool ha_Repl_delay_detected = false;

static int ha_Server_num_of_hosts = 0;
static char ha_Server_master_hostname[MAXHOSTNAMELEN];

#define HA_LOG_APPLIER_STATE_TABLE_MAX  5
typedef struct ha_log_applier_state_table HA_LOG_APPLIER_STATE_TABLE;
struct ha_log_applier_state_table
{
  int client_id;
  HA_LOG_APPLIER_STATE state;
};

static HA_LOG_APPLIER_STATE_TABLE ha_Log_applier_state[HA_LOG_APPLIER_STATE_TABLE_MAX] = {
  {-1, HA_LOG_APPLIER_STATE_NA},
  {-1, HA_LOG_APPLIER_STATE_NA},
  {-1, HA_LOG_APPLIER_STATE_NA},
  {-1, HA_LOG_APPLIER_STATE_NA},
  {-1, HA_LOG_APPLIER_STATE_NA}
};

static int ha_Log_applier_state_num = 0;

// *INDENT-OFF*
static cubthread::entry_workpool *css_Server_request_worker_pool = NULL;
static cubthread::entry_workpool *css_Connection_worker_pool = NULL;

class css_server_task : public cubthread::entry_task
{
public:

  css_server_task (void) = delete;

  css_server_task (CSS_CONN_ENTRY &conn)
  : m_conn (conn)
  {
  }

  void execute (context_type &thread_ref) override final;

  // retire not overwritten; task is automatically deleted

private:
  CSS_CONN_ENTRY &m_conn;
};

// css_server_external_task - class used for legacy desgin; external modules may push tasks on css worker pool and we
//                            need to make sure conn_entry is properly initialized.
//
// TODO: remove me
class css_server_external_task : public cubthread::entry_task
{
public:
  css_server_external_task (void) = delete;

  css_server_external_task (CSS_CONN_ENTRY *conn, cubthread::entry_task *task)
  : m_conn (conn)
  , m_task (task)
  {
  }

  ~css_server_external_task (void)
  {
    m_task->retire ();
  }

  void execute (context_type &thread_ref) override final;

  // retire not overwritten; task is automatically deleted

private:
  CSS_CONN_ENTRY *m_conn;
  cubthread::entry_task *m_task;
};

class css_connection_task : public cubthread::entry_task
{
public:

  css_connection_task (void) = delete;

  css_connection_task (CSS_CONN_ENTRY & conn)
  : m_conn (conn)
  {
    //
  }

  void execute (context_type & thread_ref) override final;

  // retire not overwritten; task is automatically deleted

private:
  CSS_CONN_ENTRY &m_conn;
};
// *INDENT-ON*

static const size_t CSS_JOB_QUEUE_SCAN_COLUMN_COUNT = 4;

static void css_setup_server_loop (void);
static int css_check_conn (CSS_CONN_ENTRY * p);
static void css_set_shutdown_timeout (int timeout);
static int css_get_master_request (SOCKET master_fd);
static int css_process_master_request (SOCKET master_fd);
static void css_process_shutdown_request (SOCKET master_fd);
static void css_process_new_client (SOCKET master_fd);
static void css_process_get_server_ha_mode_request (SOCKET master_fd);
static void css_process_change_server_ha_mode_request (SOCKET master_fd);
static void css_process_get_eof_request (SOCKET master_fd);

static void css_close_connection_to_master (void);
static int css_reestablish_connection_to_master (void);
static int css_connection_handler_thread (THREAD_ENTRY * thrd, CSS_CONN_ENTRY * conn);
static css_error_code css_internal_connection_handler (CSS_CONN_ENTRY * conn);
static int css_internal_request_handler (THREAD_ENTRY & thread_ref, CSS_CONN_ENTRY & conn_ref);
static int css_test_for_client_errors (CSS_CONN_ENTRY * conn, unsigned int eid);
static int css_check_accessibility (SOCKET new_fd);

#if defined(WINDOWS)
static int css_process_new_connection_request (void);
#endif /* WINDOWS */

static bool css_check_ha_log_applier_done (void);
static bool css_check_ha_log_applier_working (void);
static void css_process_new_slave (SOCKET master_fd);

static void css_push_server_task (THREAD_ENTRY & thread_ref, CSS_CONN_ENTRY & conn_ref);
static void css_stop_non_log_writer (THREAD_ENTRY & thread_ref, bool &, THREAD_ENTRY & stopper_thread_ref);
static void css_stop_log_writer (THREAD_ENTRY & thread_ref, bool &);
static void css_find_not_stopped (THREAD_ENTRY & thread_ref, bool & stop, bool is_log_writer, bool & found);
static bool css_is_log_writer (const THREAD_ENTRY & thread_arg);
static void css_stop_all_workers (THREAD_ENTRY & thread_ref, css_thread_stop_type stop_phase);
static void css_wp_worker_get_busy_count_mapper (THREAD_ENTRY & thread_ref, bool & stop_mapper, int &busy_count);
// *INDENT-OFF*
// cubthread::entry_workpool::core confuses indent
static void css_wp_core_job_scan_mapper (const cubthread::entry_workpool::core & wp_core, bool & stop_mapper,
                                         THREAD_ENTRY * thread_p, SHOWSTMT_ARRAY_CONTEXT * ctx, size_t & core_index,
                                         int & error_code);
// *INDENT-ON*
static void css_is_any_thread_not_suspended_mapfunc (THREAD_ENTRY & thread_ref, bool & stop_mapper, size_t & count,
						     bool & found);
static void css_count_transaction_worker_threads_mapfunc (THREAD_ENTRY & thread_ref, bool & stop_mapper,
							  THREAD_ENTRY * caller_thread, int tran_index, int client_id,
							  size_t & count);

#if defined (SERVER_MODE)
/*
 * css_job_queues_start_scan() - start scan function for 'SHOW JOB QUEUES'
 *   return: NO_ERROR, or ER_code
 *   thread_p(in): thread entry
 *   show_type(in):
 *   arg_values(in):
 *   arg_cnt(in):
 *   ptr(in/out): 'show job queues' context
 *
 * NOTE: job queues don't really exist anymore, at least not the way SHOW JOB QUEUES statement was created for.
 *       we now have worker pool "cores" that act as partitions of workers and queued tasks.
 *       for backward compatibility, the statement is not changed; only its columns are reinterpreted
 *       1. job queue index => core index
 *       2. job queue max workers => core max workers
 *       3. job queue busy workers => core busy workers
 *       4. job queue connection workers => 0    // connection workers are separated in a different worker pool
 */
int
css_job_queues_start_scan (THREAD_ENTRY * thread_p, int show_type, DB_VALUE ** arg_values, int arg_cnt, void **ptr)
{
  int error = NO_ERROR;
  SHOWSTMT_ARRAY_CONTEXT *ctx = NULL;

  *ptr = NULL;

  ctx = showstmt_alloc_array_context (thread_p, (int) css_Server_request_worker_pool->get_core_count (),
				      (int) CSS_JOB_QUEUE_SCAN_COLUMN_COUNT);
  if (ctx == NULL)
    {
      ASSERT_ERROR_AND_SET (error);
      return error;
    }

  size_t core_index = 0;	// core index starts with 0
  css_Server_request_worker_pool->map_cores (css_wp_core_job_scan_mapper, thread_p, ctx, core_index, error);
  if (error != NO_ERROR)
    {
      ASSERT_ERROR ();
      showstmt_free_array_context (thread_p, ctx);
      return error;
    }
  *ptr = ctx;

  return NO_ERROR;
}
#endif // SERVER_MODE

/*
 * css_setup_server_loop() -
 *   return:
 */
static void
css_setup_server_loop (void)
{
#if !defined(WINDOWS)
  (void) os_set_signal_handler (SIGPIPE, SIG_IGN);
#endif /* not WINDOWS */

#if defined(LINUX) || defined(x86_SOLARIS) || defined(HPUX)
  if (!jsp_jvm_is_loaded ())
    {
      (void) os_set_signal_handler (SIGFPE, SIG_IGN);
    }
#else /* LINUX || x86_SOLARIS || HPUX */
  (void) os_set_signal_handler (SIGFPE, SIG_IGN);
#endif /* LINUX || x86_SOLARIS || HPUX */

  if (!IS_INVALID_SOCKET (css_Pipe_to_master))
    {
      /* execute master thread. */
      css_master_thread ();

    }
  else
    {
      er_set_with_oserror (ER_ERROR_SEVERITY, ARG_FILE_LINE, ERR_CSS_MASTER_PIPE_ERROR, 0);
    }
}

/*
 * css_check_conn() -
 *   return:
 *   p(in):
 */
static int
css_check_conn (CSS_CONN_ENTRY * p)
{
#if defined(WINDOWS)
  u_long status = 0;
#else
  int status = 0;
#endif

#if defined(WINDOWS)
  if (ioctlsocket (p->fd, FIONREAD, &status) == SockError || p->status != CONN_OPEN)
    {
      return ER_FAILED;
    }
#else /* WINDOWS */
  if (fcntl (p->fd, F_GETFL, status) < 0 || p->status != CONN_OPEN)
    {
      return ER_FAILED;
    }
#endif /* WINDOWS */

  return NO_ERROR;
}

/*
 * css_set_shutdown_timeout() -
 *   return:
 *   timeout(in):
 */
static void
css_set_shutdown_timeout (int timeout)
{
  if (gettimeofday (&css_Shutdown_timeout, NULL) == 0)
    {
      css_Shutdown_timeout.tv_sec += timeout;
    }
  return;
}

/*
 * css_master_thread() - Master thread, accept/process master process's request
 *   return:
 *   arg(in):
 */
THREAD_RET_T THREAD_CALLING_CONVENTION
css_master_thread (void)
{
  int r, run_code = 1, status = 0, nfds;
  struct pollfd po[] = { {0, 0, 0}, {0, 0, 0} };

  while (run_code)
    {
      /* check if socket has error or client is down */
      if (!IS_INVALID_SOCKET (css_Pipe_to_master) && css_check_conn (css_Master_conn) < 0)
	{
	  css_shutdown_conn (css_Master_conn);
	  css_Pipe_to_master = INVALID_SOCKET;
	}

      /* clear the pollfd each time before poll */
      nfds = 0;
      po[0].fd = -1;
      po[0].events = 0;

      if (!IS_INVALID_SOCKET (css_Pipe_to_master))
	{
	  po[0].fd = css_Pipe_to_master;
	  po[0].events = POLLIN;
	  nfds = 1;
	}
#if defined(WINDOWS)
      if (!IS_INVALID_SOCKET (css_Server_connection_socket))
	{
	  po[1].fd = css_Server_connection_socket;
	  po[1].events = POLLIN;
	  nfds = 2;
	}
#endif /* WINDOWS */

      /* select() sets timeout value to 0 or waited time */
      r = poll (po, nfds, (prm_get_integer_value (PRM_ID_TCP_CONNECTION_TIMEOUT) * 1000));
      if (r > 0 && (IS_INVALID_SOCKET (css_Pipe_to_master) || !(po[0].revents & POLLIN))
#if defined(WINDOWS)
	  && (IS_INVALID_SOCKET (css_Server_connection_socket) || !(po[1].revents & POLLIN))
#endif /* WINDOWS */
	)
	{
	  continue;
	}

      if (r < 0)
	{
	  if (!IS_INVALID_SOCKET (css_Pipe_to_master)
#if defined(WINDOWS)
	      && ioctlsocket (css_Pipe_to_master, FIONREAD, (u_long *) (&status)) == SockError
#else /* WINDOWS */
	      && fcntl (css_Pipe_to_master, F_GETFL, status) == SockError
#endif /* WINDOWS */
	    )
	    {
	      css_close_connection_to_master ();
	      break;
	    }
	}
      else if (r > 0)
	{
	  if (!IS_INVALID_SOCKET (css_Pipe_to_master) && (po[0].revents & POLLIN))
	    {
	      run_code = css_process_master_request (css_Pipe_to_master);
	      if (run_code == -1)
		{
		  css_close_connection_to_master ();
		  /* shutdown message received */
		  run_code = (!HA_DISABLED ())? 0 : 1;
		}

	      if (run_code == 0 && !HA_DISABLED ())
		{
		  er_set (ER_ERROR_SEVERITY, ARG_FILE_LINE, ER_HB_PROCESS_EVENT, 2,
			  "Disconnected with the cub_master and will shut itself down", "");
		}
	    }
#if !defined(WINDOWS)
	  else
	    {
	      break;
	    }

#else /* !WINDOWS */
	  if (!IS_INVALID_SOCKET (css_Server_connection_socket) && (po[1].revents & POLLIN))
	    {
	      css_process_new_connection_request ();
	    }
#endif /* !WINDOWS */
	}

      if (run_code)
	{
	  if (IS_INVALID_SOCKET (css_Pipe_to_master))
	    {
	      css_reestablish_connection_to_master ();
	    }
	}
      else
	{
	  break;
	}
    }

  css_set_shutdown_timeout (prm_get_integer_value (PRM_ID_SHUTDOWN_WAIT_TIME_IN_SECS));

#if defined(WINDOWS)
  return 0;
#else /* WINDOWS */
  return NULL;
#endif /* WINDOWS */
}

/*
 * css_get_master_request () -
 *   return:
 *   master_fd(in):
 */
static int
css_get_master_request (SOCKET master_fd)
{
  int request, r;

  r = css_readn (master_fd, (char *) &request, sizeof (int), -1);
  if (r == sizeof (int))
    {
      return ((int) ntohl (request));
    }
  else
    {
      return (-1);
    }
}

/*
 * css_process_master_request () -
 *   return:
 *   master_fd(in):
 *   read_fd_var(in):
 *   exception_fd_var(in):
 */
static int
css_process_master_request (SOCKET master_fd)
{
  int request, r;

  r = 1;
  request = (int) css_get_master_request (master_fd);

  switch (request)
    {
    case SERVER_START_NEW_CLIENT:
      css_process_new_client (master_fd);
      break;

    case SERVER_START_SHUTDOWN:
      css_process_shutdown_request (master_fd);
      r = 0;
      break;

    case SERVER_STOP_SHUTDOWN:
    case SERVER_SHUTDOWN_IMMEDIATE:
    case SERVER_START_TRACING:
    case SERVER_STOP_TRACING:
    case SERVER_HALT_EXECUTION:
    case SERVER_RESUME_EXECUTION:
    case SERVER_REGISTER_HA_PROCESS:
      break;
    case SERVER_GET_HA_MODE:
      css_process_get_server_ha_mode_request (master_fd);
      break;
#if !defined(WINDOWS)
    case SERVER_CHANGE_HA_MODE:
      css_process_change_server_ha_mode_request (master_fd);
      break;
    case SERVER_GET_EOF:
      css_process_get_eof_request (master_fd);
      break;
    case SERVER_RECEIVE_MASTER_HOSTNAME:
      css_process_master_hostname ();
      break;
    case SERVER_CONNECT_NEW_SLAVE:
      css_process_new_slave (master_fd);
      break;
#endif
    default:
      /* master do not respond */
      r = -1;
      break;
    }

  return r;
}

/*
 * css_process_shutdown_request () -
 *   return:
 *   master_fd(in):
 */
static void
css_process_shutdown_request (SOCKET master_fd)
{
  char buffer[MASTER_TO_SRV_MSG_SIZE];
  int r, timeout;

  timeout = (int) css_get_master_request (master_fd);

  r = css_readn (master_fd, buffer, MASTER_TO_SRV_MSG_SIZE, -1);
  if (r < 0)
    {
      er_set_with_oserror (ER_ERROR_SEVERITY, ARG_FILE_LINE, ERR_CSS_SHUTDOWN_ERROR, 0);
      return;
    }
}

/*
 * css_process_new_client () -
 *   return:
 *   master_fd(in):
 *   read_fd_var(in/out):
 *   exception_fd_var(in/out):
 */
static void
css_process_new_client (SOCKET master_fd)
{
  SOCKET new_fd;
  int reason, r;
  CSS_CONN_ENTRY *conn;
  unsigned short rid;
  CSS_CONN_ENTRY temp_conn;
  char *area;
  OR_ALIGNED_BUF (1024) a_buffer;
  char *buffer;
  int length = 1024;

  /* receive new socket descriptor from the master */
  new_fd = css_open_new_socket_from_master (master_fd, &rid);
  if (IS_INVALID_SOCKET (new_fd))
    {
      return;
    }

  buffer = OR_ALIGNED_BUF_START (a_buffer);

  if (prm_get_bool_value (PRM_ID_ACCESS_IP_CONTROL) == true && css_check_accessibility (new_fd) != NO_ERROR)
    {
      /* open a temporary connection to send a reply to client.
       * Note that no name is given for its csect. also see css_is_temporary_conn_csect.
       */
      css_initialize_conn (&temp_conn, new_fd);
      r = rmutex_initialize (&temp_conn.rmutex, RMUTEX_NAME_TEMP_CONN_ENTRY);
      assert (r == NO_ERROR);

      reason = htonl (SERVER_INACCESSIBLE_IP);
      css_send_data (&temp_conn, rid, (char *) &reason, (int) sizeof (int));

      area = er_get_area_error (buffer, &length);

      temp_conn.db_error = ER_INACCESSIBLE_IP;
      css_send_error (&temp_conn, rid, area, length);
      css_shutdown_conn (&temp_conn);
      css_dealloc_conn_rmutex (&temp_conn);
      er_clear ();
      return;
    }

  conn = css_make_conn (new_fd);
  if (conn == NULL)
    {
      /* open a temporary connection to send a reply to client.
       * Note that no name is given for its csect. also see css_is_temporary_conn_csect.
       */
      css_initialize_conn (&temp_conn, new_fd);
      r = rmutex_initialize (&temp_conn.rmutex, RMUTEX_NAME_TEMP_CONN_ENTRY);
      assert (r == NO_ERROR);

      er_set (ER_ERROR_SEVERITY, ARG_FILE_LINE, ER_CSS_CLIENTS_EXCEEDED, 1, NUM_NORMAL_TRANS);
      reason = htonl (SERVER_CLIENTS_EXCEEDED);
      css_send_data (&temp_conn, rid, (char *) &reason, (int) sizeof (int));

      area = er_get_area_error (buffer, &length);

      temp_conn.db_error = ER_CSS_CLIENTS_EXCEEDED;
      css_send_error (&temp_conn, rid, area, length);
      css_shutdown_conn (&temp_conn);
      css_dealloc_conn_rmutex (&temp_conn);
      er_clear ();
      return;
    }

  reason = htonl (SERVER_CONNECTED);
  css_send_data (conn, rid, (char *) &reason, sizeof (int));

  if (css_Connect_handler)
    {
      if ((*css_Connect_handler) (conn) != NO_ERRORS)
	{
	  assert_release (false);
	}
    }
  else
    {
      assert_release (false);
    }
}

/*
 * css_process_get_server_ha_mode_request() -
 *   return:
 */
static void
css_process_get_server_ha_mode_request (SOCKET master_fd)
{
  int r;
  int response;

  if (HA_DISABLED ())
    {
      response = htonl (HA_SERVER_STATE_NA);
    }
  else
    {
      response = htonl (ha_Server_state);
    }

  r = send (master_fd, (char *) &response, sizeof (int), 0);
  if (r < 0)
    {
      er_set_with_oserror (ER_ERROR_SEVERITY, ARG_FILE_LINE, ER_IO_WRITE, 0);
      return;
    }

}

/*
 * css_process_get_server_ha_mode_request() -
 *   return:
 */
static void
css_process_change_server_ha_mode_request (SOCKET master_fd)
{
#if !defined(WINDOWS)
  HA_SERVER_STATE state;
  THREAD_ENTRY *thread_p;

  state = (HA_SERVER_STATE) css_get_master_request (master_fd);

  thread_p = thread_get_thread_entry_info ();
  assert (thread_p != NULL);

  if (state == HA_SERVER_STATE_ACTIVE || state == HA_SERVER_STATE_STANDBY)
    {
      if (css_change_ha_server_state (thread_p, state, false, HA_CHANGE_MODE_IMMEDIATELY, true) != NO_ERROR)
	{
	  er_set (ER_ERROR_SEVERITY, ARG_FILE_LINE, ERR_CSS_ERROR_FROM_SERVER, 1, "Cannot change server HA mode");
	}
    }
  else
    {
      er_log_debug (ARG_FILE_LINE, "ERROR : unexpected state. (state :%d). \n", state);
    }

  state = (HA_SERVER_STATE) htonl ((int) css_ha_server_state ());

  css_send_heartbeat_request (css_Master_conn, SERVER_CHANGE_HA_MODE);
  css_send_heartbeat_data (css_Master_conn, (char *) &state, sizeof (state));
#endif
}

/*
 * css_process_get_eof_request() -
 *   return:
 */
static void
css_process_get_eof_request (SOCKET master_fd)
{
#if !defined(WINDOWS)
  LOG_LSA *eof_lsa;
  OR_ALIGNED_BUF (OR_LOG_LSA_ALIGNED_SIZE) a_reply;
  char *reply;
  THREAD_ENTRY *thread_p;

  reply = OR_ALIGNED_BUF_START (a_reply);

  thread_p = thread_get_thread_entry_info ();
  assert (thread_p != NULL);

  LOG_CS_ENTER_READ_MODE (thread_p);

  eof_lsa = log_get_eof_lsa ();
  (void) or_pack_log_lsa (reply, eof_lsa);

  LOG_CS_EXIT (thread_p);

  css_send_heartbeat_request (css_Master_conn, SERVER_GET_EOF);
  css_send_heartbeat_data (css_Master_conn, reply, OR_ALIGNED_BUF_SIZE (a_reply));
#endif
}

int
css_process_master_hostname ()
{
  int hostname_length, error;

  error = css_receive_heartbeat_data (css_Master_conn, (char *) &hostname_length, sizeof (int));
  if (error != NO_ERRORS)
    {
      return error;
    }

  if (hostname_length == 0)
    {
      return NO_ERRORS;
    }
  else if (hostname_length < 0)
    {
      return ER_FAILED;
    }

  error = css_receive_heartbeat_data (css_Master_conn, ha_Server_master_hostname, hostname_length);
  if (error != NO_ERRORS)
    {
      return error;
    }
  ha_Server_master_hostname[hostname_length] = '\0';

  assert (hostname_length > 0 && ha_Server_state == HA_SERVER_STATE_STANDBY);

  //create slave replication channel and connect to hostname

  er_log_debug (ARG_FILE_LINE, "css_process_master_hostname:" "connected to master_hostname:%s\n",
		ha_Server_master_hostname);

  return NO_ERRORS;
}

/*
 * css_close_connection_to_master() -
 *   return:
 */
static void
css_close_connection_to_master (void)
{
  if (!IS_INVALID_SOCKET (css_Pipe_to_master))
    {
      css_shutdown_conn (css_Master_conn);
    }
  css_Pipe_to_master = INVALID_SOCKET;
  css_Master_conn = NULL;
}

/*
 * css_shutdown_timeout() -
 *   return:
 */
bool
css_is_shutdown_timeout_expired (void)
{
  struct timeval timeout;

  /* css_Shutdown_timeout is set by shutdown request */
  if (css_Shutdown_timeout.tv_sec != 0 && gettimeofday (&timeout, NULL) == 0)
    {
      if (css_Shutdown_timeout.tv_sec <= timeout.tv_sec)
	{
	  return true;
	}
    }

  return false;
}

#if defined(WINDOWS)
/*
 * css_process_new_connection_request () -
 *   return:
 *
 * Note: Called when a connect() is detected on the
 *       css_Server_connection_socket indicating the presence of a new client
 *       attempting to connect. Accept the connection and establish a new FD
 *       for this client. Send him back a little blip so he knows things are
 *       ok.
 */
static int
css_process_new_connection_request (void)
{
  SOCKET new_fd;
  int reason, buffer_size, rc;
  CSS_CONN_ENTRY *conn;
  unsigned short rid;
  OR_ALIGNED_BUF (1024) a_buffer;
  char *buffer;
  int length = 1024, r;
  CSS_CONN_ENTRY new_conn;
  char *error_string;

  NET_HEADER header = { 0, 0, 0, 0, 0, 0, 0, 0, 0 };

  new_fd = css_server_accept (css_Server_connection_socket);

  if (!IS_INVALID_SOCKET (new_fd))
    {
      buffer = OR_ALIGNED_BUF_START (a_buffer);

      if (prm_get_bool_value (PRM_ID_ACCESS_IP_CONTROL) == true && css_check_accessibility (new_fd) != NO_ERROR)
	{
	  css_initialize_conn (&new_conn, new_fd);
	  r = rmutex_initialize (&new_conn.rmutex, RMUTEX_NAME_TEMP_CONN_ENTRY);
	  assert (r == NO_ERROR);

	  rc = css_read_header (&new_conn, &header);
	  buffer_size = rid = 0;

	  reason = htonl (SERVER_INACCESSIBLE_IP);
	  css_send_data (&new_conn, rid, (char *) &reason, (int) sizeof (int));

	  error_string = er_get_area_error (buffer, &length);
	  new_conn.db_error = ER_INACCESSIBLE_IP;
	  css_send_error (&new_conn, rid, error_string, length);
	  css_shutdown_conn (&new_conn);
	  css_dealloc_conn_rmutex (&new_conn);

	  er_clear ();
	  return -1;
	}

      conn = css_make_conn (new_fd);
      if (conn == NULL)
	{
	  /* 
	   * all pre-allocated connection entries are being used now.
	   * create a new entry and send error message throuth it.
	   */
	  css_initialize_conn (&new_conn, new_fd);
	  r = rmutex_initialize (&new_conn.rmutex, RMUTEX_NAME_TEMP_CONN_ENTRY);
	  assert (r == NO_ERROR);

	  rc = css_read_header (&new_conn, &header);
	  buffer_size = rid = 0;
	  er_set (ER_ERROR_SEVERITY, ARG_FILE_LINE, ER_CSS_CLIENTS_EXCEEDED, 1, NUM_NORMAL_TRANS);
	  reason = htonl (SERVER_CLIENTS_EXCEEDED);
	  css_send_data (&new_conn, rid, (char *) &reason, (int) sizeof (int));

	  error_string = er_get_area_error (buffer, &length);
	  new_conn.db_error = ER_CSS_CLIENTS_EXCEEDED;
	  css_send_error (&new_conn, rid, error_string, length);
	  css_shutdown_conn (&new_conn);
	  css_dealloc_conn_rmutex (&new_conn);

	  er_clear ();
	  return -1;
	}

      buffer_size = sizeof (NET_HEADER);
      do
	{
	  /* css_receive_request */
	  if (!conn || conn->status != CONN_OPEN)
	    {
	      rc = CONNECTION_CLOSED;
	      break;
	    }

	  rc = css_read_header (conn, &header);
	  if (rc == NO_ERRORS)
	    {
	      rid = (unsigned short) ntohl (header.request_id);

	      if (ntohl (header.type) != COMMAND_TYPE)
		{
		  buffer_size = reason = rid = 0;
		  rc = WRONG_PACKET_TYPE;
		}
	      else
		{
		  reason = (int) (unsigned short) ntohs (header.function_code);
		  buffer_size = (int) ntohl (header.buffer_size);
		}
	    }
	}
      while (rc == WRONG_PACKET_TYPE);

      if (rc == NO_ERRORS)
	{
	  if (reason == DATA_REQUEST)
	    {
	      reason = htonl (SERVER_CONNECTED);
	      (void) css_send_data (conn, rid, (char *) &reason, sizeof (int));

	      if (css_Connect_handler)
		{
		  if ((*css_Connect_handler) (conn) != NO_ERRORS)
		    {
		      assert_release (false);
		    }
		}
	    }
	  else
	    {
	      reason = htonl (SERVER_NOT_FOUND);
	      (void) css_send_data (conn, rid, (char *) &reason, sizeof (int));
	      css_free_conn (conn);
	    }
	}
    }

  /* can't let problems accepting client requests terminate the loop */
  return 1;
}
#endif /* WINDOWS */

/*
 * css_reestablish_connection_to_master() -
 *   return:
 */
static int
css_reestablish_connection_to_master (void)
{
  CSS_CONN_ENTRY *conn;
  static int i = CSS_WAIT_COUNT;
  char *packed_server_name;
  int name_length;

  if (i-- > 0)
    {
      return 0;
    }
  i = CSS_WAIT_COUNT;

  packed_server_name = css_pack_server_name (css_Master_server_name, &name_length);
  if (packed_server_name != NULL)
    {
      conn = css_connect_to_master_server (css_Master_port_id, packed_server_name, name_length);
      if (conn != NULL)
	{
	  css_Pipe_to_master = conn->fd;
	  if (css_Master_conn)
	    {
	      css_free_conn (css_Master_conn);
	    }
	  css_Master_conn = conn;
	  free_and_init (packed_server_name);
	  return 1;
	}
      else
	{
	  free_and_init (packed_server_name);
	}
    }

  css_Pipe_to_master = INVALID_SOCKET;
  return 0;
}

/*
 * css_connection_handler_thread () - Accept/process request from one client
 *   return:
 *   arg(in):
 *
 * Note: One server thread per one client
 */
static int
css_connection_handler_thread (THREAD_ENTRY * thread_p, CSS_CONN_ENTRY * conn)
{
  int n, type, rv, status;
  volatile int conn_status;
  int css_peer_alive_timeout, poll_timeout;
  int max_num_loop, num_loop;
  SOCKET fd;
  struct pollfd po[1] = { {0, 0, 0} };

  if (thread_p == NULL)
    {
      thread_p = thread_get_thread_entry_info ();
    }

  fd = conn->fd;

  pthread_mutex_unlock (&thread_p->tran_index_lock);

  thread_p->type = TT_SERVER;	/* server thread */

  css_peer_alive_timeout = 5000;
  poll_timeout = 100;
  max_num_loop = css_peer_alive_timeout / poll_timeout;
  num_loop = 0;

  status = NO_ERRORS;
  /* check if socket has error or client is down */
  while (thread_p->shutdown == false && conn->stop_talk == false)
    {
      /* check the connection */
      conn_status = conn->status;
      if (conn_status == CONN_CLOSING)
	{
	  /* There's an interesting race condition among client, worker thread and connection handler.
	   * Please find CBRD-21375 for detail and also see sboot_notify_unregister_client.
	   * 
	   * We have to synchronize here with worker thread which may be in sboot_notify_unregister_client
	   * to let it have a chance to send reply to client.
	   */
	  rmutex_lock (thread_p, &conn->rmutex);

	  conn_status = conn->status;

	  rmutex_unlock (thread_p, &conn->rmutex);
	}

      if (conn_status != CONN_OPEN)
	{
	  er_log_debug (ARG_FILE_LINE, "css_connection_handler_thread: conn->status (%d) is not CONN_OPEN.",
			conn_status);
	  status = CONNECTION_CLOSED;
	  break;
	}

      po[0].fd = fd;
      po[0].events = POLLIN;
      po[0].revents = 0;
      n = poll (po, 1, poll_timeout);
      if (n == 0)
	{
	  if (num_loop < max_num_loop)
	    {
	      num_loop++;
	      continue;
	    }
	  num_loop = 0;

#if !defined (WINDOWS)
	  /* 0 means it timed out and no fd is changed. */
	  if (CHECK_CLIENT_IS_ALIVE ())
	    {
	      if (css_peer_alive (fd, css_peer_alive_timeout) == false)
		{
		  er_log_debug (ARG_FILE_LINE, "css_connection_handler_thread: css_peer_alive() error\n");
		  status = CONNECTION_CLOSED;
		  break;
		}
	    }

	  /* check server's HA state */
	  if (ha_Server_state == HA_SERVER_STATE_TO_BE_STANDBY && conn->in_transaction == false
	      && css_count_transaction_worker_threads (thread_p, conn->get_tran_index (), conn->client_id) == 0)
	    {
	      status = REQUEST_REFUSED;
	      break;
	    }
#endif /* !WINDOWS */
	  continue;
	}
      else if (n < 0)
	{
	  num_loop = 0;

	  if (errno == EINTR)
	    {
	      continue;
	    }
	  else
	    {
	      er_log_debug (ARG_FILE_LINE, "css_connection_handler_thread: select() error\n");
	      status = ERROR_ON_READ;
	      break;
	    }
	}
      else
	{
	  num_loop = 0;

	  if (po[0].revents & POLLERR || po[0].revents & POLLHUP)
	    {
	      status = ERROR_ON_READ;
	      break;
	    }

	  /* read command/data/etc request from socket, and enqueue it to appr. queue */
	  status = css_read_and_queue (conn, &type);
	  if (status != NO_ERRORS)
	    {
	      er_log_debug (ARG_FILE_LINE, "css_connection_handler_thread: css_read_and_queue() error\n");
	      break;
	    }
	  else
	    {
	      /* if new command request has arrived, make new job and add it to job queue */
	      if (type == COMMAND_TYPE)
		{
		  // push new task
		  css_push_server_task (*thread_p, *conn);
		}
	    }
	}
    }

  /* check the connection and call connection error handler */
  if (status != NO_ERRORS || css_check_conn (conn) != NO_ERROR)
    {
      er_log_debug (ARG_FILE_LINE,
		    "css_connection_handler_thread: status %d conn { status %d transaction_id %d "
		    "db_error %d stop_talk %d stop_phase %d }\n", status, conn->status, conn->get_tran_index (),
		    conn->db_error, conn->stop_talk, conn->stop_phase);
      rv = pthread_mutex_lock (&thread_p->tran_index_lock);
      (*css_Connection_error_handler) (thread_p, conn);
    }
  else
    {
      assert (thread_p->shutdown == true || conn->stop_talk == true);
    }

  return 0;
}

/*
 * css_block_all_active_conn() - Before shutdown, stop all server thread
 *   return:
 *
 * Note:  All communication will be stopped
 */
void
css_block_all_active_conn (unsigned short stop_phase)
{
  CSS_CONN_ENTRY *conn;
  int r;

  START_EXCLUSIVE_ACCESS_ACTIVE_CONN_ANCHOR (r);

  for (conn = css_Active_conn_anchor; conn != NULL; conn = conn->next)
    {
      r = rmutex_lock (NULL, &conn->rmutex);
      assert (r == NO_ERROR);

      if (conn->stop_phase != stop_phase)
	{
	  r = rmutex_unlock (NULL, &conn->rmutex);
	  assert (r == NO_ERROR);
	  continue;
	}
      css_end_server_request (conn);
      if (!IS_INVALID_SOCKET (conn->fd) && conn->fd != css_Pipe_to_master)
	{
	  conn->stop_talk = true;
	  logtb_set_tran_index_interrupt (NULL, conn->get_tran_index (), 1);
	}

      r = rmutex_unlock (NULL, &conn->rmutex);
      assert (r == NO_ERROR);
    }

  END_EXCLUSIVE_ACCESS_ACTIVE_CONN_ANCHOR (r);
}

/*
 * css_internal_connection_handler() -
 *   return:
 *   conn(in):
 *
 * Note: This routine is "registered" to be called when a new connection is requested by the client
 */
static css_error_code
css_internal_connection_handler (CSS_CONN_ENTRY * conn)
{
  css_insert_into_active_conn_list (conn);

  // push connection handler task
  if (!cubthread::get_manager ()->try_task (cubthread::get_entry (), css_Connection_worker_pool,
					    new css_connection_task (*conn)))
    {
      assert_release (false);
      return REQUEST_REFUSED;
    }

  return NO_ERRORS;
}

/*
 * css_internal_request_handler() -
 *   return:
 *   arg(in):
 *
 * Note: This routine is "registered" to be called when a new request is
 *       initiated by the client.
 *
 *       To now support multiple concurrent requests from the same client,
 *       check if a request is actually sent on the socket. If data was sent
 *       (not a request), then just return and the scheduler will wake up the
 *       thread that is blocking for data.
 */
static int
css_internal_request_handler (THREAD_ENTRY & thread_ref, CSS_CONN_ENTRY & conn_ref)
{
  unsigned short rid;
  unsigned int eid;
  int request, rc, size = 0;
  char *buffer = NULL;
  int local_tran_index;
  int status = CSS_UNPLANNED_SHUTDOWN;

  assert (thread_ref.conn_entry == &conn_ref);

  local_tran_index = thread_ref.tran_index;

  rc = css_receive_request (&conn_ref, &rid, &request, &size);
  if (rc == NO_ERRORS)
    {
      /* 1. change thread's transaction id to this connection's */
      thread_ref.tran_index = conn_ref.get_tran_index ();

      pthread_mutex_unlock (&thread_ref.tran_index_lock);

      if (size)
	{
	  rc = css_receive_data (&conn_ref, rid, &buffer, &size, -1);
	  if (rc != NO_ERRORS)
	    {
	      return status;
	    }
	}

      conn_ref.db_error = 0;	/* This will reset the error indicator */

      eid = css_return_eid_from_conn (&conn_ref, rid);
      /* 2. change thread's client, rid, tran_index for this request */
      css_set_thread_info (&thread_ref, conn_ref.client_id, eid, conn_ref.get_tran_index (), request);

      /* 3. Call server_request() function */
      status = css_Server_request_handler (&thread_ref, eid, request, size, buffer);

      /* 4. reset thread transaction id(may be NULL_TRAN_INDEX) */
      css_set_thread_info (&thread_ref, -1, 0, local_tran_index, -1);
    }
  else
    {
      pthread_mutex_unlock (&thread_ref.tran_index_lock);

      if (rc == ERROR_WHEN_READING_SIZE || rc == NO_DATA_AVAILABLE)
	{
	  status = CSS_NO_ERRORS;
	}
    }

  return status;
}

/*
 * css_initialize_server_interfaces() - initialize the server interfaces
 *   return:
 *   request_handler(in):
 *   thrd(in):
 *   eid(in):
 *   request(in):
 *   size(in):
 *   buffer(in):
 */
void
css_initialize_server_interfaces (int (*request_handler) (THREAD_ENTRY * thrd, unsigned int eid, int request,
							  int size, char *buffer),
				  CSS_THREAD_FN connection_error_function)
{
  css_Server_request_handler = request_handler;
  css_register_handler_routines (css_internal_connection_handler, NULL /* disabled */ , connection_error_function);
}

/*
 * css_init() -
 *   return:
 *   thread_p(in):
 *   server_name(in):
 *   name_length(in):
 *   port_id(in):
 *
 * Note: This routine is the entry point for the server interface. Once this
 *       routine is called, control will not return to the caller until the
 *       server/scheduler is stopped. Please call
 *       css_initialize_server_interfaces before calling this function.
 */
int
css_init (THREAD_ENTRY * thread_p, char *server_name, int name_length, int port_id)
{
  CSS_CONN_ENTRY *conn;
  int status = NO_ERROR;

  if (server_name == NULL || port_id <= 0)
    {
      return ER_FAILED;
    }

#if defined(WINDOWS)
  if (css_windows_startup () < 0)
    {
      fprintf (stderr, "Winsock startup error\n");
      return ER_FAILED;
    }
#endif /* WINDOWS */

  // initialize worker pool for server requests
  const std::size_t MAX_WORKERS = css_get_max_conn () + 1;	// = css_Num_max_conn in connection_sr.c
  const std::size_t MAX_TASK_COUNT = 2 * MAX_WORKERS;	// not that it matters...
  const std::size_t MAX_CONNECTIONS = css_get_max_conn ();

  // create request worker pool
  css_Server_request_worker_pool = cubthread::get_manager ()->create_worker_pool (MAX_WORKERS, MAX_TASK_COUNT, NULL,
										  cubthread::system_core_count (),
										  false);
  if (css_Server_request_worker_pool == NULL)
    {
      assert (false);
      er_set (ER_FATAL_ERROR_SEVERITY, ARG_FILE_LINE, ER_GENERIC_ERROR, 0);
      status = ER_FAILED;
      goto shutdown;
    }

<<<<<<< HEAD
  css_Connection_worker_pool = cubthread::get_manager ()->create_worker_pool (MAX_WORKERS, MAX_WORKERS, NULL, 1, false, true, std::chrono::minutes (5));
=======
  // create connection worker pool
  css_Connection_worker_pool =
    cubthread::get_manager ()->create_worker_pool (MAX_CONNECTIONS, MAX_CONNECTIONS, NULL, 1, false);
>>>>>>> 5f63ac62
  if (css_Connection_worker_pool == NULL)
    {
      assert (false);
      er_set (ER_FATAL_ERROR_SEVERITY, ARG_FILE_LINE, ER_GENERIC_ERROR, 0);
      status = ER_FAILED;
      goto shutdown;
    }

  css_Server_connection_socket = INVALID_SOCKET;

  conn = css_connect_to_master_server (port_id, server_name, name_length);
  if (conn != NULL)
    {
      /* insert conn into active conn list */
      css_insert_into_active_conn_list (conn);

      css_Master_server_name = strdup (server_name);
      css_Master_port_id = port_id;
      css_Pipe_to_master = conn->fd;
      css_Master_conn = conn;

#if !defined(WINDOWS)
      if (!HA_DISABLED ())
	{
	  status = hb_register_to_master (css_Master_conn, HB_PTYPE_SERVER);
	  if (status != NO_ERROR)
	    {
	      fprintf (stderr, "failed to heartbeat register.\n");
	    }
	}
#endif

      if (status == NO_ERROR)
	{
	  // server message loop
	  css_setup_server_loop ();
	}
    }

shutdown:
  /* 
   * start to shutdown server
   */

  // stop threads; in first phase we need to stop active workers, but keep log writers for a while longer to make sure
  // all log is transfered
  css_stop_all_workers (*thread_p, THREAD_STOP_WORKERS_EXCEPT_LOGWR);

  /* stop vacuum threads. */
  vacuum_stop (thread_p);

  /* we should flush all append pages before stop log writer */
  LOG_CS_ENTER (thread_p);
  logpb_flush_pages_direct (thread_p);

#if !defined(NDEBUG)
  pthread_mutex_lock (&log_Gl.prior_info.prior_lsa_mutex);
  if (!LSA_EQ (&log_Gl.append.nxio_lsa, &log_Gl.prior_info.prior_lsa))
    {
      LOG_PRIOR_NODE *node;

      assert (LSA_LT (&log_Gl.append.nxio_lsa, &log_Gl.prior_info.prior_lsa));
      node = log_Gl.prior_info.prior_list_header;
      while (node != NULL)
	{
	  /* All active transaction and vacuum workers should have been stopped. Only system transactions are still
	   * running. */
	  assert (node->log_header.trid == LOG_SYSTEM_TRANID);
	  node = node->next;
	}
    }
  pthread_mutex_unlock (&log_Gl.prior_info.prior_lsa_mutex);
#endif

  LOG_CS_EXIT (thread_p);

  // stop log writers
  css_stop_all_workers (*thread_p, THREAD_STOP_LOGWR);

  // destroy thread worker pools
  thread_get_manager ()->destroy_worker_pool (css_Server_request_worker_pool);
  thread_get_manager ()->destroy_worker_pool (css_Connection_worker_pool);

  if (!HA_DISABLED ())
    {
      css_close_connection_to_master ();
    }

  if (css_Master_server_name)
    {
      free_and_init (css_Master_server_name);
    }

  /* If this was opened for the new style connection protocol, make sure it gets closed. */
  css_close_server_connection_socket ();

#if defined(WINDOWS)
  css_windows_shutdown ();
#endif /* WINDOWS */

  return status;
}

/*
 * css_send_data_to_client() - send a data buffer to the server
 *   return:
 *   eid(in): enquiry id
 *   buffer(in): data buffer to queue for expected data.
 *   buffer_size(in): size of data buffer
 *
 * Note: This is to be used ONLY by the server to return data to the client
 */
unsigned int
css_send_data_to_client (CSS_CONN_ENTRY * conn, unsigned int eid, char *buffer, int buffer_size)
{
  int rc = 0;

  assert (conn != NULL);

  rc = css_send_data (conn, CSS_RID_FROM_EID (eid), buffer, buffer_size);
  return (rc == NO_ERRORS) ? 0 : rc;
}

/*
 * css_send_reply_and_data_to_client() - send a reply to the server,
 *                                       and optionaly, an additional data
 *  buffer
 *   return:
 *   eid(in): enquiry id
 *   reply(in): the reply data (error or no error)
 *   reply_size(in): the size of the reply data.
 *   buffer(in): data buffer to queue for expected data.
 *   buffer_size(in): size of data buffer
 *
 * Note: This is to be used only by the server
 */
unsigned int
css_send_reply_and_data_to_client (CSS_CONN_ENTRY * conn, unsigned int eid, char *reply, int reply_size, char *buffer,
				   int buffer_size)
{
  int rc = 0;

  assert (conn != NULL);

  if (buffer_size > 0 && buffer != NULL)
    {
      rc = css_send_two_data (conn, CSS_RID_FROM_EID (eid), reply, reply_size, buffer, buffer_size);
    }
  else
    {
      rc = css_send_data (conn, CSS_RID_FROM_EID (eid), reply, reply_size);
    }

  return (rc == NO_ERRORS) ? NO_ERROR : rc;
}

#if 0
/*
 * css_send_reply_and_large_data_to_client() - send a reply to the server,
 *                                       and optionaly, an additional l
 *                                       large data
 *  buffer
 *   return:
 *   eid(in): enquiry id
 *   reply(in): the reply data (error or no error)
 *   reply_size(in): the size of the reply data.
 *   buffer(in): data buffer to queue for expected data.
 *   buffer_size(in): size of data buffer
 *
 * Note: This is to be used only by the server
 */
unsigned int
css_send_reply_and_large_data_to_client (unsigned int eid, char *reply, int reply_size, char *buffer, INT64 buffer_size)
{
  CSS_CONN_ENTRY *conn;
  int rc = 0;
  int idx = CSS_ENTRYID_FROM_EID (eid);
  int num_buffers;
  char **buffers;
  int *buffers_size, i;
  INT64 pos = 0;

  conn = &css_Conn_array[idx];
  if (buffer_size > 0 && buffer != NULL)
    {
      num_buffers = (int) (buffer_size / INT_MAX) + 2;

      buffers = (char **) malloc (sizeof (char *) * num_buffers);
      if (buffers == NULL)
	{
	  er_set (ER_ERROR_SEVERITY, ARG_FILE_LINE, ER_OUT_OF_VIRTUAL_MEMORY, 1, sizeof (char *) * num_buffers);
	  return ER_OUT_OF_VIRTUAL_MEMORY;
	}

      buffers_size = (int *) malloc (sizeof (int) * num_buffers);
      if (buffers_size == NULL)
	{
	  free (buffers);
	  er_set (ER_ERROR_SEVERITY, ARG_FILE_LINE, ER_OUT_OF_VIRTUAL_MEMORY, 1, sizeof (int) * num_buffers);
	  return ER_OUT_OF_VIRTUAL_MEMORY;
	}

      buffers[0] = reply;
      buffers_size[0] = reply_size;

      for (i = 1; i < num_buffers; i++)
	{
	  buffers[i] = &buffer[pos];
	  if (buffer_size > INT_MAX)
	    {
	      buffers_size[i] = INT_MAX;
	    }
	  else
	    {
	      buffers_size[i] = buffer_size;
	    }
	  pos += buffers_size[i];
	}

      rc = css_send_large_data (conn, CSS_RID_FROM_EID (eid), (const char **) buffers, buffers_size, num_buffers);

      free (buffers);
      free (buffers_size);
    }
  else
    {
      rc = css_send_data (conn, CSS_RID_FROM_EID (eid), reply, reply_size);
    }

  return (rc == NO_ERRORS) ? NO_ERROR : rc;
}
#endif

/*
 * css_send_reply_and_2_data_to_client() - send a reply to the server,
 *                                         and optionaly, an additional data
 *  buffer
 *   return:
 *   eid(in): enquiry id
 *   reply(in): the reply data (error or no error)
 *   reply_size(in): the size of the reply data.
 *   buffer1(in): data buffer to queue for expected data.
 *   buffer1_size(in): size of data buffer
 *   buffer2(in): data buffer to queue for expected data.
 *   buffer2_size(in): size of data buffer
 *
 * Note: This is to be used only by the server
 */
unsigned int
css_send_reply_and_2_data_to_client (CSS_CONN_ENTRY * conn, unsigned int eid, char *reply, int reply_size,
				     char *buffer1, int buffer1_size, char *buffer2, int buffer2_size)
{
  int rc = 0;

  assert (conn != NULL);

  if (buffer2 == NULL || buffer2_size <= 0)
    {
      return (css_send_reply_and_data_to_client (conn, eid, reply, reply_size, buffer1, buffer1_size));
    }
  rc =
    css_send_three_data (conn, CSS_RID_FROM_EID (eid), reply, reply_size, buffer1, buffer1_size, buffer2, buffer2_size);

  return (rc == NO_ERRORS) ? 0 : rc;
}

/*
 * css_send_reply_and_3_data_to_client() - send a reply to the server,
 *                                         and optionaly, an additional data
 *  buffer
 *   return:
 *   eid(in): enquiry id
 *   reply(in): the reply data (error or no error)
 *   reply_size(in): the size of the reply data.
 *   buffer1(in): data buffer to queue for expected data.
 *   buffer1_size(in): size of data buffer
 *   buffer2(in): data buffer to queue for expected data.
 *   buffer2_size(in): size of data buffer
 *   buffer3(in): data buffer to queue for expected data.
 *   buffer3_size(in): size of data buffer
 *
 * Note: This is to be used only by the server
 */
unsigned int
css_send_reply_and_3_data_to_client (CSS_CONN_ENTRY * conn, unsigned int eid, char *reply, int reply_size,
				     char *buffer1, int buffer1_size, char *buffer2, int buffer2_size, char *buffer3,
				     int buffer3_size)
{
  int rc = 0;

  assert (conn != NULL);

  if (buffer3 == NULL || buffer3_size <= 0)
    {
      return (css_send_reply_and_2_data_to_client (conn, eid, reply, reply_size, buffer1, buffer1_size, buffer2,
						   buffer2_size));
    }

  rc = css_send_four_data (conn, CSS_RID_FROM_EID (eid), reply, reply_size, buffer1, buffer1_size, buffer2,
			   buffer2_size, buffer3, buffer3_size);

  return (rc == NO_ERRORS) ? 0 : rc;
}

/*
 * css_send_error_to_client() - send an error buffer to the server
 *   return:
 *   conn(in): connection entry
 *   eid(in): enquiry id
 *   buffer(in): data buffer to queue for expected data.
 *   buffer_size(in): size of data buffer
 *
 * Note: This is to be used ONLY by the server to return error data to the
 *       client.
 */
unsigned int
css_send_error_to_client (CSS_CONN_ENTRY * conn, unsigned int eid, char *buffer, int buffer_size)
{
  int rc;

  assert (conn != NULL);

  rc = css_send_error (conn, CSS_RID_FROM_EID (eid), buffer, buffer_size);

  return (rc == NO_ERRORS) ? 0 : rc;
}

/*
 * css_send_abort_to_client() - send an abort message to the client
 *   return:
 *   eid(in): enquiry id
 */
unsigned int
css_send_abort_to_client (CSS_CONN_ENTRY * conn, unsigned int eid)
{
  int rc = 0;

  assert (conn != NULL);

  rc = css_send_abort_request (conn, CSS_RID_FROM_EID (eid));

  return (rc == NO_ERRORS) ? 0 : rc;
}

/*
 * css_test_for_client_errors () -
 *   return: error id from the client
 *   conn(in):
 *   eid(in):
 */
static int
css_test_for_client_errors (CSS_CONN_ENTRY * conn, unsigned int eid)
{
  char *error_buffer;
  int error_size, rc, errid = NO_ERROR;

  assert (conn != NULL);

  if (css_return_queued_error (conn, CSS_RID_FROM_EID (eid), &error_buffer, &error_size, &rc))
    {
      errid = er_set_area_error (error_buffer);
      free_and_init (error_buffer);
    }
  return errid;
}

/*
 * css_receive_data_from_client() - return data that was sent by the server
 *   return:
 *   eid(in): enquiry id
 *   buffer(out): data buffer to send to client.
 *   buffer_size(out): size of data buffer
 *
 *   note: caller should know that it returns zero on success and
 *   returns css error code on failure
 */
unsigned int
css_receive_data_from_client (CSS_CONN_ENTRY * conn, unsigned int eid, char **buffer, int *size)
{
  return css_receive_data_from_client_with_timeout (conn, eid, buffer, size, -1);
}

/*
 * css_receive_data_from_client_with_timeout() - return data that was sent by the server
 *   return:
 *   eid(in): enquiry id
 *   buffer(out): data buffer to send to client.
 *   buffer_size(out): size of data buffer
 *   timeout(in): timeout in seconds
 *
 *   note: caller should know that it returns zero on success and
 *   returns css error code on failure
 */
unsigned int
css_receive_data_from_client_with_timeout (CSS_CONN_ENTRY * conn, unsigned int eid, char **buffer, int *size,
					   int timeout)
{
  int rc = 0;

  assert (conn != NULL);

  *size = 0;

  rc = css_receive_data (conn, CSS_RID_FROM_EID (eid), buffer, size, timeout);

  if (rc == NO_ERRORS || rc == RECORD_TRUNCATED)
    {
      css_test_for_client_errors (conn, eid);
      return 0;
    }

  return rc;
}

/*
 * css_end_server_request() - terminates the request from the client
 *   return:
 *   conn(in/out):
 */
void
css_end_server_request (CSS_CONN_ENTRY * conn)
{
  int r;

  r = rmutex_lock (NULL, &conn->rmutex);
  assert (r == NO_ERROR);

  css_remove_all_unexpected_packets (conn);
  conn->status = CONN_CLOSING;

  r = rmutex_unlock (NULL, &conn->rmutex);
  assert (r == NO_ERROR);
}

/*
 * css_pack_server_name() -
 *   return: a new string containing the server name and the database version
 *           string
 *   server_name(in): the name of the database volume
 *   name_length(out): returned size of the server_name
 *
 * Note: Builds a character buffer with three embedded strings: the database
 *       volume name, a string containing the release identifier, and the
 *       CUBRID environment variable (if exists)
 */
char *
css_pack_server_name (const char *server_name, int *name_length)
{
  char *packed_name = NULL;
  const char *env_name = NULL;
  char pid_string[16], *s;
  const char *t;

  if (server_name != NULL)
    {
      env_name = envvar_root ();
      if (env_name == NULL)
	{
	  return NULL;
	}

      /* 
       * here we changed the 2nd string in packed_name from
       * rel_release_string() to rel_major_release_string()
       * solely for the purpose of matching the name of the cubrid driver.
       * That is, the name of the cubrid driver has been changed to use
       * MAJOR_RELEASE_STRING (see drivers/Makefile).  So, here we must also
       * use rel_major_release_string(), so master can successfully find and
       * fork cubrid drivers.
       */

      sprintf (pid_string, "%d", getpid ());
      *name_length =
	(int) (strlen (server_name) + 1 + strlen (rel_major_release_string ()) + 1 + strlen (env_name) + 1 +
	       strlen (pid_string) + 1);

      /* in order to prepend '#' */
      if (!HA_DISABLED ())
	{
	  (*name_length)++;
	}

      packed_name = (char *) malloc (*name_length);
      if (packed_name == NULL)
	{
	  er_set (ER_ERROR_SEVERITY, ARG_FILE_LINE, ER_OUT_OF_VIRTUAL_MEMORY, 1, (size_t) (*name_length));
	  return NULL;
	}

      s = packed_name;
      t = server_name;

      if (!HA_DISABLED ())
	{
	  *s++ = '#';
	}

      while (*t)
	{
	  *s++ = *t++;
	}
      *s++ = '\0';

      t = rel_major_release_string ();
      while (*t)
	{
	  *s++ = *t++;
	}
      *s++ = '\0';

      t = env_name;
      while (*t)
	{
	  *s++ = *t++;
	}
      *s++ = '\0';

      t = pid_string;
      while (*t)
	{
	  *s++ = *t++;
	}
      *s++ = '\0';
    }
  return packed_name;
}

/*
 * css_add_client_version_string() - add the version_string to socket queue
 *                                   entry structure
 *   return: pointer to version_string in the socket queue entry structure
 *   version_string(in):
 */
char *
css_add_client_version_string (THREAD_ENTRY * thread_p, const char *version_string)
{
  char *ver_str = NULL;
  CSS_CONN_ENTRY *conn;

  assert (thread_p != NULL);

  conn = thread_p->conn_entry;
  if (conn != NULL)
    {
      if (conn->version_string == NULL)
	{
	  ver_str = (char *) malloc (strlen (version_string) + 1);
	  if (ver_str != NULL)
	    {
	      strcpy (ver_str, version_string);
	      conn->version_string = ver_str;
	    }
	  else
	    {
	      er_set (ER_ERROR_SEVERITY, ARG_FILE_LINE, ER_OUT_OF_VIRTUAL_MEMORY, 1,
		      (size_t) (strlen (version_string) + 1));
	    }
	}
      else
	{
	  /* already registered */
	  ver_str = conn->version_string;
	}
    }

  return ver_str;
}

#if defined (ENABLE_UNUSED_FUNCTION)
/*
 * css_get_client_version_string() - retrieve the version_string from socket
 *                                   queue entry structure
 *   return:
 */
char *
css_get_client_version_string (void)
{
  CSS_CONN_ENTRY *entry;

  entry = css_get_current_conn_entry ();
  if (entry != NULL)
    {
      return entry->version_string;
    }
  else
    {
      return NULL;
    }
}
#endif /* ENABLE_UNUSED_FUNCTION */

/*
 * css_cleanup_server_queues () -
 *   return:
 *   eid(in):
 */
void
css_cleanup_server_queues (unsigned int eid)
{
  int idx = CSS_ENTRYID_FROM_EID (eid);

  css_remove_all_unexpected_packets (&css_Conn_array[idx]);
}

/*
 * css_set_ha_num_of_hosts -
 *   return: none
 *
 * Note: be careful to use
 */
void
css_set_ha_num_of_hosts (int num)
{
  if (num < 1)
    {
      num = 1;
    }
  if (num > HA_LOG_APPLIER_STATE_TABLE_MAX)
    {
      num = HA_LOG_APPLIER_STATE_TABLE_MAX;
    }
  ha_Server_num_of_hosts = num - 1;
}

/*
 * css_get_ha_num_of_hosts -
 *   return: return the number of hosts
 *
 * Note:
 */
int
css_get_ha_num_of_hosts (void)
{
  return ha_Server_num_of_hosts;
}

/*
 * css_ha_server_state - return the current HA server state
 *   return: one of HA_SERVER_STATE
 */
HA_SERVER_STATE
css_ha_server_state (void)
{
  return ha_Server_state;
}

bool
css_is_ha_repl_delayed (void)
{
  return ha_Repl_delay_detected;
}

void
css_set_ha_repl_delayed (void)
{
  ha_Repl_delay_detected = true;
}

void
css_unset_ha_repl_delayed (void)
{
  ha_Repl_delay_detected = false;
}

/*
 * css_transit_ha_server_state - request to transit the current HA server
 *                               state to the required state
 *   return: new state changed if successful or HA_SERVER_STATE_NA
 *   req_state(in): the state for the server to transit
 *
 */
static HA_SERVER_STATE
css_transit_ha_server_state (THREAD_ENTRY * thread_p, HA_SERVER_STATE req_state)
{
  struct ha_server_state_transition_table
  {
    HA_SERVER_STATE cur_state;
    HA_SERVER_STATE req_state;
    HA_SERVER_STATE next_state;
  };
  static struct ha_server_state_transition_table ha_Server_state_transition[] = {
    /* idle -> active */
    {HA_SERVER_STATE_IDLE, HA_SERVER_STATE_ACTIVE, HA_SERVER_STATE_ACTIVE},
#if 0
    /* idle -> to-be-standby */
    {HA_SERVER_STATE_IDLE, HA_SERVER_STATE_STANDBY,
     HA_SERVER_STATE_TO_BE_STANDBY},
#else
    /* idle -> standby */
    {HA_SERVER_STATE_IDLE, HA_SERVER_STATE_STANDBY,
     HA_SERVER_STATE_STANDBY},
#endif
    /* idle -> maintenance */
    {HA_SERVER_STATE_IDLE, HA_SERVER_STATE_MAINTENANCE,
     HA_SERVER_STATE_MAINTENANCE},
    /* active -> active */
    {HA_SERVER_STATE_ACTIVE, HA_SERVER_STATE_ACTIVE, HA_SERVER_STATE_ACTIVE},
    /* active -> to-be-standby */
    {HA_SERVER_STATE_ACTIVE, HA_SERVER_STATE_STANDBY,
     HA_SERVER_STATE_TO_BE_STANDBY},
    /* to-be-active -> active */
    {HA_SERVER_STATE_TO_BE_ACTIVE, HA_SERVER_STATE_ACTIVE,
     HA_SERVER_STATE_ACTIVE},
    /* standby -> standby */
    {HA_SERVER_STATE_STANDBY, HA_SERVER_STATE_STANDBY,
     HA_SERVER_STATE_STANDBY},
    /* standby -> to-be-active */
    {HA_SERVER_STATE_STANDBY, HA_SERVER_STATE_ACTIVE,
     HA_SERVER_STATE_TO_BE_ACTIVE},
    /* statndby -> maintenance */
    {HA_SERVER_STATE_STANDBY, HA_SERVER_STATE_MAINTENANCE,
     HA_SERVER_STATE_MAINTENANCE},
    /* to-be-standby -> standby */
    {HA_SERVER_STATE_TO_BE_STANDBY, HA_SERVER_STATE_STANDBY,
     HA_SERVER_STATE_STANDBY},
    /* maintenance -> standby */
    {HA_SERVER_STATE_MAINTENANCE, HA_SERVER_STATE_STANDBY,
     HA_SERVER_STATE_TO_BE_STANDBY},
    /* end of table */
    {HA_SERVER_STATE_NA, HA_SERVER_STATE_NA, HA_SERVER_STATE_NA}
  };
  struct ha_server_state_transition_table *table;
  HA_SERVER_STATE new_state = HA_SERVER_STATE_NA;

  if (ha_Server_state == req_state)
    {
      return req_state;
    }

  csect_enter (thread_p, CSECT_HA_SERVER_STATE, INF_WAIT);

  for (table = ha_Server_state_transition; table->cur_state != HA_SERVER_STATE_NA; table++)
    {
      if (table->cur_state == ha_Server_state && table->req_state == req_state)
	{
	  er_log_debug (ARG_FILE_LINE, "css_transit_ha_server_state: " "ha_Server_state (%s) -> (%s)\n",
			css_ha_server_state_string (ha_Server_state), css_ha_server_state_string (table->next_state));
	  new_state = table->next_state;
	  /* append a dummy log record for LFT to wake LWTs up */
	  log_append_ha_server_state (thread_p, new_state);
	  if (!HA_DISABLED ())
	    {
	      er_set (ER_ERROR_SEVERITY, ARG_FILE_LINE, ER_CSS_SERVER_HA_MODE_CHANGE, 2,
		      css_ha_server_state_string (ha_Server_state), css_ha_server_state_string (new_state));
	    }
	  ha_Server_state = new_state;
	  /* sync up the current HA state with the system parameter */
	  prm_set_integer_value (PRM_ID_HA_SERVER_STATE, ha_Server_state);

	  if (ha_Server_state == HA_SERVER_STATE_ACTIVE)
	    {
	      log_set_ha_promotion_time (thread_p, ((INT64) time (0)));
	    }

	  break;
	}
    }

  csect_exit (thread_p, CSECT_HA_SERVER_STATE);
  return new_state;
}

/*
 * css_check_ha_server_state_for_client
 *   return: NO_ERROR or errno
 *   whence(in): 0: others, 1: register_client, 2: unregister_client
 */
int
css_check_ha_server_state_for_client (THREAD_ENTRY * thread_p, int whence)
{
#define FROM_OTHERS             0
#define FROM_REGISTER_CLIENT    1
#define FROM_UNREGISTER_CLIENT  2
  int err = NO_ERROR;
  HA_SERVER_STATE state;

  /* csect_enter (thread_p, CSECT_HA_SERVER_STATE, INF_WAIT); */

  switch (ha_Server_state)
    {
    case HA_SERVER_STATE_TO_BE_ACTIVE:
      /* Server accepts clients even though it is in a to-be-active state */
      break;

    case HA_SERVER_STATE_TO_BE_STANDBY:
      /* 
       * If the server's state is 'to-be-standby',
       * new connection request will be rejected for HA fail-back action.
       */
      if (whence == FROM_REGISTER_CLIENT)
	{
	  er_set (ER_ERROR_SEVERITY, ARG_FILE_LINE, ERR_CSS_ERROR_FROM_SERVER, 1,
		  "Connection rejected. " "The server is changing to standby mode.");
	  err = ERR_CSS_ERROR_FROM_SERVER;
	}
      /* 
       * If all connected clients are released (by reset-on-commit),
       * change the state to 'standby' as a completion of HA fail-back action.
       */
      else if (whence == FROM_UNREGISTER_CLIENT)
	{
	  if (logtb_count_clients (thread_p) == 1)
	    {
	      er_log_debug (ARG_FILE_LINE,
			    "logtb_count_clients () = 1 including me "
			    "transit state from 'to-be-standby' to 'standby'\n");
	      state = css_transit_ha_server_state (thread_p, HA_SERVER_STATE_STANDBY);
	      assert (state == HA_SERVER_STATE_STANDBY);
	      if (state == HA_SERVER_STATE_STANDBY)
		{
		  er_log_debug (ARG_FILE_LINE, "css_check_ha_server_state_for_client: " "logtb_disable_update() \n");
		  logtb_disable_update (thread_p);
		}
	    }
	}
      break;

    default:
      break;
    }

  /* csect_exit (CSECT_HA_SERVER_STATE); */
  return err;
}

/*
 * css_check_ha_log_applier_done - check all log appliers have done
 *   return: true or false
 */
static bool
css_check_ha_log_applier_done (void)
{
  int i;

  for (i = 0; i < ha_Server_num_of_hosts; i++)
    {
      if (ha_Log_applier_state[i].state != HA_LOG_APPLIER_STATE_DONE)
	{
	  break;
	}
    }
  if (i == ha_Server_num_of_hosts
      && (ha_Server_state == HA_SERVER_STATE_TO_BE_ACTIVE || ha_Server_state == HA_SERVER_STATE_ACTIVE))
    {
      return true;
    }
  return false;
}

/*
 * css_check_ha_log_applier_working - check all log appliers are working
 *   return: true or false
 */
static bool
css_check_ha_log_applier_working (void)
{
  int i;

  for (i = 0; i < ha_Server_num_of_hosts; i++)
    {
      if (ha_Log_applier_state[i].state != HA_LOG_APPLIER_STATE_WORKING
	  || ha_Log_applier_state[i].state != HA_LOG_APPLIER_STATE_DONE)
	{
	  break;
	}
    }
  if (i == ha_Server_num_of_hosts
      && (ha_Server_state == HA_SERVER_STATE_TO_BE_STANDBY || ha_Server_state == HA_SERVER_STATE_STANDBY))
    {
      return true;
    }
  return false;
}

/*
 * css_change_ha_server_state - change the server's HA state
 *   return: NO_ERROR or ER_FAILED
 *   state(in): new state for server to be
 *   force(in): force to change
 *   timeout(in): timeout (standby to maintenance)
 *   heartbeat(in): from heartbeat master
 */
int
css_change_ha_server_state (THREAD_ENTRY * thread_p, HA_SERVER_STATE state, bool force, int timeout, bool heartbeat)
{
  HA_SERVER_STATE orig_state;
  int i;

  er_log_debug (ARG_FILE_LINE, "css_change_ha_server_state: ha_Server_state %s " "state %s force %c heartbeat %c\n",
		css_ha_server_state_string (ha_Server_state), css_ha_server_state_string (state), (force ? 't' : 'f'),
		(heartbeat ? 't' : 'f'));

  assert (state >= HA_SERVER_STATE_IDLE && state <= HA_SERVER_STATE_DEAD);

  if (state == ha_Server_state
      || (!force && ha_Server_state == HA_SERVER_STATE_TO_BE_ACTIVE && state == HA_SERVER_STATE_ACTIVE)
      || (!force && ha_Server_state == HA_SERVER_STATE_TO_BE_STANDBY && state == HA_SERVER_STATE_STANDBY))
    {
      return NO_ERROR;
    }

  if (heartbeat == false && !(ha_Server_state == HA_SERVER_STATE_STANDBY && state == HA_SERVER_STATE_MAINTENANCE)
      && !(ha_Server_state == HA_SERVER_STATE_MAINTENANCE && state == HA_SERVER_STATE_STANDBY)
      && !(force && ha_Server_state == HA_SERVER_STATE_TO_BE_ACTIVE && state == HA_SERVER_STATE_ACTIVE))
    {
      return NO_ERROR;
    }

  csect_enter (thread_p, CSECT_HA_SERVER_STATE, INF_WAIT);

  orig_state = ha_Server_state;

  if (force)
    {
      if (ha_Server_state != state)
	{
	  er_log_debug (ARG_FILE_LINE, "css_change_ha_server_state:" " set force from %s to state %s\n",
			css_ha_server_state_string (ha_Server_state), css_ha_server_state_string (state));
	  ha_Server_state = state;
	  /* append a dummy log record for LFT to wake LWTs up */
	  log_append_ha_server_state (thread_p, state);
	  if (!HA_DISABLED ())
	    {
	      er_set (ER_ERROR_SEVERITY, ARG_FILE_LINE, ER_CSS_SERVER_HA_MODE_CHANGE, 2,
		      css_ha_server_state_string (ha_Server_state), css_ha_server_state_string (state));
	    }

	  if (ha_Server_state == HA_SERVER_STATE_ACTIVE)
	    {
	      log_set_ha_promotion_time (thread_p, ((INT64) time (0)));
	    }
	}
    }

  switch (state)
    {
    case HA_SERVER_STATE_ACTIVE:
      state = css_transit_ha_server_state (thread_p, HA_SERVER_STATE_ACTIVE);
      if (state == HA_SERVER_STATE_NA)
	{
	  break;
	}
      /* If log appliers have changed their state to done, go directly to active mode */
      if (css_check_ha_log_applier_done ())
	{
	  er_log_debug (ARG_FILE_LINE, "css_change_ha_server_state: " "css_check_ha_log_applier_done ()\n");
	  state = css_transit_ha_server_state (thread_p, HA_SERVER_STATE_ACTIVE);
	  assert (state == HA_SERVER_STATE_ACTIVE);
	}
      if (state == HA_SERVER_STATE_ACTIVE)
	{
	  er_log_debug (ARG_FILE_LINE, "css_change_ha_server_state: " "logtb_enable_update() \n");
	  logtb_enable_update (thread_p);
	}
      // init master replication channel manager
      break;

    case HA_SERVER_STATE_STANDBY:
      state = css_transit_ha_server_state (thread_p, HA_SERVER_STATE_STANDBY);
      if (state == HA_SERVER_STATE_NA)
	{
	  break;
	}
      if (orig_state == HA_SERVER_STATE_IDLE)
	{
	  /* If all log appliers have done their recovering actions, go directly to standby mode */
	  if (css_check_ha_log_applier_working ())
	    {
	      er_log_debug (ARG_FILE_LINE, "css_change_ha_server_state: " "css_check_ha_log_applier_working ()\n");
	      state = css_transit_ha_server_state (thread_p, HA_SERVER_STATE_STANDBY);
	      assert (state == HA_SERVER_STATE_STANDBY);
	    }
	}
      else
	{
	  /* If there's no active clients (except me), go directly to standby mode */
	  if (logtb_count_clients (thread_p) == 0)
	    {
	      er_log_debug (ARG_FILE_LINE, "css_change_ha_server_state: " "logtb_count_clients () = 0\n");
	      state = css_transit_ha_server_state (thread_p, HA_SERVER_STATE_STANDBY);
	      assert (state == HA_SERVER_STATE_STANDBY);
	    }
	}
      if (orig_state == HA_SERVER_STATE_MAINTENANCE)
	{
	  boot_server_status (BOOT_SERVER_UP);
	}
      if (state == HA_SERVER_STATE_STANDBY)
	{
	  er_log_debug (ARG_FILE_LINE, "css_change_ha_server_state: " "logtb_disable_update() \n");
	  logtb_disable_update (thread_p);
	}
      break;

    case HA_SERVER_STATE_MAINTENANCE:
      state = css_transit_ha_server_state (thread_p, HA_SERVER_STATE_MAINTENANCE);
      if (state == HA_SERVER_STATE_NA)
	{
	  break;
	}

      if (state == HA_SERVER_STATE_MAINTENANCE)
	{
	  er_log_debug (ARG_FILE_LINE, "css_change_ha_server_state: " "logtb_enable_update() \n");
	  logtb_enable_update (thread_p);

	  boot_server_status (BOOT_SERVER_MAINTENANCE);
	}

      for (i = 0; i < timeout; i++)
	{
	  /* waiting timeout second while transaction terminated normally. */
	  if (logtb_count_not_allowed_clients_in_maintenance_mode (thread_p) == 0)
	    {
	      break;
	    }
	  thread_sleep (1000);	/* 1000 msec */
	}

      if (logtb_count_not_allowed_clients_in_maintenance_mode (thread_p) != 0)
	{
	  LOG_TDES *tdes;

	  /* try to kill transaction. */
	  TR_TABLE_CS_ENTER (thread_p);
	  // start from transaction index i = 1; system transaction cannot be killed
	  for (i = 1; i < log_Gl.trantable.num_total_indices; i++)
	    {
	      tdes = log_Gl.trantable.all_tdes[i];
	      if (tdes != NULL && tdes->trid != NULL_TRANID)
		{
		  if (!BOOT_IS_ALLOWED_CLIENT_TYPE_IN_MT_MODE (tdes->client.host_name, boot_Host_name,
							       tdes->client.client_type))
		    {
		      logtb_slam_transaction (thread_p, tdes->tran_index);
		    }
		}
	    }
	  TR_TABLE_CS_EXIT (thread_p);

	  thread_sleep (2000);	/* 2000 msec */
	}
      break;

    default:
      state = HA_SERVER_STATE_NA;
      break;
    }

  csect_exit (thread_p, CSECT_HA_SERVER_STATE);

  return (state != HA_SERVER_STATE_NA) ? NO_ERROR : ER_FAILED;
}

/*
 * css_notify_ha_server_mode - notify the log applier's HA state
 *   return: NO_ERROR or ER_FAILED
 *   state(in): new state to be recorded
 */
int
css_notify_ha_log_applier_state (THREAD_ENTRY * thread_p, HA_LOG_APPLIER_STATE state)
{
  HA_LOG_APPLIER_STATE_TABLE *table;
  HA_SERVER_STATE server_state;
  int i, client_id;

  assert (state >= HA_LOG_APPLIER_STATE_UNREGISTERED && state <= HA_LOG_APPLIER_STATE_ERROR);

  csect_enter (thread_p, CSECT_HA_SERVER_STATE, INF_WAIT);

  client_id = css_get_client_id (thread_p);
  er_log_debug (ARG_FILE_LINE, "css_notify_ha_log_applier_state: client %d state %s\n", client_id,
		css_ha_applier_state_string (state));
  for (i = 0, table = ha_Log_applier_state; i < ha_Log_applier_state_num; i++, table++)
    {
      if (table->client_id == client_id)
	{
	  if (table->state == state)
	    {
	      csect_exit (thread_p, CSECT_HA_SERVER_STATE);
	      return NO_ERROR;
	    }
	  table->state = state;
	  break;
	}
      if (table->state == HA_LOG_APPLIER_STATE_UNREGISTERED)
	{
	  table->client_id = client_id;
	  table->state = state;
	  break;
	}
    }
  if (i == ha_Log_applier_state_num && ha_Log_applier_state_num < ha_Server_num_of_hosts)
    {
      table = &ha_Log_applier_state[ha_Log_applier_state_num++];
      table->client_id = client_id;
      table->state = state;
    }

  if (css_check_ha_log_applier_done ())
    {
      er_log_debug (ARG_FILE_LINE, "css_notify_ha_log_applier_state: " "css_check_ha_log_applier_done()\n");
      server_state = css_transit_ha_server_state (thread_p, HA_SERVER_STATE_ACTIVE);
      assert (server_state == HA_SERVER_STATE_ACTIVE);
      if (server_state == HA_SERVER_STATE_ACTIVE)
	{
	  er_log_debug (ARG_FILE_LINE, "css_notify_ha_log_applier_state: " "logtb_enable_update() \n");
	  logtb_enable_update (thread_p);
	}
    }

  if (css_check_ha_log_applier_working ())
    {
      er_log_debug (ARG_FILE_LINE, "css_notify_ha_log_applier_state: " "css_check_ha_log_applier_working()\n");
      server_state = css_transit_ha_server_state (thread_p, HA_SERVER_STATE_STANDBY);
      assert (server_state == HA_SERVER_STATE_STANDBY);
      if (server_state == HA_SERVER_STATE_STANDBY)
	{
	  er_log_debug (ARG_FILE_LINE, "css_notify_ha_log_applier_state: " "logtb_disable_update() \n");
	  logtb_disable_update (thread_p);
	}
    }

  csect_exit (thread_p, CSECT_HA_SERVER_STATE);
  return NO_ERROR;
}

#if defined(SERVER_MODE)
static int
css_check_accessibility (SOCKET new_fd)
{
#if defined(WINDOWS) || defined(SOLARIS)
  int saddr_len;
#elif defined(UNIXWARE7)
  size_t saddr_len;
#else
  socklen_t saddr_len;
#endif
  struct sockaddr_in clt_sock_addr;
  unsigned char *ip_addr;
  int err_code;

  saddr_len = sizeof (clt_sock_addr);

  if (getpeername (new_fd, (struct sockaddr *) &clt_sock_addr, &saddr_len) != 0)
    {
      return ER_FAILED;
    }

  ip_addr = (unsigned char *) &(clt_sock_addr.sin_addr);

  if (clt_sock_addr.sin_family == AF_UNIX
      || (ip_addr[0] == 127 && ip_addr[1] == 0 && ip_addr[2] == 0 && ip_addr[3] == 1))
    {
      return NO_ERROR;
    }

  if (css_Server_accessible_ip_info == NULL)
    {
      char ip_str[32];

      sprintf (ip_str, "%d.%d.%d.%d", (unsigned char) ip_addr[0], ip_addr[1], ip_addr[2], ip_addr[3]);

      er_set (ER_ERROR_SEVERITY, ARG_FILE_LINE, ER_INACCESSIBLE_IP, 1, ip_str);

      return ER_INACCESSIBLE_IP;
    }

  csect_enter_as_reader (NULL, CSECT_ACL, INF_WAIT);
  err_code = css_check_ip (css_Server_accessible_ip_info, ip_addr);
  csect_exit (NULL, CSECT_ACL);

  if (err_code != NO_ERROR)
    {
      char ip_str[32];

      sprintf (ip_str, "%d.%d.%d.%d", (unsigned char) ip_addr[0], ip_addr[1], ip_addr[2], ip_addr[3]);

      er_set (ER_ERROR_SEVERITY, ARG_FILE_LINE, ER_INACCESSIBLE_IP, 1, ip_str);
    }

  return err_code;
}

int
css_set_accessible_ip_info (void)
{
  int ret_val;
  IP_INFO *tmp_accessible_ip_info;

  if (prm_get_string_value (PRM_ID_ACCESS_IP_CONTROL_FILE) == NULL)
    {
      css_Server_accessible_ip_info = NULL;
      return NO_ERROR;
    }

#if defined (WINDOWS)
  if (strlen (prm_get_string_value (PRM_ID_ACCESS_IP_CONTROL_FILE)) > 2
      && isalpha (prm_get_string_value (PRM_ID_ACCESS_IP_CONTROL_FILE)[0])
      && prm_get_string_value (PRM_ID_ACCESS_IP_CONTROL_FILE)[1] == ':')
#else
  if (prm_get_string_value (PRM_ID_ACCESS_IP_CONTROL_FILE)[0] == PATH_SEPARATOR)
#endif
    {
      ip_list_file_name = (char *) prm_get_string_value (PRM_ID_ACCESS_IP_CONTROL_FILE);
    }
  else
    {
      ip_list_file_name =
	envvar_confdir_file (ip_file_real_path, PATH_MAX, prm_get_string_value (PRM_ID_ACCESS_IP_CONTROL_FILE));
    }

  ret_val = css_read_ip_info (&tmp_accessible_ip_info, ip_list_file_name);
  if (ret_val == NO_ERROR)
    {
      csect_enter (NULL, CSECT_ACL, INF_WAIT);

      if (css_Server_accessible_ip_info != NULL)
	{
	  css_free_accessible_ip_info ();
	}
      css_Server_accessible_ip_info = tmp_accessible_ip_info;

      csect_exit (NULL, CSECT_ACL);
    }

  return ret_val;
}

int
css_free_accessible_ip_info (void)
{
  int ret_val;

  ret_val = css_free_ip_info (css_Server_accessible_ip_info);
  css_Server_accessible_ip_info = NULL;

  return ret_val;
}

void
xacl_dump (THREAD_ENTRY * thread_p, FILE * outfp)
{
  int i, j;

  if (outfp == NULL)
    {
      outfp = stdout;
    }

  fprintf (outfp, "access_ip_control=%s\n", (prm_get_bool_value (PRM_ID_ACCESS_IP_CONTROL) ? "yes" : "no"));
  fprintf (outfp, "access_ip_control_file=%s\n", (ip_list_file_name != NULL) ? ip_list_file_name : "NULL");

  if (prm_get_bool_value (PRM_ID_ACCESS_IP_CONTROL) == false || css_Server_accessible_ip_info == NULL)
    {
      return;
    }

  csect_enter_as_reader (thread_p, CSECT_ACL, INF_WAIT);

  for (i = 0; i < css_Server_accessible_ip_info->num_list; i++)
    {
      int address_index = i * IP_BYTE_COUNT;

      for (j = 0; j < css_Server_accessible_ip_info->address_list[address_index]; j++)
	{
	  fprintf (outfp, "%d%s", css_Server_accessible_ip_info->address_list[address_index + j + 1],
		   ((j != 3) ? "." : ""));
	}
      if (j != 4)
	{
	  fprintf (outfp, "*");
	}
      fprintf (outfp, "\n");
    }

  fprintf (outfp, "\n");
  csect_exit (thread_p, CSECT_ACL);

  return;
}

int
xacl_reload (THREAD_ENTRY * thread_p)
{
  return css_set_accessible_ip_info ();
}
#endif

static void
css_process_new_slave (SOCKET master_fd)
{

  SOCKET new_fd;
  unsigned short rid;

  /* receive new socket descriptor from the master */
  new_fd = css_open_new_socket_from_master (master_fd, &rid);
  if (IS_INVALID_SOCKET (new_fd))
    {
      assert (false);
      return;
    }
  er_log_debug (ARG_FILE_LINE, "css_process_new_slave:" "received new slave fd from master fd=%d, current_state=%d\n",
		new_fd, ha_Server_state);

  assert (ha_Server_state == HA_SERVER_STATE_TO_BE_ACTIVE || ha_Server_state == HA_SERVER_STATE_ACTIVE);

  // add slave to master replication channel manager
#if 1
  // remove this after master/slave repl chn impl
  css_shutdown_socket (new_fd);
#endif
}

const char *
get_master_hostname ()
{
  return ha_Server_master_hostname;
}

/*
 * css_get_client_id() - returns the unique client identifier
 *   return: returns the unique client identifier, on error, returns -1
 *
 * Note: WARN: this function doesn't lock on thread_entry
 */
int
css_get_client_id (THREAD_ENTRY * thread_p)
{
  CSS_CONN_ENTRY *conn_p;

  if (thread_p == NULL)
    {
      thread_p = thread_get_thread_entry_info ();
    }

  assert (thread_p != NULL);

  conn_p = thread_p->conn_entry;
  if (conn_p != NULL)
    {
      return conn_p->client_id;
    }
  else
    {
      return -1;
    }
}

/*
 * css_set_thread_info () -
 *   return:
 *   thread_p(out):
 *   client_id(in):
 *   rid(in):
 *   tran_index(in):
 */
void
css_set_thread_info (THREAD_ENTRY * thread_p, int client_id, int rid, int tran_index, int net_request_index)
{
  thread_p->client_id = client_id;
  thread_p->rid = rid;
  thread_p->tran_index = tran_index;
  thread_p->net_request_index = net_request_index;
  thread_p->victim_request_fail = false;
  thread_p->next_wait_thrd = NULL;
  thread_p->wait_for_latch_promote = false;
  thread_p->lockwait = NULL;
  thread_p->lockwait_state = -1;
  thread_p->query_entry = NULL;
  thread_p->tran_next_wait = NULL;

  thread_p->end_resource_tracks ();
  thread_clear_recursion_depth (thread_p);
}

/*
 * css_get_comm_request_id() - returns the request id that started the current thread
 *   return: returns the comm system request id for the client request that
 *           started the thread. On error, returns -1
 *
 * Note: WARN: this function doesn't lock on thread_entry
 */
unsigned int
css_get_comm_request_id (THREAD_ENTRY * thread_p)
{
  if (thread_p == NULL)
    {
      thread_p = thread_get_thread_entry_info ();
    }

  assert (thread_p != NULL);

  return thread_p->rid;
}

/*
 * css_get_current_conn_entry() -
 *   return:
 */
CSS_CONN_ENTRY *
css_get_current_conn_entry (void)
{
  THREAD_ENTRY *thread_p;

  thread_p = thread_get_thread_entry_info ();
  assert (thread_p != NULL);

  return thread_p->conn_entry;
}

// *INDENT-OFF*
/*
 * css_push_server_task () - push a task on server request worker pool
 *
 * return          : void
 * thread_ref (in) : thread context
 * task (in)       : task to execute
 *
 * TODO: this is also used externally due to legacy design; should be internalized completely
 */
static void
css_push_server_task (THREAD_ENTRY &thread_ref, CSS_CONN_ENTRY &conn_ref)
{
  // push the task
  //
  // note: cores are partitioned by connection index. this is particularly important in order to avoid having tasks
  //       randomly pushed to cores that are full. some of those tasks may belong to threads holding locks. as a
  //       consequence, lock waiters may wait longer or even indefinitely if we are really unlucky.
  //
  thread_get_manager ()->push_task_on_core (thread_ref, css_Server_request_worker_pool,
                                            new css_server_task (conn_ref), static_cast<size_t> (conn_ref.idx));
}

void
css_push_external_task (THREAD_ENTRY &thread_ref, CSS_CONN_ENTRY *conn, cubthread::entry_task *task)
{
  thread_get_manager ()->push_task (thread_ref, css_Server_request_worker_pool,
				    new css_server_external_task (conn, task));
}

void
css_server_task::execute (context_type &thread_ref)
{
  thread_ref.conn_entry = &m_conn;

  if (thread_ref.conn_entry->session_p != NULL)
    {
      thread_ref.private_lru_index = session_get_private_lru_idx (thread_ref.conn_entry->session_p);
    }
  else
    {
      assert (thread_ref.private_lru_index == -1);
    }

  thread_ref.m_status = cubthread::entry::status::TS_RUN;

  // TODO: we lock tran_index_lock because css_internal_request_handler expects it to be locked. however, I am not
  //       convinced we really need this
  pthread_mutex_lock (&thread_ref.tran_index_lock);
  (void) css_internal_request_handler (thread_ref, m_conn);

  thread_ref.private_lru_index = -1;
  thread_ref.conn_entry = NULL;
  thread_ref.m_status = cubthread::entry::status::TS_FREE;
}

void
css_server_external_task::execute (context_type &thread_ref)
{
  thread_ref.conn_entry = m_conn;
  if (thread_ref.conn_entry != NULL && thread_ref.conn_entry->session_p != NULL)
    {
      thread_ref.private_lru_index = session_get_private_lru_idx (thread_ref.conn_entry->session_p);
    }
  else
    {
      assert (thread_ref.private_lru_index == -1);
    }

  // TODO: We lock tran_index_lock because external task expects it to be locked.
  //       However, I am not convinced we really need this
  pthread_mutex_lock (&thread_ref.tran_index_lock);

  m_task->execute (thread_ref);

  thread_ref.private_lru_index = -1;
  thread_ref.conn_entry = NULL;
}

void
css_connection_task::execute (context_type & thread_ref)
{
  thread_ref.conn_entry = &m_conn;

  // todo: we lock tran_index_lock because css_connection_handler_thread expects it to be locked. however, I am not
  //       convinced we really need this
  pthread_mutex_lock (&thread_ref.tran_index_lock);
  (void) css_connection_handler_thread (&thread_ref, &m_conn);

  thread_ref.conn_entry = NULL;
}

//
// css_stop_non_log_writer () - function mapped over worker pools to search and stop non-log writer workers
//
// thread_ref (in)         : entry of thread to check and stop
// stop_mapper (out)       : ignored; part of expected signature of mapper function
// stopper_thread_ref (in) : entry of thread mapping this function over worker pool
//
static void
css_stop_non_log_writer (THREAD_ENTRY & thread_ref, bool & stop_mapper, THREAD_ENTRY & stopper_thread_ref)
{
  (void) stop_mapper;    // suppress unused warning

  // porting of legacy code

  if (css_is_log_writer (thread_ref))
    {
      // not log writer
      return;
    }
  if (thread_ref.tran_index == -1)
    {
      // no transaction, no stop
      return;
    }

  (void) logtb_set_tran_index_interrupt (&stopper_thread_ref, thread_ref.tran_index, true);

  if (thread_ref.m_status == cubthread::entry::status::TS_WAIT && logtb_is_current_active (&thread_ref))
    {
      thread_lock_entry (&thread_ref);

      if (thread_ref.tran_index != -1 && thread_ref.m_status == cubthread::entry::status::TS_WAIT
          && thread_ref.lockwait == NULL && thread_ref.check_interrupt)
        {
          thread_ref.interrupted = true;
          thread_wakeup_already_had_mutex (&thread_ref, THREAD_RESUME_DUE_TO_INTERRUPT);
        }
      thread_unlock_entry (&thread_ref);
    }
  // make sure not blocked in locks
  lock_force_thread_timeout_lock (&thread_ref);
}

//
// css_stop_log_writer () - function mapped over worker pools to search and stop log writer workers
//
// thread_ref (in)         : entry of thread to check and stop
// stop_mapper (out)       : ignored; part of expected signature of mapper function
// stopper_thread_ref (in) : entry of thread mapping this function over worker pool
//
static void
css_stop_log_writer (THREAD_ENTRY & thread_ref, bool & stop_mapper)
{
  (void) stop_mapper; // suppress unused warning

  if (!css_is_log_writer (thread_ref))
    {
      // this is not log writer
      return;
    }
  if (thread_ref.tran_index == -1)
    {
      // no transaction, no stop
      return;
    }
  if (thread_ref.m_status == cubthread::entry::status::TS_WAIT && logtb_is_current_active (&thread_ref))
    {
      thread_check_suspend_reason_and_wakeup (&thread_ref, THREAD_RESUME_DUE_TO_INTERRUPT, THREAD_LOGWR_SUSPENDED);
      thread_ref.interrupted = true;
    }
  // make sure not blocked in locks
  lock_force_thread_timeout_lock (&thread_ref);
}


//
// css_find_not_stopped () - find any target thread that is not stopped
//
// thread_ref (in)    : entry of thread that should be stopped
// stop_mapper (out)  : output true to stop mapping
// is_log_writer (in) : true to target log writers, false to target non-log writers
// found (out)        : output true if target thread is not stopped
//
static void
css_find_not_stopped (THREAD_ENTRY & thread_ref, bool & stop_mapper, bool is_log_writer, bool & found)
{
  if (thread_ref.tran_index == -1)
    {
      // no transaction, no stop
      return;
    }

  if (is_log_writer != css_is_log_writer (thread_ref))
    {
      // don't care
      return;
    }
  if (thread_ref.m_status != cubthread::entry::status::TS_FREE)
    {
      found = true;
      stop_mapper = true;
    }
}

//
// css_is_log_writer () - does thread entry belong to a log writer?
//
// return          : true for log writer, false otherwise
// thread_arg (in) : thread entry
//
static bool
css_is_log_writer (const THREAD_ENTRY &thread_arg)
{
  return thread_arg.conn_entry != NULL && thread_arg.conn_entry->stop_phase == THREAD_STOP_LOGWR;
}

//
// css_stop_all_workers () - stop target workers based on phase (log writers or non-log writers)
//
// thread_ref (in) : thread local entry
// stop_phase (in) : THREAD_STOP_WORKERS_EXCEPT_LOGWR or THREAD_STOP_LOGWR
//
static void
css_stop_all_workers (THREAD_ENTRY &thread_ref, css_thread_stop_type stop_phase)
{
  bool is_not_stopped;

  if (css_Server_request_worker_pool == NULL)
    {
      // nothing to stop
      return;
    }

  // note: this is legacy code ported from thread.c; the whole log writer management seems complicated, but hopefully
  //       it can be removed after HA refactoring.
  //
  // question: is it possible to have more than one log writer thread?
  //

  if (stop_phase == THREAD_STOP_WORKERS_EXCEPT_LOGWR)
    {
      // first block all connections
      css_block_all_active_conn (stop_phase);
    }

  // loop until all are stopped
  while (true)
    {
      // tell all to stop
      if (stop_phase == THREAD_STOP_LOGWR)
        {
          css_Server_request_worker_pool->map_running_contexts (css_stop_log_writer);
          css_Connection_worker_pool->map_running_contexts (css_stop_log_writer);
        }
      else
        {
          css_Server_request_worker_pool->map_running_contexts (css_stop_non_log_writer, thread_ref);
          css_Connection_worker_pool->map_running_contexts (css_stop_non_log_writer, thread_ref);
        }

      // sleep for 50 milliseconds
      std::this_thread::sleep_for (std::chrono::milliseconds (50));

      // check if any thread is not stopped
      is_not_stopped = false;
      css_Server_request_worker_pool->map_running_contexts (css_find_not_stopped, stop_phase == THREAD_STOP_LOGWR,
                                                            is_not_stopped);
      if (!is_not_stopped)
        {
          // check connection threads too
          css_Connection_worker_pool->map_running_contexts (css_find_not_stopped, stop_phase == THREAD_STOP_LOGWR,
                                                            is_not_stopped);
        }
      if (!is_not_stopped)
        {
          // all threads are stopped, break loop
          break;
        }

      if (css_is_shutdown_timeout_expired ())
        {
          er_log_debug (ARG_FILE_LINE, "could not stop all active workers");
          _exit (0);
        }
    }

  // we must not block active connection before terminating log writer thread
  if (stop_phase == THREAD_STOP_LOGWR)
    {
      css_block_all_active_conn (stop_phase);
    }
}

//
// css_get_thread_stats () - get statistics for server request handlers
//
// stats_out (out) : output statistics
//
void
css_get_thread_stats (UINT64 *stats_out)
{
  css_Server_request_worker_pool->get_stats (stats_out);
}

//
// css_get_num_request_workers () - get number of workers executing server requests
//
size_t
css_get_num_request_workers (void)
{
  return css_Server_request_worker_pool->get_max_count ();
}

//
// css_get_num_connection_workers () - get number of workers handling connections
//
size_t
css_get_num_connection_workers (void)
{
  return css_Connection_worker_pool->get_max_count ();
}

//
// css_get_num_total_workers () - get total number of workers (request and connection handlers)
//
size_t
css_get_num_total_workers (void)
{
  return css_get_num_request_workers () + css_get_num_connection_workers ();
}

//
// css_wp_worker_get_busy_count_mapper () - function to map through worker pool entries and count busy workers
//
// thread_ref (in)      : thread entry (context)
// stop_mapper (in/out) : normally used to stop mapping early, ignored here
// busy_count (out)     : increment when busy worker is found
//
static void
css_wp_worker_get_busy_count_mapper (THREAD_ENTRY & thread_ref, bool & stop_mapper, int & busy_count)
{
  (void) stop_mapper;   // suppress unused parameter warning

  if (thread_ref.tran_index != NULL_TRAN_INDEX)
    {
      // busy thread
      busy_count++;
    }
  else
    {
      // must be waiting for task; not busy
    }
}

//
// css_wp_core_job_scan_mapper () - function to map worker pool cores and get info required for "job scan"
//
// wp_core (in)         : worker pool core
// stop_mapper (in/out) : output true to stop mapper early
// thread_p (in)        : thread entry of job scan
// ctx (in)             : job scan context
// core_index (in/out)  : current core index; is incremented on each call
// error_code (out)     : output error_code if any errors occur
//
static void
css_wp_core_job_scan_mapper (const cubthread::entry_workpool::core & wp_core, bool & stop_mapper,
                             THREAD_ENTRY * thread_p, SHOWSTMT_ARRAY_CONTEXT * ctx, size_t & core_index,
                             int & error_code)
{
  DB_VALUE *vals = showstmt_alloc_tuple_in_context (thread_p, ctx);
  if (vals == NULL)
    {
      assert (false);
      error_code = ER_FAILED;
      stop_mapper = true;
      return;
    }

  // add core index; it used to be job queue index
  size_t val_index = 0;
  (void) db_make_int (&vals[val_index++], (int) core_index);

  // add max worker count; it used to be max thread workers per job queue
  (void) db_make_int (&vals[val_index++], (int) wp_core.get_max_worker_count ());

  // number of busy workers; core does not keep it, we need to count them manually
  int busy_count = 0;
  wp_core.map_running_contexts (stop_mapper, css_wp_worker_get_busy_count_mapper, busy_count);
  (void) db_make_int (&vals[val_index++], (int) busy_count);

  // number of connection workers; just for backward compatibility, there are no connections workers here
  (void) db_make_int (&vals[val_index++], 0);

  // increment core_index
  ++core_index;

  assert (val_index == CSS_JOB_QUEUE_SCAN_COLUMN_COUNT);
}

//
// css_is_any_thread_not_suspended_mapfunc
//
// thread_ref (in)   : current thread entry
// stop_mapper (out) : output true to stop mapper
// count (out)       : count number of threads
// found (out)       : output true when not suspended thread is found
//
static void
css_is_any_thread_not_suspended_mapfunc (THREAD_ENTRY & thread_ref, bool & stop_mapper, size_t & count, bool & found)
{
  if (thread_ref.m_status != cubthread::entry::status::TS_WAIT)
    {
      // found not suspended; stop
      stop_mapper = true;
      found = true;
      return;
    }
  ++count;
}

//
// css_are_all_request_handlers_suspended - are all request handlers suspended?
//
bool
css_are_all_request_handlers_suspended (void)
{
  // assume all are suspended
  bool is_any_not_suspended = false;
  size_t checked_threads_count = 0;

  css_Server_request_worker_pool->map_running_contexts (css_is_any_thread_not_suspended_mapfunc, checked_threads_count,
                                                        is_any_not_suspended);
  if (is_any_not_suspended)
    {
      // found a thread that was not suspended
      return false;
    }

  if (checked_threads_count == css_Server_request_worker_pool->get_max_count ())
    {
      // all threads are suspended
      return true;
    }
  else
    {
      // at least one thread is free
      return false;
    }
}

//
// css_count_transaction_worker_threads_mapfunc () - mapper function for worker pool thread entries. tries to identify
//                                                   entries belonging to given transaction/client and increment
//                                                   counter
//
// thread_ref (in)    : thread entry belonging to running worker
// stop_mapper (out)  : ignored
// caller_thread (in) : thread entry of caller
// tran_index (in)    : transaction index
// client_id (in)     : client id
// count (out)        : increment counter if thread entry belongs to transaction/client
//
static void
css_count_transaction_worker_threads_mapfunc (THREAD_ENTRY & thread_ref, bool & stop_mapper,
                                              THREAD_ENTRY * caller_thread, int tran_index, int client_id,
                                              size_t & count)
{
  (void) stop_mapper;   // suppress unused parameter warning

  CSS_CONN_ENTRY *conn_p;
  bool does_belong = false;

  if (caller_thread == &thread_ref || thread_ref.type != TT_WORKER)
    {
      // not what we need
      return;
    }

  (void) pthread_mutex_lock (&thread_ref.tran_index_lock);

  if (!thread_ref.is_on_current_thread ()
      && thread_ref.m_status != cubthread::entry::status::TS_DEAD
      && thread_ref.m_status != cubthread::entry::status::TS_FREE
      && thread_ref.m_status != cubthread::entry::status::TS_CHECK)
    {
      conn_p = thread_ref.conn_entry;
      if (tran_index == NULL_TRAN_INDEX)
        {
          // exact match client ID is required
          does_belong = (conn_p != NULL && conn_p->client_id == client_id);
        }
      else if (tran_index == thread_ref.tran_index)
        {
          // match client ID or null connection
          does_belong = (conn_p == NULL || conn_p->client_id == client_id);
        }
    }

  pthread_mutex_unlock (&thread_ref.tran_index_lock);

  if (does_belong)
    {
      count++;
    }
}

//
// css_count_transaction_worker_threads () - count thread entries belonging to transaction/client (exclude current
//                                           thread)
//
// return          : thread entries count
// thread_p (in)   : thread entry of caller
// tran_index (in) : transaction index
// client_id (in)  : client id
//
size_t
css_count_transaction_worker_threads (THREAD_ENTRY * thread_p, int tran_index, int client_id)
{
  size_t count = 0;

  css_Server_request_worker_pool->map_running_contexts (css_count_transaction_worker_threads_mapfunc, thread_p,
                                                        tran_index, client_id, count);

  return count;
}
// *INDENT-ON*<|MERGE_RESOLUTION|>--- conflicted
+++ resolved
@@ -1390,13 +1390,9 @@
       goto shutdown;
     }
 
-<<<<<<< HEAD
-  css_Connection_worker_pool = cubthread::get_manager ()->create_worker_pool (MAX_WORKERS, MAX_WORKERS, NULL, 1, false, true, std::chrono::minutes (5));
-=======
   // create connection worker pool
   css_Connection_worker_pool =
     cubthread::get_manager ()->create_worker_pool (MAX_CONNECTIONS, MAX_CONNECTIONS, NULL, 1, false);
->>>>>>> 5f63ac62
   if (css_Connection_worker_pool == NULL)
     {
       assert (false);
