/*
 * Copyright (C) 2008 Search Solution Corporation. All rights reserved by Search Solution.
 *
 *   This program is free software; you can redistribute it and/or modify
 *   it under the terms of the GNU General Public License as published by
 *   the Free Software Foundation; either version 2 of the License, or
 *   (at your option) any later version.
 *
 *  This program is distributed in the hope that it will be useful,
 *  but WITHOUT ANY WARRANTY; without even the implied warranty of
 *  MERCHANTABILITY or FITNESS FOR A PARTICULAR PURPOSE. See the
 *  GNU General Public License for more details.
 *
 *  You should have received a copy of the GNU General Public License
 *  along with this program; if not, write to the Free Software
 *  Foundation, Inc., 51 Franklin Street, Fifth Floor, Boston, MA 02110-1301 USA
 *
 */

/*
 * server_support.c - server interface
 */

#ident "$Id$"

#include "server_support.h"

#include "config.h"
#include "communication_server_channel.hpp"
#include "internal_tasks_worker_pool.hpp"
#include "log_append.hpp"
#include "multi_thread_stream.hpp"
#include "replication_common.hpp"
#include "replication_master_node.hpp"
#include "replication_node_manager.hpp"
#include "replication_slave_node.hpp"
#include "session.h"
#include "thread_entry_task.hpp"
#include "thread_entry.hpp"
#include "thread_manager.hpp"
#include "thread_worker_pool.hpp"

#include <stdio.h>
#include <stdlib.h>
#include <string.h>
#include <errno.h>
#if !defined(WINDOWS)
#include <signal.h>
#include <unistd.h>
#if defined(SOLARIS)
#include <sys/filio.h>
#endif /* SOLARIS */
#include <sys/socket.h>
#include <fcntl.h>
#include <netinet/in.h>
#endif /* !WINDOWS */
#include <assert.h>

#include "porting.h"
#include "memory_alloc.h"
#include "boot_sr.h"
#include "connection_defs.h"
#include "connection_globals.h"
#include "release_string.h"
#include "system_parameter.h"
#include "environment_variable.h"
#include "error_manager.h"
#include "connection_error.h"
#include "message_catalog.h"
#include "critical_section.h"
#include "lock_manager.h"
#include "log_lsa.hpp"
#include "log_manager.h"
#include "network.h"
#include "jsp_sr.h"
#include "show_scan.h"
#if defined(WINDOWS)
#include "wintcp.h"
#else /* WINDOWS */
#include "tcp.h"
#endif /* WINDOWS */
#include "connection_sr.h"
#include "xserver_interface.h"
#include "utility.h"
#include "vacuum.h"
#if !defined(WINDOWS)
#include "heartbeat.h"
#endif
#include "dbtype.h"
#include "ha_operations.hpp"
#include "ha_server_state.hpp"

#define CSS_WAIT_COUNT 5	/* # of retry to connect to master */
#define CSS_GOING_DOWN_IMMEDIATELY "Server going down immediately"

#if defined(WINDOWS)
#define SockError    SOCKET_ERROR
#else /* WINDOWS */
#define SockError    -1
#endif /* WINDOWS */

#define RMUTEX_NAME_TEMP_CONN_ENTRY "TEMP_CONN_ENTRY"

static struct timeval css_Shutdown_timeout = { 0, 0 };

static char *css_Master_server_name = NULL;	/* database identifier */
static int css_Master_port_id;
static CSS_CONN_ENTRY *css_Master_conn;
static IP_INFO *css_Server_accessible_ip_info;
static char *ip_list_file_name = NULL;
static char ip_file_real_path[PATH_MAX];

/* internal request hander function */
static int (*css_Server_request_handler) (THREAD_ENTRY *, unsigned int, int, int, char *);

/* server's state for HA feature */
static bool ha_Repl_delay_detected = false;

static int ha_Server_num_of_hosts = 0;
static char ha_Server_master_hostname[CUB_MAXHOSTNAMELEN];

#define HA_LOG_APPLIER_STATE_TABLE_MAX  5
typedef struct ha_log_applier_state_table HA_LOG_APPLIER_STATE_TABLE;
struct ha_log_applier_state_table
{
  int client_id;
  HA_LOG_APPLIER_STATE state;
};

static HA_LOG_APPLIER_STATE_TABLE ha_Log_applier_state[HA_LOG_APPLIER_STATE_TABLE_MAX] = {
  {-1, HA_LOG_APPLIER_STATE_NA},
  {-1, HA_LOG_APPLIER_STATE_NA},
  {-1, HA_LOG_APPLIER_STATE_NA},
  {-1, HA_LOG_APPLIER_STATE_NA},
  {-1, HA_LOG_APPLIER_STATE_NA}
};

static int ha_Log_applier_state_num = 0;

// *INDENT-OFF*
static cubthread::entry_workpool *css_Server_request_worker_pool = NULL;
static cubthread::entry_workpool *css_Connection_worker_pool = NULL;

class css_server_task : public cubthread::entry_task
{
public:

  css_server_task (void) = delete;

  css_server_task (CSS_CONN_ENTRY &conn)
  : m_conn (conn)
  {
  }

  void execute (context_type &thread_ref) override final;

  // retire not overwritten; task is automatically deleted

private:
  CSS_CONN_ENTRY &m_conn;
};

// css_server_external_task - class used for legacy desgin; external modules may push tasks on css worker pool and we
//                            need to make sure conn_entry is properly initialized.
//
// TODO: remove me
class css_server_external_task : public cubthread::entry_task
{
public:
  css_server_external_task (void) = delete;

  css_server_external_task (CSS_CONN_ENTRY *conn, cubthread::entry_task *task)
  : m_conn (conn)
  , m_task (task)
  {
  }

  ~css_server_external_task (void)
  {
    m_task->retire ();
  }

  void execute (context_type &thread_ref) override final;

  // retire not overwritten; task is automatically deleted

private:
  CSS_CONN_ENTRY *m_conn;
  cubthread::entry_task *m_task;
};

class css_connection_task : public cubthread::entry_task
{
public:

  css_connection_task (void) = delete;

  css_connection_task (CSS_CONN_ENTRY & conn)
  : m_conn (conn)
  {
    //
  }

  void execute (context_type & thread_ref) override final;

  // retire not overwritten; task is automatically deleted

private:
  CSS_CONN_ENTRY &m_conn;
};

static const size_t CSS_JOB_QUEUE_SCAN_COLUMN_COUNT = 4;

static void css_setup_server_loop (void);
static int css_check_conn (CSS_CONN_ENTRY * p);
static void css_set_shutdown_timeout (int timeout);
static int css_get_master_request (SOCKET master_fd);
static int css_process_master_request (SOCKET master_fd);
static void css_process_shutdown_request (SOCKET master_fd);
static void css_send_reply_to_new_client_request (CSS_CONN_ENTRY * conn, unsigned short rid, int reason);
static void css_refuse_connection_request (SOCKET new_fd, unsigned short rid, int reason, int error);
static void css_process_new_client (SOCKET master_fd);
static void css_process_get_server_ha_mode_request (SOCKET master_fd);
static void css_process_change_server_ha_mode_request (SOCKET master_fd);
static void css_process_get_eof_request (SOCKET master_fd);

static void css_close_connection_to_master (void);
static int css_reestablish_connection_to_master (void);
static int css_connection_handler_thread (THREAD_ENTRY * thrd, CSS_CONN_ENTRY * conn);
static css_error_code css_internal_connection_handler (CSS_CONN_ENTRY * conn);
static int css_internal_request_handler (THREAD_ENTRY & thread_ref, CSS_CONN_ENTRY & conn_ref);
static int css_test_for_client_errors (CSS_CONN_ENTRY * conn, unsigned int eid);
static int css_check_accessibility (SOCKET new_fd);

#if defined(WINDOWS)
static int css_process_new_connection_request (void);
#endif /* WINDOWS */

static bool css_check_ha_log_applier_working (void);
static void css_process_new_slave (SOCKET master_fd);
static void css_process_add_ctrl_chn (SOCKET master_fd);

static void css_push_server_task (CSS_CONN_ENTRY & conn_ref);
static void css_stop_non_log_writer (THREAD_ENTRY & thread_ref, bool &, THREAD_ENTRY & stopper_thread_ref);
static void css_stop_log_writer (THREAD_ENTRY & thread_ref, bool &);
static void css_find_not_stopped (THREAD_ENTRY & thread_ref, bool & stop, bool is_log_writer, bool & found);
static bool css_is_log_writer (const THREAD_ENTRY & thread_arg);
static void css_stop_all_workers (THREAD_ENTRY & thread_ref, css_thread_stop_type stop_phase);
static void css_wp_worker_get_busy_count_mapper (THREAD_ENTRY & thread_ref, bool & stop_mapper, int &busy_count);
// cubthread::entry_workpool::core confuses indent
static void css_wp_core_job_scan_mapper (const cubthread::entry_workpool::core & wp_core, bool & stop_mapper,
                                         THREAD_ENTRY * thread_p, SHOWSTMT_ARRAY_CONTEXT * ctx, size_t & core_index,
                                         int & error_code);
static void
css_is_any_thread_not_suspended_mapfunc (THREAD_ENTRY & thread_ref, bool & stop_mapper, size_t & count, bool & found);
static void
css_count_transaction_worker_threads_mapfunc (THREAD_ENTRY & thread_ref, bool & stop_mapper,
					      THREAD_ENTRY * caller_thread, int tran_index, int client_id,
					      size_t & count);


static bool css_get_connection_thread_pooling_configuration (void);
static cubthread::wait_seconds css_get_connection_thread_timeout_configuration (void);
static bool css_get_server_request_thread_pooling_configuration (void);
static cubthread::wait_seconds css_get_server_request_thread_timeout_configuration (void);
// *INDENT-ON*

#if defined (SERVER_MODE)
/*
 * css_job_queues_start_scan() - start scan function for 'SHOW JOB QUEUES'
 *   return: NO_ERROR, or ER_code
 *   thread_p(in): thread entry
 *   show_type(in):
 *   arg_values(in):
 *   arg_cnt(in):
 *   ptr(in/out): 'show job queues' context
 *
 * NOTE: job queues don't really exist anymore, at least not the way SHOW JOB QUEUES statement was created for.
 *       we now have worker pool "cores" that act as partitions of workers and queued tasks.
 *       for backward compatibility, the statement is not changed; only its columns are reinterpreted
 *       1. job queue index => core index
 *       2. job queue max workers => core max workers
 *       3. job queue busy workers => core busy workers
 *       4. job queue connection workers => 0    // connection workers are separated in a different worker pool
 */
int
css_job_queues_start_scan (THREAD_ENTRY * thread_p, int show_type, DB_VALUE ** arg_values, int arg_cnt, void **ptr)
{
  int error = NO_ERROR;
  SHOWSTMT_ARRAY_CONTEXT *ctx = NULL;

  *ptr = NULL;

  ctx = showstmt_alloc_array_context (thread_p, (int) css_Server_request_worker_pool->get_core_count (),
				      (int) CSS_JOB_QUEUE_SCAN_COLUMN_COUNT);
  if (ctx == NULL)
    {
      ASSERT_ERROR_AND_SET (error);
      return error;
    }

  size_t core_index = 0;	// core index starts with 0
  css_Server_request_worker_pool->map_cores (css_wp_core_job_scan_mapper, thread_p, ctx, core_index, error);
  if (error != NO_ERROR)
    {
      ASSERT_ERROR ();
      showstmt_free_array_context (thread_p, ctx);
      return error;
    }
  *ptr = ctx;

  return NO_ERROR;
}
#endif // SERVER_MODE

/*
 * css_setup_server_loop() -
 *   return:
 */
static void
css_setup_server_loop (void)
{
#if !defined(WINDOWS)
  (void) os_set_signal_handler (SIGPIPE, SIG_IGN);
#endif /* not WINDOWS */

#if defined(LINUX) || defined(x86_SOLARIS) || defined(HPUX)
  if (!jsp_jvm_is_loaded ())
    {
      (void) os_set_signal_handler (SIGFPE, SIG_IGN);
    }
#else /* LINUX || x86_SOLARIS || HPUX */
  (void) os_set_signal_handler (SIGFPE, SIG_IGN);
#endif /* LINUX || x86_SOLARIS || HPUX */

  if (!IS_INVALID_SOCKET (css_Pipe_to_master))
    {
      /* execute master thread. */
      css_master_thread ();
    }
  else
    {
      er_set_with_oserror (ER_ERROR_SEVERITY, ARG_FILE_LINE, ERR_CSS_MASTER_PIPE_ERROR, 0);
    }
}

/*
 * css_check_conn() -
 *   return:
 *   p(in):
 */
static int
css_check_conn (CSS_CONN_ENTRY * p)
{
#if defined(WINDOWS)
  u_long status = 0;
#else
  int status = 0;
#endif

#if defined(WINDOWS)
  if (ioctlsocket (p->fd, FIONREAD, &status) == SockError || p->status != CONN_OPEN)
    {
      return ER_FAILED;
    }
#else /* WINDOWS */
  if (fcntl (p->fd, F_GETFL, status) < 0 || p->status != CONN_OPEN)
    {
      return ER_FAILED;
    }
#endif /* WINDOWS */

  return NO_ERROR;
}

/*
 * css_set_shutdown_timeout() -
 *   return:
 *   timeout(in):
 */
static void
css_set_shutdown_timeout (int timeout)
{
  if (gettimeofday (&css_Shutdown_timeout, NULL) == 0)
    {
      css_Shutdown_timeout.tv_sec += timeout;
    }
  return;
}

/*
 * css_master_thread() - Master thread, accept/process master process's request
 *   return:
 *   arg(in):
 */
THREAD_RET_T THREAD_CALLING_CONVENTION
css_master_thread (void)
{
  int r, run_code = 1, status = 0, nfds;
  struct pollfd po[] = { {0, 0, 0}, {0, 0, 0} };

  while (run_code)
    {
      /* check if socket has error or client is down */
      if (!IS_INVALID_SOCKET (css_Pipe_to_master) && css_check_conn (css_Master_conn) < 0)
	{
	  css_shutdown_conn (css_Master_conn);
	  css_Pipe_to_master = INVALID_SOCKET;
	}

      /* clear the pollfd each time before poll */
      nfds = 0;
      po[0].fd = -1;
      po[0].events = 0;

      if (!IS_INVALID_SOCKET (css_Pipe_to_master))
	{
	  po[0].fd = css_Pipe_to_master;
	  po[0].events = POLLIN;
	  nfds = 1;
	}
#if defined(WINDOWS)
      if (!IS_INVALID_SOCKET (css_Server_connection_socket))
	{
	  po[1].fd = css_Server_connection_socket;
	  po[1].events = POLLIN;
	  nfds = 2;
	}
#endif /* WINDOWS */

      /* select() sets timeout value to 0 or waited time */
      r = poll (po, nfds, (prm_get_integer_value (PRM_ID_TCP_CONNECTION_TIMEOUT) * 1000));
      if (r > 0 && (IS_INVALID_SOCKET (css_Pipe_to_master) || !(po[0].revents & POLLIN))
#if defined(WINDOWS)
	  && (IS_INVALID_SOCKET (css_Server_connection_socket) || !(po[1].revents & POLLIN))
#endif /* WINDOWS */
	)
	{
	  continue;
	}

      if (r < 0)
	{
	  if (!IS_INVALID_SOCKET (css_Pipe_to_master)
#if defined(WINDOWS)
	      && ioctlsocket (css_Pipe_to_master, FIONREAD, (u_long *) (&status)) == SockError
#else /* WINDOWS */
	      && fcntl (css_Pipe_to_master, F_GETFL, status) == SockError
#endif /* WINDOWS */
	    )
	    {
	      css_close_connection_to_master ();
	      break;
	    }
	}
      else if (r > 0)
	{
	  if (!IS_INVALID_SOCKET (css_Pipe_to_master) && (po[0].revents & POLLIN))
	    {
	      run_code = css_process_master_request (css_Pipe_to_master);
	      if (run_code == -1)
		{
		  css_close_connection_to_master ();
		  /* shutdown message received */
		  run_code = (!HA_DISABLED ())? 0 : 1;
		}

	      if (run_code == 0 && !HA_DISABLED ())
		{
		  er_set (ER_ERROR_SEVERITY, ARG_FILE_LINE, ER_HB_PROCESS_EVENT, 2,
			  "Disconnected with the cub_master and will shut itself down", "");
		}
	    }
#if !defined(WINDOWS)
	  else
	    {
	      break;
	    }

#else /* !WINDOWS */
	  if (!IS_INVALID_SOCKET (css_Server_connection_socket) && (po[1].revents & POLLIN))
	    {
	      css_process_new_connection_request ();
	    }
#endif /* !WINDOWS */
	}

      if (run_code)
	{
	  if (IS_INVALID_SOCKET (css_Pipe_to_master))
	    {
	      css_reestablish_connection_to_master ();
	    }
	}
      else
	{
	  break;
	}
    }

  css_set_shutdown_timeout (prm_get_integer_value (PRM_ID_SHUTDOWN_WAIT_TIME_IN_SECS));

#if defined(WINDOWS)
  return 0;
#else /* WINDOWS */
  return NULL;
#endif /* WINDOWS */
}

/*
 * css_get_master_request () -
 *   return:
 *   master_fd(in):
 */
static int
css_get_master_request (SOCKET master_fd)
{
  int request, r;

  r = css_readn (master_fd, (char *) &request, sizeof (int), -1);
  if (r == sizeof (int))
    {
      return ((int) ntohl (request));
    }
  else
    {
      return (-1);
    }
}

/*
 * css_process_master_request () -
 *   return:
 *   master_fd(in):
 *   read_fd_var(in):
 *   exception_fd_var(in):
 */
static int
css_process_master_request (SOCKET master_fd)
{
  int request, r;

  r = 1;
  request = (int) css_get_master_request (master_fd);

  switch (request)
    {
    case SERVER_START_NEW_CLIENT:
      css_process_new_client (master_fd);
      break;

    case SERVER_START_SHUTDOWN:
      css_process_shutdown_request (master_fd);
      r = 0;
      break;

    case SERVER_STOP_SHUTDOWN:
    case SERVER_SHUTDOWN_IMMEDIATE:
    case SERVER_START_TRACING:
    case SERVER_STOP_TRACING:
    case SERVER_HALT_EXECUTION:
    case SERVER_RESUME_EXECUTION:
    case SERVER_REGISTER_HA_PROCESS:
      break;
    case SERVER_GET_HA_MODE:
      css_process_get_server_ha_mode_request (master_fd);
      break;
#if !defined(WINDOWS)
    case SERVER_CHANGE_HA_MODE:
      css_process_change_server_ha_mode_request (master_fd);
      break;
    case SERVER_GET_EOF:
      css_process_get_eof_request (master_fd);
      break;
    case SERVER_RECEIVE_MASTER_HOSTNAME:
      css_process_master_hostname ();
      break;
    case SERVER_CONNECT_SLAVE_REPL:
      css_process_new_slave (master_fd);
      break;
    case SERVER_CONNECT_SLAVE_CONTROL_CHANNEL:
      css_process_add_ctrl_chn (master_fd);
      break;
#endif
    default:
      /* master do not respond */
      r = -1;
      break;
    }

  return r;
}

/*
 * css_process_shutdown_request () -
 *   return:
 *   master_fd(in):
 */
static void
css_process_shutdown_request (SOCKET master_fd)
{
  char buffer[MASTER_TO_SRV_MSG_SIZE];
  int r, timeout;

  timeout = (int) css_get_master_request (master_fd);

  r = css_readn (master_fd, buffer, MASTER_TO_SRV_MSG_SIZE, -1);
  if (r < 0)
    {
      er_set_with_oserror (ER_ERROR_SEVERITY, ARG_FILE_LINE, ERR_CSS_SHUTDOWN_ERROR, 0);
      return;
    }
}

static void
css_send_reply_to_new_client_request (CSS_CONN_ENTRY * conn, unsigned short rid, int reason)
{
  char reply_buf[sizeof (int)];
  int t;

  // the first is reason.
  t = htonl (reason);
  memcpy (reply_buf, (char *) &t, sizeof (int));

  css_send_data (conn, rid, reply_buf, (int) sizeof (reply_buf));
}

static void
css_refuse_connection_request (SOCKET new_fd, unsigned short rid, int reason, int error)
{
  CSS_CONN_ENTRY temp_conn;
  OR_ALIGNED_BUF (1024) a_buffer;
  char *buffer;
  char *area;
  int length = 1024;
  int r;

  /* open a temporary connection to send a reply to client.
   * Note that no name is given for its csect. also see css_is_temporary_conn_csect.
   */

  css_initialize_conn (&temp_conn, new_fd);
  r = rmutex_initialize (&temp_conn.rmutex, RMUTEX_NAME_TEMP_CONN_ENTRY);
  assert (r == NO_ERROR);

#if defined (WINDOWS)
  // WINDOWS style connection. see css_process_new_connection_request

  NET_HEADER header = DEFAULT_HEADER_DATA;

  r = css_read_header (&temp_conn, &header);
  if (r != NO_ERRORS)
    {
      assert (r == NO_ERRORS);
      return;
    }
#endif /* WINDOWS */

  css_send_reply_to_new_client_request (&temp_conn, rid, reason);

  buffer = OR_ALIGNED_BUF_START (a_buffer);

  area = er_get_area_error (buffer, &length);

  temp_conn.db_error = error;
  css_send_error (&temp_conn, rid, area, length);
  css_shutdown_conn (&temp_conn);
  css_dealloc_conn_rmutex (&temp_conn);
  er_clear ();
}

/*
 * css_process_new_client () -
 *   return:
 *   master_fd(in):
 */
static void
css_process_new_client (SOCKET master_fd)
{
  SOCKET new_fd;
  int error;
  CSS_CONN_ENTRY *conn;
  unsigned short rid;

  /* receive new socket descriptor from the master */
  new_fd = css_open_new_socket_from_master (master_fd, &rid);
  if (IS_INVALID_SOCKET (new_fd))
    {
      return;
    }

  if (prm_get_bool_value (PRM_ID_ACCESS_IP_CONTROL) == true && css_check_accessibility (new_fd) != NO_ERROR)
    {
      ASSERT_ERROR_AND_SET (error);
      css_refuse_connection_request (new_fd, rid, SERVER_INACCESSIBLE_IP, error);
      return;
    }

  conn = css_make_conn (new_fd);
  if (conn == NULL)
    {
      error = ER_CSS_CLIENTS_EXCEEDED;
      er_set (ER_ERROR_SEVERITY, ARG_FILE_LINE, error, 1, NUM_NORMAL_TRANS);
      css_refuse_connection_request (new_fd, rid, SERVER_CLIENTS_EXCEEDED, error);
      return;
    }

  css_send_reply_to_new_client_request (conn, rid, SERVER_CONNECTED);

  if (css_Connect_handler)
    {
      (void) (*css_Connect_handler) (conn);
    }
  else
    {
      assert_release (false);
    }
}

/*
 * css_process_get_server_ha_mode_request() -
 *   return:
 */
static void
css_process_get_server_ha_mode_request (SOCKET master_fd)
{
  int r;
  int response;

  if (HA_DISABLED ())
    {
      response = htonl (HA_SERVER_STATE_NA);
    }
  else
    {
      response = htonl (css_ha_server_state ());
    }

  r = send (master_fd, (char *) &response, sizeof (int), 0);
  if (r < 0)
    {
      er_set_with_oserror (ER_ERROR_SEVERITY, ARG_FILE_LINE, ER_IO_WRITE, 0);
      return;
    }

}

/*
 * css_process_get_server_ha_mode_request() -
 *   return:
 */
static void
css_process_change_server_ha_mode_request (SOCKET master_fd)
{
#if !defined(WINDOWS)
  HA_SERVER_STATE state;
  THREAD_ENTRY *thread_p;

  state = (HA_SERVER_STATE) css_get_master_request (master_fd);

  thread_p = thread_get_thread_entry_info ();
  assert (thread_p != NULL);

  if (state == HA_SERVER_STATE_ACTIVE || state == HA_SERVER_STATE_STANDBY)
    {
      if (css_change_ha_server_state (thread_p, state, false, HA_CHANGE_MODE_IMMEDIATELY, true) != NO_ERROR)
	{
	  er_set (ER_ERROR_SEVERITY, ARG_FILE_LINE, ERR_CSS_ERROR_FROM_SERVER, 1, "Cannot change server HA mode");
	}
    }
  else
    {
      er_log_debug (ARG_FILE_LINE, "ERROR : unexpected state. (state :%d). \n", state);
    }

  state = (HA_SERVER_STATE) htonl ((int) css_ha_server_state ());

  css_send_heartbeat_request (css_Master_conn, SERVER_CHANGE_HA_MODE);
  css_send_heartbeat_data (css_Master_conn, (char *) &state, sizeof (state));
#endif
}

/*
 * css_process_get_eof_request() -
 *   return:
 */
static void
css_process_get_eof_request (SOCKET master_fd)
{
#if !defined(WINDOWS)
  LOG_LSA *eof_lsa;
  OR_ALIGNED_BUF (OR_LOG_LSA_ALIGNED_SIZE) a_reply;
  char *reply;
  THREAD_ENTRY *thread_p;

  reply = OR_ALIGNED_BUF_START (a_reply);

  thread_p = thread_get_thread_entry_info ();
  assert (thread_p != NULL);

  LOG_CS_ENTER_READ_MODE (thread_p);

  eof_lsa = log_get_eof_lsa ();
  (void) or_pack_log_lsa (reply, eof_lsa);

  LOG_CS_EXIT (thread_p);

  css_send_heartbeat_request (css_Master_conn, SERVER_GET_EOF);
  css_send_heartbeat_data (css_Master_conn, reply, OR_ALIGNED_BUF_SIZE (a_reply));
#endif
}

// *INDENT-OFF*
int
css_process_master_hostname ()
{
  int hostname_length, error;
  cubcomm::server_channel chn (css_Master_server_name);

  error = css_receive_heartbeat_data (css_Master_conn, (char *) &hostname_length, sizeof (int));
  if (error != NO_ERRORS)
    {
      return error;
    }

  if (hostname_length == 0)
    {
      return NO_ERRORS;
    }
  else if (hostname_length < 0)
    {
      return ER_FAILED;
    }

  error = css_receive_heartbeat_data (css_Master_conn, ha_Server_master_hostname, hostname_length);
  if (error != NO_ERRORS)
    {
      return error;
    }
  ha_Server_master_hostname[hostname_length] = '\0';

  HA_SERVER_STATE ha_state = css_ha_server_state ();

  assert (hostname_length > 0
	  && (ha_state == HA_SERVER_STATE_TO_BE_STANDBY || ha_state == HA_SERVER_STATE_STANDBY));

  er_log_debug_replication (ARG_FILE_LINE, "css_process_master_hostname css_Master_server_name:%s,"
    " ha_Server_master_hostname:%s\n", css_Master_server_name, ha_Server_master_hostname);
  
  cubreplication::replication_node_manager::inc_ha_tasks ();
  cubthread::entry_task *connect_to_master_task = new cubthread::entry_callable_task ([] (cubthread::entry &context)
  {
    cubreplication::replication_node_manager::wait_commute (css_ha_server_state (), HA_SERVER_STATE_STANDBY);
    cubreplication::replication_node_manager::get_slave_node ()
		    ->connect_to_master (ha_Server_master_hostname, css_Master_port_id);
    // TODO: proper error handling
    cubreplication::replication_node_manager::dec_ha_tasks ();
  });

  auto wp = cubthread::internal_tasks_worker_pool::get_instance ();
  cubthread::get_manager ()->push_task (wp, connect_to_master_task);

  return NO_ERRORS;
}
// *INDENT-ON*

/*
 * css_close_connection_to_master() -
 *   return:
 */
static void
css_close_connection_to_master (void)
{
  if (!IS_INVALID_SOCKET (css_Pipe_to_master))
    {
      css_shutdown_conn (css_Master_conn);
    }
  css_Pipe_to_master = INVALID_SOCKET;
  css_Master_conn = NULL;
}

/*
 * css_shutdown_timeout() -
 *   return:
 */
bool
css_is_shutdown_timeout_expired (void)
{
  struct timeval timeout;

  /* css_Shutdown_timeout is set by shutdown request */
  if (css_Shutdown_timeout.tv_sec != 0 && gettimeofday (&timeout, NULL) == 0)
    {
      if (css_Shutdown_timeout.tv_sec <= timeout.tv_sec)
	{
	  return true;
	}
    }

  return false;
}

#if defined(WINDOWS)
/*
 * css_process_new_connection_request () -
 *   return:
 *
 * Note: Called when a connect() is detected on the
 *       css_Server_connection_socket indicating the presence of a new client
 *       attempting to connect. Accept the connection and establish a new FD
 *       for this client. Send him back a little blip so he knows things are
 *       ok.
 */
static int
css_process_new_connection_request (void)
{
  SOCKET new_fd;
  int reason, buffer_size, rc;
  CSS_CONN_ENTRY *conn;
  unsigned short rid;
  NET_HEADER header = DEFAULT_HEADER_DATA;
  int error;

  new_fd = css_server_accept (css_Server_connection_socket);

  if (IS_INVALID_SOCKET (new_fd))
    {
      return 1;
    }

  if (prm_get_bool_value (PRM_ID_ACCESS_IP_CONTROL) == true && css_check_accessibility (new_fd) != NO_ERROR)
    {
      ASSERT_ERROR_AND_SET (error);
      css_refuse_connection_request (new_fd, 0, SERVER_INACCESSIBLE_IP, error);
      return -1;
    }

  conn = css_make_conn (new_fd);
  if (conn == NULL)
    {
      error = ER_CSS_CLIENTS_EXCEEDED;
      er_set (ER_ERROR_SEVERITY, ARG_FILE_LINE, error, 1, NUM_NORMAL_TRANS);
      css_refuse_connection_request (new_fd, 0, SERVER_CLIENTS_EXCEEDED, error);
      return -1;
    }

  buffer_size = sizeof (NET_HEADER);
  do
    {
      /* css_receive_request */
      if (!conn || conn->status != CONN_OPEN)
	{
	  rc = CONNECTION_CLOSED;
	  break;
	}

      rc = css_read_header (conn, &header);
      if (rc == NO_ERRORS)
	{
	  rid = (unsigned short) ntohl (header.request_id);

	  if (ntohl (header.type) != COMMAND_TYPE)
	    {
	      buffer_size = reason = rid = 0;
	      rc = WRONG_PACKET_TYPE;
	    }
	  else
	    {
	      reason = (int) (unsigned short) ntohs (header.function_code);
	      buffer_size = (int) ntohl (header.buffer_size);
	    }
	}
    }
  while (rc == WRONG_PACKET_TYPE);

  if (rc == NO_ERRORS)
    {
      if (reason == DATA_REQUEST)
	{
	  css_send_reply_to_new_client_request (conn, rid, SERVER_CONNECTED);

	  if (css_Connect_handler)
	    {
	      (void) (*css_Connect_handler) (conn);
	    }
	}
      else
	{
	  css_send_reply_to_new_client_request (conn, rid, SERVER_NOT_FOUND);

	  css_free_conn (conn);
	}
    }

  /* can't let problems accepting client requests terminate the loop */
  return 1;
}
#endif /* WINDOWS */

/*
 * css_reestablish_connection_to_master() -
 *   return:
 */
static int
css_reestablish_connection_to_master (void)
{
  CSS_CONN_ENTRY *conn;
  static int i = CSS_WAIT_COUNT;
  char *packed_server_name;
  int name_length;

  if (i-- > 0)
    {
      return 0;
    }
  i = CSS_WAIT_COUNT;

  packed_server_name = css_pack_server_name (css_Master_server_name, &name_length);
  if (packed_server_name != NULL)
    {
      conn = css_connect_to_master_server (css_Master_port_id, packed_server_name, name_length);
      if (conn != NULL)
	{
	  css_Pipe_to_master = conn->fd;
	  if (css_Master_conn)
	    {
	      css_free_conn (css_Master_conn);
	    }
	  css_Master_conn = conn;
	  free_and_init (packed_server_name);
	  return 1;
	}
      else
	{
	  free_and_init (packed_server_name);
	}
    }

  css_Pipe_to_master = INVALID_SOCKET;
  return 0;
}

/*
 * css_connection_handler_thread () - Accept/process request from one client
 *   return:
 *   arg(in):
 *
 * Note: One server thread per one client
 */
static int
css_connection_handler_thread (THREAD_ENTRY * thread_p, CSS_CONN_ENTRY * conn)
{
  int n, type, rv, status;
  volatile int conn_status;
  int css_peer_alive_timeout, poll_timeout;
  int max_num_loop, num_loop;
  SOCKET fd;
  struct pollfd po[1] = { {0, 0, 0} };

  if (thread_p == NULL)
    {
      thread_p = thread_get_thread_entry_info ();
    }

  fd = conn->fd;

  pthread_mutex_unlock (&thread_p->tran_index_lock);

  thread_p->type = TT_SERVER;	/* server thread */

  css_peer_alive_timeout = 5000;
  poll_timeout = 100;
  max_num_loop = css_peer_alive_timeout / poll_timeout;
  num_loop = 0;

  status = NO_ERRORS;
  /* check if socket has error or client is down */
  while (thread_p->shutdown == false && conn->stop_talk == false)
    {
      /* check the connection */
      conn_status = conn->status;
      if (conn_status == CONN_CLOSING)
	{
	  /* There's an interesting race condition among client, worker thread and connection handler.
	   * Please find CBRD-21375 for detail and also see sboot_notify_unregister_client.
	   *
	   * We have to synchronize here with worker thread which may be in sboot_notify_unregister_client
	   * to let it have a chance to send reply to client.
	   */
	  rmutex_lock (thread_p, &conn->rmutex);

	  conn_status = conn->status;

	  rmutex_unlock (thread_p, &conn->rmutex);
	}

      if (conn_status != CONN_OPEN)
	{
	  er_log_debug (ARG_FILE_LINE, "css_connection_handler_thread: conn->status (%d) is not CONN_OPEN.",
			conn_status);
	  status = CONNECTION_CLOSED;
	  break;
	}

      po[0].fd = fd;
      po[0].events = POLLIN;
      po[0].revents = 0;
      n = poll (po, 1, poll_timeout);
      if (n == 0)
	{
	  if (num_loop < max_num_loop)
	    {
	      num_loop++;
	      continue;
	    }
	  num_loop = 0;

#if !defined (WINDOWS)
	  /* 0 means it timed out and no fd is changed. */
	  if (CHECK_CLIENT_IS_ALIVE ())
	    {
	      if (css_peer_alive (fd, css_peer_alive_timeout) == false)
		{
		  er_log_debug (ARG_FILE_LINE, "css_connection_handler_thread: css_peer_alive() error\n");
		  status = CONNECTION_CLOSED;
		  break;
		}
	    }

	  /* check server's HA state */
	  if (css_ha_server_state () == HA_SERVER_STATE_TO_BE_STANDBY && conn->in_transaction == false
	      && css_count_transaction_worker_threads (thread_p, conn->get_tran_index (), conn->client_id) == 0)
	    {
	      status = REQUEST_REFUSED;
	      break;
	    }
#endif /* !WINDOWS */
	  continue;
	}
      else if (n < 0)
	{
	  num_loop = 0;

	  if (errno == EINTR)
	    {
	      continue;
	    }
	  else
	    {
	      er_log_debug (ARG_FILE_LINE, "css_connection_handler_thread: select() error\n");
	      status = ERROR_ON_READ;
	      break;
	    }
	}
      else
	{
	  num_loop = 0;

	  if (po[0].revents & POLLERR || po[0].revents & POLLHUP)
	    {
	      status = ERROR_ON_READ;
	      break;
	    }

	  /* read command/data/etc request from socket, and enqueue it to appr. queue */
	  status = css_read_and_queue (conn, &type);
	  if (status != NO_ERRORS)
	    {
	      er_log_debug (ARG_FILE_LINE, "css_connection_handler_thread: css_read_and_queue() error\n");
	      break;
	    }
	  else
	    {
	      /* if new command request has arrived, make new job and add it to job queue */
	      if (type == COMMAND_TYPE)
		{
		  // push new task
		  css_push_server_task (*conn);
		}
	    }
	}
    }

  /* check the connection and call connection error handler */
  if (status != NO_ERRORS || css_check_conn (conn) != NO_ERROR)
    {
      er_log_debug (ARG_FILE_LINE,
		    "css_connection_handler_thread: status %d conn { status %d transaction_id %d "
		    "db_error %d stop_talk %d stop_phase %d }\n", status, conn->status, conn->get_tran_index (),
		    conn->db_error, conn->stop_talk, conn->stop_phase);
      rv = pthread_mutex_lock (&thread_p->tran_index_lock);
      (*css_Connection_error_handler) (thread_p, conn);
    }
  else
    {
      assert (thread_p->shutdown == true || conn->stop_talk == true);
    }

  return 0;
}

/*
 * css_block_all_active_conn() - Before shutdown, stop all server thread
 *   return:
 *
 * Note:  All communication will be stopped
 */
void
css_block_all_active_conn (unsigned short stop_phase)
{
  CSS_CONN_ENTRY *conn;
  int r;

  START_EXCLUSIVE_ACCESS_ACTIVE_CONN_ANCHOR (r);

  for (conn = css_Active_conn_anchor; conn != NULL; conn = conn->next)
    {
      r = rmutex_lock (NULL, &conn->rmutex);
      assert (r == NO_ERROR);

      if (conn->stop_phase != stop_phase)
	{
	  r = rmutex_unlock (NULL, &conn->rmutex);
	  assert (r == NO_ERROR);
	  continue;
	}
      css_end_server_request (conn);
      if (!IS_INVALID_SOCKET (conn->fd) && conn->fd != css_Pipe_to_master)
	{
	  conn->stop_talk = true;
	  logtb_set_tran_index_interrupt (NULL, conn->get_tran_index (), 1);
	}

      r = rmutex_unlock (NULL, &conn->rmutex);
      assert (r == NO_ERROR);
    }

  END_EXCLUSIVE_ACCESS_ACTIVE_CONN_ANCHOR (r);
}

/*
 * css_internal_connection_handler() -
 *   return:
 *   conn(in):
 *
 * Note: This routine is "registered" to be called when a new connection is requested by the client
 */
static css_error_code
css_internal_connection_handler (CSS_CONN_ENTRY * conn)
{
  css_insert_into_active_conn_list (conn);

  // push connection handler task
  cubthread::get_manager ()->push_task (css_Connection_worker_pool, new css_connection_task (*conn));

  return NO_ERRORS;
}

/*
 * css_internal_request_handler() -
 *   return:
 *   arg(in):
 *
 * Note: This routine is "registered" to be called when a new request is
 *       initiated by the client.
 *
 *       To now support multiple concurrent requests from the same client,
 *       check if a request is actually sent on the socket. If data was sent
 *       (not a request), then just return and the scheduler will wake up the
 *       thread that is blocking for data.
 */
static int
css_internal_request_handler (THREAD_ENTRY & thread_ref, CSS_CONN_ENTRY & conn_ref)
{
  unsigned short rid;
  unsigned int eid;
  int request, rc, size = 0;
  char *buffer = NULL;
  int local_tran_index;
  int status = CSS_UNPLANNED_SHUTDOWN;

  assert (thread_ref.conn_entry == &conn_ref);

  local_tran_index = thread_ref.tran_index;

  rc = css_receive_request (&conn_ref, &rid, &request, &size);
  if (rc == NO_ERRORS)
    {
      /* 1. change thread's transaction id to this connection's */
      thread_ref.tran_index = conn_ref.get_tran_index ();

      pthread_mutex_unlock (&thread_ref.tran_index_lock);

      if (size)
	{
	  rc = css_receive_data (&conn_ref, rid, &buffer, &size, -1);
	  if (rc != NO_ERRORS)
	    {
	      return status;
	    }
	}

      conn_ref.db_error = 0;	/* This will reset the error indicator */

      eid = css_return_eid_from_conn (&conn_ref, rid);
      /* 2. change thread's client, rid, tran_index for this request */
      css_set_thread_info (&thread_ref, conn_ref.client_id, eid, conn_ref.get_tran_index (), request);

      /* 3. Call server_request() function */
      status = css_Server_request_handler (&thread_ref, eid, request, size, buffer);

      /* 4. reset thread transaction id(may be NULL_TRAN_INDEX) */
      css_set_thread_info (&thread_ref, -1, 0, local_tran_index, -1);
    }
  else
    {
      pthread_mutex_unlock (&thread_ref.tran_index_lock);

      if (rc == ERROR_WHEN_READING_SIZE || rc == NO_DATA_AVAILABLE)
	{
	  status = CSS_NO_ERRORS;
	}
    }

  return status;
}

/*
 * css_initialize_server_interfaces() - initialize the server interfaces
 *   return:
 *   request_handler(in):
 *   thrd(in):
 *   eid(in):
 *   request(in):
 *   size(in):
 *   buffer(in):
 */
void
css_initialize_server_interfaces (int (*request_handler) (THREAD_ENTRY * thrd, unsigned int eid, int request,
							  int size, char *buffer),
				  CSS_THREAD_FN connection_error_function)
{
  css_Server_request_handler = request_handler;
  css_register_handler_routines (css_internal_connection_handler, NULL /* disabled */ , connection_error_function);
}

/*
 * css_init() -
 *   return:
 *   thread_p(in):
 *   server_name(in):
 *   name_length(in):
 *   port_id(in):
 *
 * Note: This routine is the entry point for the server interface. Once this
 *       routine is called, control will not return to the caller until the
 *       server/scheduler is stopped. Please call
 *       css_initialize_server_interfaces before calling this function.
 */
int
css_init (THREAD_ENTRY * thread_p, char *server_name, int name_length, int port_id)
{
  CSS_CONN_ENTRY *conn = NULL;
  int status = NO_ERROR;

  if (server_name == NULL || port_id <= 0)
    {
      return ER_FAILED;
    }

#if defined(WINDOWS)
  if (css_windows_startup () < 0)
    {
      fprintf (stderr, "Winsock startup error\n");
      return ER_FAILED;
    }
#endif /* WINDOWS */

  // initialize worker pool for server requests
  const std::size_t MAX_WORKERS = css_get_max_conn () + 1;	// = css_Num_max_conn in connection_sr.c
  const std::size_t MAX_TASK_COUNT = 2 * MAX_WORKERS;	// not that it matters...
  const std::size_t MAX_CONNECTIONS = css_get_max_conn () + 1;

  // create request worker pool
  css_Server_request_worker_pool =
    cubthread::get_manager ()->create_worker_pool (MAX_WORKERS, MAX_TASK_COUNT, "transaction workers", NULL,
						   cubthread::system_core_count (),
						   cubthread::is_logging_configured
						   (cubthread::LOG_WORKER_POOL_TRAN_WORKERS),
						   css_get_server_request_thread_pooling_configuration (),
						   css_get_server_request_thread_timeout_configuration ());
  if (css_Server_request_worker_pool == NULL)
    {
      assert (false);
      er_set (ER_FATAL_ERROR_SEVERITY, ARG_FILE_LINE, ER_GENERIC_ERROR, 0);
      status = ER_FAILED;
      goto shutdown;
    }

  // create connection worker pool
  css_Connection_worker_pool =
    cubthread::get_manager ()->create_worker_pool (MAX_CONNECTIONS, MAX_CONNECTIONS, "connection threads", NULL, 1,
						   cubthread::is_logging_configured
						   (cubthread::LOG_WORKER_POOL_CONNECTIONS),
						   css_get_connection_thread_pooling_configuration (),
						   css_get_connection_thread_timeout_configuration ());
  if (css_Connection_worker_pool == NULL)
    {
      assert (false);
      er_set (ER_FATAL_ERROR_SEVERITY, ARG_FILE_LINE, ER_GENERIC_ERROR, 0);
      status = ER_FAILED;
      goto shutdown;
    }

  css_Server_connection_socket = INVALID_SOCKET;

  conn = css_connect_to_master_server (port_id, server_name, name_length);
  if (conn != NULL)
    {
      /* insert conn into active conn list */
      css_insert_into_active_conn_list (conn);

      css_Master_server_name = strdup (server_name);
      css_Master_port_id = port_id;
      css_Pipe_to_master = conn->fd;
      css_Master_conn = conn;

      if (!HA_DISABLED ())
	{
#if !defined(WINDOWS)
	  status = hb_register_to_master (css_Master_conn, HB_PTYPE_SERVER);
	  if (status != NO_ERROR)
	    {
	      fprintf (stderr, "failed to heartbeat register.\n");
	    }
#endif
	}

      if (status == NO_ERROR)
	{
	  // server message loop
	  css_setup_server_loop ();
	}
    }

shutdown:
  /*
   * start to shutdown server
   */

  // stop threads; in first phase we need to stop active workers, but keep log writers for a while longer to make sure
  // all log is transfered
  css_stop_all_workers (*thread_p, THREAD_STOP_WORKERS_EXCEPT_LOGWR);

  /* replication stops after workers */
  if (!HA_DISABLED () && conn != NULL)
    {
      cubreplication::replication_node_manager::finalize ();
    }

  /* stop vacuum threads. */
  vacuum_stop (thread_p);

  /* we should flush all append pages before stop log writer */
  logpb_force_flush_pages (thread_p);

#if !defined(NDEBUG)
  /* All active transaction and vacuum workers should have been stopped. Only system transactions are still running. */
  assert (!log_prior_has_worker_log_records (thread_p));
#endif

  // stop log writers
  css_stop_all_workers (*thread_p, THREAD_STOP_LOGWR);

  if (prm_get_bool_value (PRM_ID_STATS_ON))
    {
      perfmon_er_log_current_stats (thread_p);
    }
  css_Server_request_worker_pool->er_log_stats ();
  css_Connection_worker_pool->er_log_stats ();

  // destroy thread worker pools
  thread_get_manager ()->destroy_worker_pool (css_Server_request_worker_pool);
  thread_get_manager ()->destroy_worker_pool (css_Connection_worker_pool);

  if (!HA_DISABLED ())
    {
      css_close_connection_to_master ();
    }

  if (css_Master_server_name)
    {
      free_and_init (css_Master_server_name);
    }

  /* If this was opened for the new style connection protocol, make sure it gets closed. */
  css_close_server_connection_socket ();

#if defined(WINDOWS)
  css_windows_shutdown ();
#endif /* WINDOWS */

  return status;
}

/*
 * css_send_data_to_client() - send a data buffer to the server
 *   return:
 *   eid(in): enquiry id
 *   buffer(in): data buffer to queue for expected data.
 *   buffer_size(in): size of data buffer
 *
 * Note: This is to be used ONLY by the server to return data to the client
 */
unsigned int
css_send_data_to_client (CSS_CONN_ENTRY * conn, unsigned int eid, char *buffer, int buffer_size)
{
  int rc = 0;

  assert (conn != NULL);

  rc = css_send_data (conn, CSS_RID_FROM_EID (eid), buffer, buffer_size);
  return (rc == NO_ERRORS) ? 0 : rc;
}

/*
 * css_send_reply_and_data_to_client() - send a reply to the server,
 *                                       and optionaly, an additional data
 *  buffer
 *   return:
 *   eid(in): enquiry id
 *   reply(in): the reply data (error or no error)
 *   reply_size(in): the size of the reply data.
 *   buffer(in): data buffer to queue for expected data.
 *   buffer_size(in): size of data buffer
 *
 * Note: This is to be used only by the server
 */
unsigned int
css_send_reply_and_data_to_client (CSS_CONN_ENTRY * conn, unsigned int eid, char *reply, int reply_size, char *buffer,
				   int buffer_size)
{
  int rc = 0;

  assert (conn != NULL);

  if (buffer_size > 0 && buffer != NULL)
    {
      rc = css_send_two_data (conn, CSS_RID_FROM_EID (eid), reply, reply_size, buffer, buffer_size);
    }
  else
    {
      rc = css_send_data (conn, CSS_RID_FROM_EID (eid), reply, reply_size);
    }

  return (rc == NO_ERRORS) ? NO_ERROR : rc;
}

#if 0
/*
 * css_send_reply_and_large_data_to_client() - send a reply to the server,
 *                                       and optionaly, an additional l
 *                                       large data
 *  buffer
 *   return:
 *   eid(in): enquiry id
 *   reply(in): the reply data (error or no error)
 *   reply_size(in): the size of the reply data.
 *   buffer(in): data buffer to queue for expected data.
 *   buffer_size(in): size of data buffer
 *
 * Note: This is to be used only by the server
 */
unsigned int
css_send_reply_and_large_data_to_client (unsigned int eid, char *reply, int reply_size, char *buffer, INT64 buffer_size)
{
  CSS_CONN_ENTRY *conn;
  int rc = 0;
  int idx = CSS_ENTRYID_FROM_EID (eid);
  int num_buffers;
  char **buffers;
  int *buffers_size, i;
  INT64 pos = 0;

  conn = &css_Conn_array[idx];
  if (buffer_size > 0 && buffer != NULL)
    {
      num_buffers = (int) (buffer_size / INT_MAX) + 2;

      buffers = (char **) malloc (sizeof (char *) * num_buffers);
      if (buffers == NULL)
	{
	  er_set (ER_ERROR_SEVERITY, ARG_FILE_LINE, ER_OUT_OF_VIRTUAL_MEMORY, 1, sizeof (char *) * num_buffers);
	  return ER_OUT_OF_VIRTUAL_MEMORY;
	}

      buffers_size = (int *) malloc (sizeof (int) * num_buffers);
      if (buffers_size == NULL)
	{
	  free (buffers);
	  er_set (ER_ERROR_SEVERITY, ARG_FILE_LINE, ER_OUT_OF_VIRTUAL_MEMORY, 1, sizeof (int) * num_buffers);
	  return ER_OUT_OF_VIRTUAL_MEMORY;
	}

      buffers[0] = reply;
      buffers_size[0] = reply_size;

      for (i = 1; i < num_buffers; i++)
	{
	  buffers[i] = &buffer[pos];
	  if (buffer_size > INT_MAX)
	    {
	      buffers_size[i] = INT_MAX;
	    }
	  else
	    {
	      buffers_size[i] = buffer_size;
	    }
	  pos += buffers_size[i];
	}

      rc = css_send_large_data (conn, CSS_RID_FROM_EID (eid), (const char **) buffers, buffers_size, num_buffers);

      free (buffers);
      free (buffers_size);
    }
  else
    {
      rc = css_send_data (conn, CSS_RID_FROM_EID (eid), reply, reply_size);
    }

  return (rc == NO_ERRORS) ? NO_ERROR : rc;
}
#endif

/*
 * css_send_reply_and_2_data_to_client() - send a reply to the server,
 *                                         and optionaly, an additional data
 *  buffer
 *   return:
 *   eid(in): enquiry id
 *   reply(in): the reply data (error or no error)
 *   reply_size(in): the size of the reply data.
 *   buffer1(in): data buffer to queue for expected data.
 *   buffer1_size(in): size of data buffer
 *   buffer2(in): data buffer to queue for expected data.
 *   buffer2_size(in): size of data buffer
 *
 * Note: This is to be used only by the server
 */
unsigned int
css_send_reply_and_2_data_to_client (CSS_CONN_ENTRY * conn, unsigned int eid, char *reply, int reply_size,
				     char *buffer1, int buffer1_size, char *buffer2, int buffer2_size)
{
  int rc = 0;

  assert (conn != NULL);

  if (buffer2 == NULL || buffer2_size <= 0)
    {
      return (css_send_reply_and_data_to_client (conn, eid, reply, reply_size, buffer1, buffer1_size));
    }
  rc =
    css_send_three_data (conn, CSS_RID_FROM_EID (eid), reply, reply_size, buffer1, buffer1_size, buffer2, buffer2_size);

  return (rc == NO_ERRORS) ? 0 : rc;
}

/*
 * css_send_reply_and_3_data_to_client() - send a reply to the server,
 *                                         and optionaly, an additional data
 *  buffer
 *   return:
 *   eid(in): enquiry id
 *   reply(in): the reply data (error or no error)
 *   reply_size(in): the size of the reply data.
 *   buffer1(in): data buffer to queue for expected data.
 *   buffer1_size(in): size of data buffer
 *   buffer2(in): data buffer to queue for expected data.
 *   buffer2_size(in): size of data buffer
 *   buffer3(in): data buffer to queue for expected data.
 *   buffer3_size(in): size of data buffer
 *
 * Note: This is to be used only by the server
 */
unsigned int
css_send_reply_and_3_data_to_client (CSS_CONN_ENTRY * conn, unsigned int eid, char *reply, int reply_size,
				     char *buffer1, int buffer1_size, char *buffer2, int buffer2_size, char *buffer3,
				     int buffer3_size)
{
  int rc = 0;

  assert (conn != NULL);

  if (buffer3 == NULL || buffer3_size <= 0)
    {
      return (css_send_reply_and_2_data_to_client (conn, eid, reply, reply_size, buffer1, buffer1_size, buffer2,
						   buffer2_size));
    }

  rc = css_send_four_data (conn, CSS_RID_FROM_EID (eid), reply, reply_size, buffer1, buffer1_size, buffer2,
			   buffer2_size, buffer3, buffer3_size);

  return (rc == NO_ERRORS) ? 0 : rc;
}

/*
 * css_send_error_to_client() - send an error buffer to the server
 *   return:
 *   conn(in): connection entry
 *   eid(in): enquiry id
 *   buffer(in): data buffer to queue for expected data.
 *   buffer_size(in): size of data buffer
 *
 * Note: This is to be used ONLY by the server to return error data to the
 *       client.
 */
unsigned int
css_send_error_to_client (CSS_CONN_ENTRY * conn, unsigned int eid, char *buffer, int buffer_size)
{
  int rc;

  assert (conn != NULL);

  rc = css_send_error (conn, CSS_RID_FROM_EID (eid), buffer, buffer_size);

  return (rc == NO_ERRORS) ? 0 : rc;
}

/*
 * css_send_abort_to_client() - send an abort message to the client
 *   return:
 *   eid(in): enquiry id
 */
unsigned int
css_send_abort_to_client (CSS_CONN_ENTRY * conn, unsigned int eid)
{
  int rc = 0;

  assert (conn != NULL);

  rc = css_send_abort_request (conn, CSS_RID_FROM_EID (eid));

  return (rc == NO_ERRORS) ? 0 : rc;
}

/*
 * css_test_for_client_errors () -
 *   return: error id from the client
 *   conn(in):
 *   eid(in):
 */
static int
css_test_for_client_errors (CSS_CONN_ENTRY * conn, unsigned int eid)
{
  char *error_buffer;
  int error_size, rc, errid = NO_ERROR;

  assert (conn != NULL);

  if (css_return_queued_error (conn, CSS_RID_FROM_EID (eid), &error_buffer, &error_size, &rc))
    {
      errid = er_set_area_error (error_buffer);
      free_and_init (error_buffer);
    }
  return errid;
}

/*
 * css_receive_data_from_client() - return data that was sent by the server
 *   return:
 *   eid(in): enquiry id
 *   buffer(out): data buffer to send to client.
 *   buffer_size(out): size of data buffer
 *
 *   note: caller should know that it returns zero on success and
 *   returns css error code on failure
 */
unsigned int
css_receive_data_from_client (CSS_CONN_ENTRY * conn, unsigned int eid, char **buffer, int *size)
{
  return css_receive_data_from_client_with_timeout (conn, eid, buffer, size, -1);
}

/*
 * css_receive_data_from_client_with_timeout() - return data that was sent by the server
 *   return:
 *   eid(in): enquiry id
 *   buffer(out): data buffer to send to client.
 *   buffer_size(out): size of data buffer
 *   timeout(in): timeout in seconds
 *
 *   note: caller should know that it returns zero on success and
 *   returns css error code on failure
 */
unsigned int
css_receive_data_from_client_with_timeout (CSS_CONN_ENTRY * conn, unsigned int eid, char **buffer, int *size,
					   int timeout)
{
  int rc = 0;

  assert (conn != NULL);

  *size = 0;

  rc = css_receive_data (conn, CSS_RID_FROM_EID (eid), buffer, size, timeout);

  if (rc == NO_ERRORS || rc == RECORD_TRUNCATED)
    {
      css_test_for_client_errors (conn, eid);
      return 0;
    }

  return rc;
}

/*
 * css_end_server_request() - terminates the request from the client
 *   return:
 *   conn(in/out):
 */
void
css_end_server_request (CSS_CONN_ENTRY * conn)
{
  int r;

  r = rmutex_lock (NULL, &conn->rmutex);
  assert (r == NO_ERROR);

  css_remove_all_unexpected_packets (conn);
  conn->status = CONN_CLOSING;

  r = rmutex_unlock (NULL, &conn->rmutex);
  assert (r == NO_ERROR);
}

/*
 * css_pack_server_name() -
 *   return: a new string containing the server name and the database version
 *           string
 *   server_name(in): the name of the database volume
 *   name_length(out): returned size of the server_name
 *
 * Note: Builds a character buffer with three embedded strings: the database
 *       volume name, a string containing the release identifier, and the
 *       CUBRID environment variable (if exists)
 */
char *
css_pack_server_name (const char *server_name, int *name_length)
{
  char *packed_name = NULL;
  const char *env_name = NULL;
  char pid_string[16], *s;
  const char *t;

  if (server_name != NULL)
    {
      env_name = envvar_root ();
      if (env_name == NULL)
	{
	  return NULL;
	}

      /*
       * here we changed the 2nd string in packed_name from
       * rel_release_string() to rel_major_release_string()
       * solely for the purpose of matching the name of the cubrid driver.
       * That is, the name of the cubrid driver has been changed to use
       * MAJOR_RELEASE_STRING (see drivers/Makefile).  So, here we must also
       * use rel_major_release_string(), so master can successfully find and
       * fork cubrid drivers.
       */

      sprintf (pid_string, "%d", getpid ());
      *name_length =
	(int) (strlen (server_name) + 1 + strlen (rel_major_release_string ()) + 1 + strlen (env_name) + 1 +
	       strlen (pid_string) + 1);

      /* in order to prepend '#' */
      if (!HA_DISABLED ())
	{
	  (*name_length)++;
	}

      packed_name = (char *) malloc (*name_length);
      if (packed_name == NULL)
	{
	  er_set (ER_ERROR_SEVERITY, ARG_FILE_LINE, ER_OUT_OF_VIRTUAL_MEMORY, 1, (size_t) (*name_length));
	  return NULL;
	}

      s = packed_name;
      t = server_name;

      if (!HA_DISABLED ())
	{
	  *s++ = '#';
	}

      while (*t)
	{
	  *s++ = *t++;
	}
      *s++ = '\0';

      t = rel_major_release_string ();
      while (*t)
	{
	  *s++ = *t++;
	}
      *s++ = '\0';

      t = env_name;
      while (*t)
	{
	  *s++ = *t++;
	}
      *s++ = '\0';

      t = pid_string;
      while (*t)
	{
	  *s++ = *t++;
	}
      *s++ = '\0';
    }
  return packed_name;
}

/*
 * css_add_client_version_string() - add the version_string to socket queue
 *                                   entry structure
 *   return: pointer to version_string in the socket queue entry structure
 *   version_string(in):
 */
char *
css_add_client_version_string (THREAD_ENTRY * thread_p, const char *version_string)
{
  char *ver_str = NULL;
  CSS_CONN_ENTRY *conn;

  assert (thread_p != NULL);

  conn = thread_p->conn_entry;
  if (conn != NULL)
    {
      if (conn->version_string == NULL)
	{
	  ver_str = (char *) malloc (strlen (version_string) + 1);
	  if (ver_str != NULL)
	    {
	      strcpy (ver_str, version_string);
	      conn->version_string = ver_str;
	    }
	  else
	    {
	      er_set (ER_ERROR_SEVERITY, ARG_FILE_LINE, ER_OUT_OF_VIRTUAL_MEMORY, 1,
		      (size_t) (strlen (version_string) + 1));
	    }
	}
      else
	{
	  /* already registered */
	  ver_str = conn->version_string;
	}
    }

  return ver_str;
}

#if defined (ENABLE_UNUSED_FUNCTION)
/*
 * css_get_client_version_string() - retrieve the version_string from socket
 *                                   queue entry structure
 *   return:
 */
char *
css_get_client_version_string (void)
{
  CSS_CONN_ENTRY *entry;

  entry = css_get_current_conn_entry ();
  if (entry != NULL)
    {
      return entry->version_string;
    }
  else
    {
      return NULL;
    }
}
#endif /* ENABLE_UNUSED_FUNCTION */

/*
 * css_cleanup_server_queues () -
 *   return:
 *   eid(in):
 */
void
css_cleanup_server_queues (unsigned int eid)
{
  int idx = CSS_ENTRYID_FROM_EID (eid);

  css_remove_all_unexpected_packets (&css_Conn_array[idx]);
}

/*
 * css_set_ha_num_of_hosts -
 *   return: none
 *
 * Note: be careful to use
 */
void
css_set_ha_num_of_hosts (int num)
{
  if (num < 1)
    {
      num = 1;
    }
  if (num > HA_LOG_APPLIER_STATE_TABLE_MAX)
    {
      num = HA_LOG_APPLIER_STATE_TABLE_MAX;
    }
  ha_Server_num_of_hosts = num - 1;
}

/*
 * css_get_ha_num_of_hosts -
 *   return: return the number of hosts
 *
 * Note:
 */
int
css_get_ha_num_of_hosts (void)
{
  return ha_Server_num_of_hosts;
}

bool
css_is_ha_repl_delayed (void)
{
  return ha_Repl_delay_detected;
}

void
css_set_ha_repl_delayed (void)
{
  ha_Repl_delay_detected = true;
}

void
css_unset_ha_repl_delayed (void)
{
  ha_Repl_delay_detected = false;
}

/*
 * css_check_ha_server_state_for_client
 *   return: NO_ERROR or errno
 *   whence(in): 0: others, 1: register_client, 2: unregister_client
 */
int
css_check_ha_server_state_for_client (THREAD_ENTRY * thread_p, int whence)
{
#define FROM_OTHERS             0
#define FROM_REGISTER_CLIENT    1
#define FROM_UNREGISTER_CLIENT  2
  int err = NO_ERROR;
  HA_SERVER_STATE state;

  /* csect_enter (thread_p, CSECT_HA_SERVER_STATE, INF_WAIT); */

  switch (css_ha_server_state ())
    {
    case HA_SERVER_STATE_TO_BE_ACTIVE:
      /* Server accepts clients even though it is in a to-be-active state */
      break;

    case HA_SERVER_STATE_TO_BE_STANDBY:
      /*
       * If the server's state is 'to-be-standby',
       * new connection request will be rejected for HA fail-back action.
       */
      if (whence == FROM_REGISTER_CLIENT)
	{
	  er_set (ER_ERROR_SEVERITY, ARG_FILE_LINE, ERR_CSS_ERROR_FROM_SERVER, 1,
		  "Connection rejected. " "The server is changing to standby mode.");
	  err = ERR_CSS_ERROR_FROM_SERVER;
	}
      /*
       * If all connected clients are released (by reset-on-commit),
       * change the state to 'standby' as a completion of HA fail-back action.
       */
      else if (whence == FROM_UNREGISTER_CLIENT)
	{
	  if (logtb_count_clients (thread_p) == 1)
	    {
	      er_log_debug (ARG_FILE_LINE,
			    "logtb_count_clients () = 1 including me "
			    "transit state from 'to-be-standby' to 'standby'\n");
	      state = css_transit_ha_server_state (thread_p, HA_SERVER_STATE_STANDBY);
	      assert (state == HA_SERVER_STATE_STANDBY);
	      if (state == HA_SERVER_STATE_STANDBY)
		{
		  er_log_debug (ARG_FILE_LINE, "css_check_ha_server_state_for_client: " "logtb_disable_update() \n");
		  logtb_disable_update (thread_p);
		}
	    }
	}
      break;

    default:
      break;
    }

  /* csect_exit (CSECT_HA_SERVER_STATE); */
  return err;
}

/*
 * css_check_ha_log_applier_done - check all log appliers have done
 *   return: true or false
 */
static bool
css_check_ha_log_applier_done (void)
{
  // Commuting to master_node already implies that the fetched data from stream is going to be applied
  // todo [replication]: Improve to check whether there is unapplied stream data
  return true;
}

/*
 * css_check_ha_log_applier_working - check all log appliers are working
 *   return: true or false
 */
static bool
css_check_ha_log_applier_working (void)
{
  int i;

  for (i = 0; i < ha_Server_num_of_hosts; i++)
    {
      if (ha_Log_applier_state[i].state != HA_LOG_APPLIER_STATE_WORKING
	  || ha_Log_applier_state[i].state != HA_LOG_APPLIER_STATE_DONE)
	{
	  break;
	}
    }
  HA_SERVER_STATE ha_state = css_ha_server_state ();

  if (i == ha_Server_num_of_hosts && (ha_state == HA_SERVER_STATE_TO_BE_STANDBY || ha_state == HA_SERVER_STATE_STANDBY))
    {
      return true;
    }
  return false;
}

/*
 * css_notify_ha_server_mode - notify the log applier's HA state
 *   return: NO_ERROR or ER_FAILED
 *   state(in): new state to be recorded
 */
int
css_notify_ha_log_applier_state (THREAD_ENTRY * thread_p, HA_LOG_APPLIER_STATE state)
{
  HA_LOG_APPLIER_STATE_TABLE *table;
  HA_SERVER_STATE server_state;
  int i, client_id;

  assert (state >= HA_LOG_APPLIER_STATE_UNREGISTERED && state <= HA_LOG_APPLIER_STATE_ERROR);

  csect_enter (thread_p, CSECT_HA_SERVER_STATE, INF_WAIT);

  client_id = css_get_client_id (thread_p);
  er_log_debug (ARG_FILE_LINE, "css_notify_ha_log_applier_state: client %d state %s\n", client_id,
		css_ha_applier_state_string (state));
  for (i = 0, table = ha_Log_applier_state; i < ha_Log_applier_state_num; i++, table++)
    {
      if (table->client_id == client_id)
	{
	  if (table->state == state)
	    {
	      csect_exit (thread_p, CSECT_HA_SERVER_STATE);
	      return NO_ERROR;
	    }
	  table->state = state;
	  break;
	}
      if (table->state == HA_LOG_APPLIER_STATE_UNREGISTERED)
	{
	  table->client_id = client_id;
	  table->state = state;
	  break;
	}
    }
  if (i == ha_Log_applier_state_num && ha_Log_applier_state_num < ha_Server_num_of_hosts)
    {
      table = &ha_Log_applier_state[ha_Log_applier_state_num++];
      table->client_id = client_id;
      table->state = state;
    }

  // TODO: remove log_applier stuff
  if (css_check_ha_log_applier_done ())
    {
      er_log_debug (ARG_FILE_LINE, "css_notify_ha_log_applier_state: " "css_check_ha_log_applier_done()\n");
      server_state = css_transit_ha_server_state (thread_p, HA_SERVER_STATE_ACTIVE);
      assert (server_state == HA_SERVER_STATE_ACTIVE);
      if (server_state == HA_SERVER_STATE_ACTIVE)
	{
	  er_log_debug (ARG_FILE_LINE, "css_notify_ha_log_applier_state: " "logtb_enable_update() \n");
	  logtb_enable_update (thread_p);
	}
    }

  if (css_check_ha_log_applier_working ())
    {
      er_log_debug (ARG_FILE_LINE, "css_notify_ha_log_applier_state: " "css_check_ha_log_applier_working()\n");
      server_state = css_transit_ha_server_state (thread_p, HA_SERVER_STATE_STANDBY);
      assert (server_state == HA_SERVER_STATE_STANDBY);
      if (server_state == HA_SERVER_STATE_STANDBY)
	{
	  er_log_debug (ARG_FILE_LINE, "css_notify_ha_log_applier_state: " "logtb_disable_update() \n");
	  logtb_disable_update (thread_p);
	}
    }

  csect_exit (thread_p, CSECT_HA_SERVER_STATE);
  return NO_ERROR;
}

#if defined(SERVER_MODE)
static int
css_check_accessibility (SOCKET new_fd)
{
#if defined(WINDOWS) || defined(SOLARIS)
  int saddr_len;
#elif defined(UNIXWARE7)
  size_t saddr_len;
#else
  socklen_t saddr_len;
#endif
  struct sockaddr_in clt_sock_addr;
  unsigned char *ip_addr;
  int err_code;

  saddr_len = sizeof (clt_sock_addr);

  if (getpeername (new_fd, (struct sockaddr *) &clt_sock_addr, &saddr_len) != 0)
    {
      return ER_FAILED;
    }

  ip_addr = (unsigned char *) &(clt_sock_addr.sin_addr);

  if (clt_sock_addr.sin_family == AF_UNIX
      || (ip_addr[0] == 127 && ip_addr[1] == 0 && ip_addr[2] == 0 && ip_addr[3] == 1))
    {
      return NO_ERROR;
    }

  if (css_Server_accessible_ip_info == NULL)
    {
      char ip_str[32];

      sprintf (ip_str, "%d.%d.%d.%d", (unsigned char) ip_addr[0], ip_addr[1], ip_addr[2], ip_addr[3]);

      er_set (ER_ERROR_SEVERITY, ARG_FILE_LINE, ER_INACCESSIBLE_IP, 1, ip_str);

      return ER_INACCESSIBLE_IP;
    }

  csect_enter_as_reader (NULL, CSECT_ACL, INF_WAIT);
  err_code = css_check_ip (css_Server_accessible_ip_info, ip_addr);
  csect_exit (NULL, CSECT_ACL);

  if (err_code != NO_ERROR)
    {
      char ip_str[32];

      sprintf (ip_str, "%d.%d.%d.%d", (unsigned char) ip_addr[0], ip_addr[1], ip_addr[2], ip_addr[3]);

      er_set (ER_ERROR_SEVERITY, ARG_FILE_LINE, ER_INACCESSIBLE_IP, 1, ip_str);
    }

  return err_code;
}

int
css_set_accessible_ip_info (void)
{
  int ret_val;
  IP_INFO *tmp_accessible_ip_info;

  if (prm_get_string_value (PRM_ID_ACCESS_IP_CONTROL_FILE) == NULL)
    {
      css_Server_accessible_ip_info = NULL;
      return NO_ERROR;
    }

#if defined (WINDOWS)
  if (strlen (prm_get_string_value (PRM_ID_ACCESS_IP_CONTROL_FILE)) > 2
      && isalpha (prm_get_string_value (PRM_ID_ACCESS_IP_CONTROL_FILE)[0])
      && prm_get_string_value (PRM_ID_ACCESS_IP_CONTROL_FILE)[1] == ':')
#else
  if (prm_get_string_value (PRM_ID_ACCESS_IP_CONTROL_FILE)[0] == PATH_SEPARATOR)
#endif
    {
      ip_list_file_name = (char *) prm_get_string_value (PRM_ID_ACCESS_IP_CONTROL_FILE);
    }
  else
    {
      ip_list_file_name =
	envvar_confdir_file (ip_file_real_path, PATH_MAX, prm_get_string_value (PRM_ID_ACCESS_IP_CONTROL_FILE));
    }

  ret_val = css_read_ip_info (&tmp_accessible_ip_info, ip_list_file_name);
  if (ret_val == NO_ERROR)
    {
      csect_enter (NULL, CSECT_ACL, INF_WAIT);

      if (css_Server_accessible_ip_info != NULL)
	{
	  css_free_accessible_ip_info ();
	}
      css_Server_accessible_ip_info = tmp_accessible_ip_info;

      csect_exit (NULL, CSECT_ACL);
    }

  return ret_val;
}

int
css_free_accessible_ip_info (void)
{
  int ret_val;

  ret_val = css_free_ip_info (css_Server_accessible_ip_info);
  css_Server_accessible_ip_info = NULL;

  return ret_val;
}

void
xacl_dump (THREAD_ENTRY * thread_p, FILE * outfp)
{
  int i, j;

  if (outfp == NULL)
    {
      outfp = stdout;
    }

  fprintf (outfp, "access_ip_control=%s\n", (prm_get_bool_value (PRM_ID_ACCESS_IP_CONTROL) ? "yes" : "no"));
  fprintf (outfp, "access_ip_control_file=%s\n", (ip_list_file_name != NULL) ? ip_list_file_name : "NULL");

  if (prm_get_bool_value (PRM_ID_ACCESS_IP_CONTROL) == false || css_Server_accessible_ip_info == NULL)
    {
      return;
    }

  csect_enter_as_reader (thread_p, CSECT_ACL, INF_WAIT);

  for (i = 0; i < css_Server_accessible_ip_info->num_list; i++)
    {
      int address_index = i * IP_BYTE_COUNT;

      for (j = 0; j < css_Server_accessible_ip_info->address_list[address_index]; j++)
	{
	  fprintf (outfp, "%d%s", css_Server_accessible_ip_info->address_list[address_index + j + 1],
		   ((j != 3) ? "." : ""));
	}
      if (j != 4)
	{
	  fprintf (outfp, "*");
	}
      fprintf (outfp, "\n");
    }

  fprintf (outfp, "\n");
  csect_exit (thread_p, CSECT_ACL);

  return;
}

int
xacl_reload (THREAD_ENTRY * thread_p)
{
  return css_set_accessible_ip_info ();
}
#endif

static void
css_process_new_slave (SOCKET master_fd)
{
  unsigned short rid;

  /* receive new socket descriptor from the master */
  SOCKET new_fd = css_open_new_socket_from_master (master_fd, &rid);
  if (IS_INVALID_SOCKET (new_fd))
    {
      assert (false);
      return;
    }
  er_log_debug_replication (ARG_FILE_LINE, "css_process_new_slave:"
			    "received new slave fd from master fd=%d, current_state=%d\n", new_fd,
			    css_ha_server_state ());

  // *INDENT-OFF*
  cubreplication::replication_node_manager::inc_ha_tasks ();

  assert (css_ha_server_state () == HA_SERVER_STATE_TO_BE_ACTIVE || css_ha_server_state () == HA_SERVER_STATE_ACTIVE);

  cubthread::entry_task *new_slave_task = new cubthread::entry_callable_task ([new_fd] (cubthread::entry &context)
  {
    cubreplication::replication_node_manager::wait_commute (css_ha_server_state (), HA_SERVER_STATE_ACTIVE);
    cubreplication::replication_node_manager::get_master_node ()->new_slave (new_fd);
    cubreplication::replication_node_manager::dec_ha_tasks ();
  });

  auto wp = cubthread::internal_tasks_worker_pool::get_instance ();
  cubthread::get_manager ()->push_task (wp, new_slave_task);
  // *INDENT-ON*
}

static void
css_process_add_ctrl_chn (SOCKET master_fd)
{
  unsigned short rid;

  /* receive new socket descriptor from the master */
  SOCKET new_fd = css_open_new_socket_from_master (master_fd, &rid);
  if (IS_INVALID_SOCKET (new_fd))
    {
      assert (false);
      return;
    }

  er_log_debug_replication (ARG_FILE_LINE, "css_process_add_ctrl_chn:"
			    "add new control channel fd from master fd=%d, current_state=%d\n", new_fd,
			    css_ha_server_state ());

  // *INDENT-OFF*
  cubreplication::replication_node_manager::inc_ha_tasks ();

  assert (css_ha_server_state () == HA_SERVER_STATE_TO_BE_ACTIVE || css_ha_server_state () == HA_SERVER_STATE_ACTIVE);

  cubthread::entry_task *add_ctrl_task = new cubthread::entry_callable_task ([new_fd] (cubthread::entry &context)
  {
    cubreplication::replication_node_manager::wait_commute (css_ha_server_state (), HA_SERVER_STATE_ACTIVE);
    cubreplication::replication_node_manager::get_master_node ()->add_ctrl_chn (new_fd);
    cubreplication::replication_node_manager::dec_ha_tasks ();
  });

  auto wp = cubthread::internal_tasks_worker_pool::get_instance ();
  cubthread::get_manager ()->push_task (wp, add_ctrl_task);
  // *INDENT-ON*
}

const char *
get_master_hostname ()
{
  return ha_Server_master_hostname;
}

/*
 * css_get_client_id() - returns the unique client identifier
 *   return: returns the unique client identifier, on error, returns -1
 *
 * Note: WARN: this function doesn't lock on thread_entry
 */
int
css_get_client_id (THREAD_ENTRY * thread_p)
{
  CSS_CONN_ENTRY *conn_p;

  if (thread_p == NULL)
    {
      thread_p = thread_get_thread_entry_info ();
    }

  assert (thread_p != NULL);

  conn_p = thread_p->conn_entry;
  if (conn_p != NULL)
    {
      return conn_p->client_id;
    }
  else
    {
      return -1;
    }
}

/*
 * css_set_thread_info () -
 *   return:
 *   thread_p(out):
 *   client_id(in):
 *   rid(in):
 *   tran_index(in):
 */
void
css_set_thread_info (THREAD_ENTRY * thread_p, int client_id, int rid, int tran_index, int net_request_index)
{
  thread_p->client_id = client_id;
  thread_p->rid = rid;
  thread_p->tran_index = tran_index;
  thread_p->net_request_index = net_request_index;
  thread_p->victim_request_fail = false;
  thread_p->next_wait_thrd = NULL;
  thread_p->wait_for_latch_promote = false;
  thread_p->lockwait = NULL;
  thread_p->lockwait_state = -1;
  thread_p->query_entry = NULL;
  thread_p->tran_next_wait = NULL;

  thread_p->end_resource_tracks ();
  thread_clear_recursion_depth (thread_p);
}

/*
 * css_get_comm_request_id() - returns the request id that started the current thread
 *   return: returns the comm system request id for the client request that
 *           started the thread. On error, returns -1
 *
 * Note: WARN: this function doesn't lock on thread_entry
 */
unsigned int
css_get_comm_request_id (THREAD_ENTRY * thread_p)
{
  if (thread_p == NULL)
    {
      thread_p = thread_get_thread_entry_info ();
    }

  assert (thread_p != NULL);

  return thread_p->rid;
}

/*
 * css_get_current_conn_entry() -
 *   return:
 */
CSS_CONN_ENTRY *
css_get_current_conn_entry (void)
{
  THREAD_ENTRY *thread_p;

  thread_p = thread_get_thread_entry_info ();
  assert (thread_p != NULL);

  return thread_p->conn_entry;
}

// *INDENT-OFF*
/*
 * css_push_server_task () - push a task on server request worker pool
 *
 * return          : void
 * thread_ref (in) : thread context
 * task (in)       : task to execute
 *
 * TODO: this is also used externally due to legacy design; should be internalized completely
 */
static void
css_push_server_task (CSS_CONN_ENTRY &conn_ref)
{
  // push the task
  //
  // note: cores are partitioned by connection index. this is particularly important in order to avoid having tasks
  //       randomly pushed to cores that are full. some of those tasks may belong to threads holding locks. as a
  //       consequence, lock waiters may wait longer or even indefinitely if we are really unlucky.
  //
  thread_get_manager ()->push_task_on_core (css_Server_request_worker_pool, new css_server_task (conn_ref),
                                            static_cast<size_t> (conn_ref.idx));
}

void
css_push_external_task (CSS_CONN_ENTRY *conn, cubthread::entry_task *task)
{
  thread_get_manager ()->push_task (css_Server_request_worker_pool, new css_server_external_task (conn, task));
}

void
css_server_task::execute (context_type &thread_ref)
{
  thread_ref.conn_entry = &m_conn;

  if (thread_ref.get_session () != NULL)
    {
      thread_ref.private_lru_index = session_get_private_lru_idx (thread_ref.get_session ());
    }
  else
    {
      assert (thread_ref.private_lru_index == -1);
    }

  thread_ref.m_status = cubthread::entry::status::TS_RUN;

  // TODO: we lock tran_index_lock because css_internal_request_handler expects it to be locked. however, I am not
  //       convinced we really need this
  pthread_mutex_lock (&thread_ref.tran_index_lock);
  (void) css_internal_request_handler (thread_ref, m_conn);

<<<<<<< HEAD
  thread_ref.clear_conn_session ();
=======
  thread_ref.conn_entry = NULL;
>>>>>>> 0b3195b7
  thread_ref.m_status = cubthread::entry::status::TS_FREE;
}

void
css_server_external_task::execute (context_type &thread_ref)
{
  thread_ref.conn_entry = m_conn;
  if (thread_ref.get_session () != NULL)
    {
      thread_ref.private_lru_index = session_get_private_lru_idx (thread_ref.get_session ());
    }
  else
    {
      assert (thread_ref.private_lru_index == -1);
    }

  // TODO: We lock tran_index_lock because external task expects it to be locked.
  //       However, I am not convinced we really need this
  pthread_mutex_lock (&thread_ref.tran_index_lock);

  m_task->execute (thread_ref);

<<<<<<< HEAD
  thread_ref.clear_conn_session ();
=======
  thread_ref.conn_entry = NULL;
>>>>>>> 0b3195b7
}

void
css_connection_task::execute (context_type & thread_ref)
{
  thread_ref.conn_entry = &m_conn;

  // todo: we lock tran_index_lock because css_connection_handler_thread expects it to be locked. however, I am not
  //       convinced we really need this
  pthread_mutex_lock (&thread_ref.tran_index_lock);
  (void) css_connection_handler_thread (&thread_ref, &m_conn);

  thread_ref.clear_conn_session ();
}

//
// css_stop_non_log_writer () - function mapped over worker pools to search and stop non-log writer workers
//
// thread_ref (in)         : entry of thread to check and stop
// stop_mapper (out)       : ignored; part of expected signature of mapper function
// stopper_thread_ref (in) : entry of thread mapping this function over worker pool
//
static void
css_stop_non_log_writer (THREAD_ENTRY & thread_ref, bool & stop_mapper, THREAD_ENTRY & stopper_thread_ref)
{
  (void) stop_mapper;    // suppress unused warning

  // porting of legacy code

  if (css_is_log_writer (thread_ref))
    {
      // not log writer
      return;
    }
  int tran_index = thread_ref.tran_index;
  if (tran_index == NULL_TRAN_INDEX)
    {
      // no transaction, no stop
      return;
    }

  (void) logtb_set_tran_index_interrupt (&stopper_thread_ref, tran_index, true);

  if (thread_ref.m_status == cubthread::entry::status::TS_WAIT && logtb_is_current_active (&thread_ref))
    {
      thread_lock_entry (&thread_ref);

      if (thread_ref.tran_index != NULL_TRAN_INDEX && thread_ref.m_status == cubthread::entry::status::TS_WAIT
          && thread_ref.lockwait == NULL && thread_ref.check_interrupt)
        {
          thread_ref.interrupted = true;
          thread_wakeup_already_had_mutex (&thread_ref, THREAD_RESUME_DUE_TO_INTERRUPT);
        }
      thread_unlock_entry (&thread_ref);
    }
  // make sure not blocked in locks
  lock_force_thread_timeout_lock (&thread_ref);
}

//
// css_stop_log_writer () - function mapped over worker pools to search and stop log writer workers
//
// thread_ref (in)         : entry of thread to check and stop
// stop_mapper (out)       : ignored; part of expected signature of mapper function
// stopper_thread_ref (in) : entry of thread mapping this function over worker pool
//
static void
css_stop_log_writer (THREAD_ENTRY & thread_ref, bool & stop_mapper)
{
  (void) stop_mapper; // suppress unused warning

  if (!css_is_log_writer (thread_ref))
    {
      // this is not log writer
      return;
    }
  if (thread_ref.tran_index == -1)
    {
      // no transaction, no stop
      return;
    }
  if (thread_ref.m_status == cubthread::entry::status::TS_WAIT && logtb_is_current_active (&thread_ref))
    {
      thread_check_suspend_reason_and_wakeup (&thread_ref, THREAD_RESUME_DUE_TO_INTERRUPT, THREAD_LOGWR_SUSPENDED);
      thread_ref.interrupted = true;
    }
  // make sure not blocked in locks
  lock_force_thread_timeout_lock (&thread_ref);
}


//
// css_find_not_stopped () - find any target thread that is not stopped
//
// thread_ref (in)    : entry of thread that should be stopped
// stop_mapper (out)  : output true to stop mapping
// is_log_writer (in) : true to target log writers, false to target non-log writers
// found (out)        : output true if target thread is not stopped
//
static void
css_find_not_stopped (THREAD_ENTRY & thread_ref, bool & stop_mapper, bool is_log_writer, bool & found)
{
  if (thread_ref.conn_entry == NULL)
    {
      // no conn_entry => does not need stopping
      return;
    }

  if (is_log_writer != css_is_log_writer (thread_ref))
    {
      // don't care
      return;
    }
  if (thread_ref.m_status != cubthread::entry::status::TS_FREE)
    {
      found = true;
      stop_mapper = true;
    }
}

//
// css_is_log_writer () - does thread entry belong to a log writer?
//
// return          : true for log writer, false otherwise
// thread_arg (in) : thread entry
//
static bool
css_is_log_writer (const THREAD_ENTRY &thread_arg)
{
  // note - access to thread entry is not exclusive and racing may occur
  volatile const css_conn_entry * connp = thread_arg.conn_entry;
  return connp != NULL && connp->stop_phase == THREAD_STOP_LOGWR;
}

//
// css_stop_all_workers () - stop target workers based on phase (log writers or non-log writers)
//
// thread_ref (in) : thread local entry
// stop_phase (in) : THREAD_STOP_WORKERS_EXCEPT_LOGWR or THREAD_STOP_LOGWR
//
static void
css_stop_all_workers (THREAD_ENTRY &thread_ref, css_thread_stop_type stop_phase)
{
  bool is_not_stopped;

  if (css_Server_request_worker_pool == NULL)
    {
      // nothing to stop
      return;
    }

  // note: this is legacy code ported from thread.c; the whole log writer management seems complicated, but hopefully
  //       it can be removed after HA refactoring.
  //
  // question: is it possible to have more than one log writer thread?
  //

  if (stop_phase == THREAD_STOP_WORKERS_EXCEPT_LOGWR)
    {
      // first block all connections
      css_block_all_active_conn (stop_phase);
    }

  // loop until all are stopped
  while (true)
    {
      // tell all to stop
      if (stop_phase == THREAD_STOP_LOGWR)
        {
          css_Server_request_worker_pool->map_running_contexts (css_stop_log_writer);
          css_Connection_worker_pool->map_running_contexts (css_stop_log_writer);
        }
      else
        {
          css_Server_request_worker_pool->map_running_contexts (css_stop_non_log_writer, thread_ref);
          css_Connection_worker_pool->map_running_contexts (css_stop_non_log_writer, thread_ref);
        }

      // sleep for 50 milliseconds
      std::this_thread::sleep_for (std::chrono::milliseconds (50));

      // check if any thread is not stopped
      is_not_stopped = false;
      css_Server_request_worker_pool->map_running_contexts (css_find_not_stopped, stop_phase == THREAD_STOP_LOGWR,
                                                            is_not_stopped);
      if (!is_not_stopped)
        {
          // check connection threads too
          css_Connection_worker_pool->map_running_contexts (css_find_not_stopped, stop_phase == THREAD_STOP_LOGWR,
                                                            is_not_stopped);
        }
      if (!is_not_stopped)
        {
          // all threads are stopped, break loop
          break;
        }

      if (css_is_shutdown_timeout_expired ())
        {
          er_log_debug (ARG_FILE_LINE, "could not stop all active workers");
          _exit (0);
        }
    }

  // we must not block active connection before terminating log writer thread
  if (stop_phase == THREAD_STOP_LOGWR)
    {
      css_block_all_active_conn (stop_phase);
    }
}

//
// css_get_thread_stats () - get statistics for server request handlers
//
// stats_out (out) : output statistics
//
void
css_get_thread_stats (UINT64 *stats_out)
{
  css_Server_request_worker_pool->get_stats (stats_out);
}

//
// css_get_num_request_workers () - get number of workers executing server requests
//
size_t
css_get_num_request_workers (void)
{
  return css_Server_request_worker_pool->get_max_count ();
}

//
// css_get_num_connection_workers () - get number of workers handling connections
//
size_t
css_get_num_connection_workers (void)
{
  return css_Connection_worker_pool->get_max_count ();
}

//
// css_get_num_total_workers () - get total number of workers (request and connection handlers)
//
size_t
css_get_num_total_workers (void)
{
  return css_get_num_request_workers () + css_get_num_connection_workers ();
}

//
// css_wp_worker_get_busy_count_mapper () - function to map through worker pool entries and count busy workers
//
// thread_ref (in)      : thread entry (context)
// stop_mapper (in/out) : normally used to stop mapping early, ignored here
// busy_count (out)     : increment when busy worker is found
//
static void
css_wp_worker_get_busy_count_mapper (THREAD_ENTRY & thread_ref, bool & stop_mapper, int & busy_count)
{
  (void) stop_mapper;   // suppress unused parameter warning

  if (thread_ref.tran_index != NULL_TRAN_INDEX)
    {
      // busy thread
      busy_count++;
    }
  else
    {
      // must be waiting for task; not busy
    }
}

//
// css_wp_core_job_scan_mapper () - function to map worker pool cores and get info required for "job scan"
//
// wp_core (in)         : worker pool core
// stop_mapper (in/out) : output true to stop mapper early
// thread_p (in)        : thread entry of job scan
// ctx (in)             : job scan context
// core_index (in/out)  : current core index; is incremented on each call
// error_code (out)     : output error_code if any errors occur
//
static void
css_wp_core_job_scan_mapper (const cubthread::entry_workpool::core & wp_core, bool & stop_mapper,
                             THREAD_ENTRY * thread_p, SHOWSTMT_ARRAY_CONTEXT * ctx, size_t & core_index,
                             int & error_code)
{
  DB_VALUE *vals = showstmt_alloc_tuple_in_context (thread_p, ctx);
  if (vals == NULL)
    {
      assert (false);
      error_code = ER_FAILED;
      stop_mapper = true;
      return;
    }

  // add core index; it used to be job queue index
  size_t val_index = 0;
  (void) db_make_int (&vals[val_index++], (int) core_index);

  // add max worker count; it used to be max thread workers per job queue
  (void) db_make_int (&vals[val_index++], (int) wp_core.get_max_worker_count ());

  // number of busy workers; core does not keep it, we need to count them manually
  int busy_count = 0;
  wp_core.map_running_contexts (stop_mapper, css_wp_worker_get_busy_count_mapper, busy_count);
  (void) db_make_int (&vals[val_index++], (int) busy_count);

  // number of connection workers; just for backward compatibility, there are no connections workers here
  (void) db_make_int (&vals[val_index++], 0);

  // increment core_index
  ++core_index;

  assert (val_index == CSS_JOB_QUEUE_SCAN_COLUMN_COUNT);
}

//
// css_is_any_thread_not_suspended_mapfunc
//
// thread_ref (in)   : current thread entry
// stop_mapper (out) : output true to stop mapper
// count (out)       : count number of threads
// found (out)       : output true when not suspended thread is found
//
static void
css_is_any_thread_not_suspended_mapfunc (THREAD_ENTRY & thread_ref, bool & stop_mapper, size_t & count, bool & found)
{
  if (thread_ref.m_status != cubthread::entry::status::TS_WAIT)
    {
      // found not suspended; stop
      stop_mapper = true;
      found = true;
      return;
    }
  ++count;
}

//
// css_are_all_request_handlers_suspended - are all request handlers suspended?
//
bool
css_are_all_request_handlers_suspended (void)
{
  // assume all are suspended
  bool is_any_not_suspended = false;
  size_t checked_threads_count = 0;

  css_Server_request_worker_pool->map_running_contexts (css_is_any_thread_not_suspended_mapfunc, checked_threads_count,
                                                        is_any_not_suspended);
  if (is_any_not_suspended)
    {
      // found a thread that was not suspended
      return false;
    }

  if (checked_threads_count == css_Server_request_worker_pool->get_max_count ())
    {
      // all threads are suspended
      return true;
    }
  else
    {
      // at least one thread is free
      return false;
    }
}

//
// css_count_transaction_worker_threads_mapfunc () - mapper function for worker pool thread entries. tries to identify
//                                                   entries belonging to given transaction/client and increment
//                                                   counter
//
// thread_ref (in)    : thread entry belonging to running worker
// stop_mapper (out)  : ignored
// caller_thread (in) : thread entry of caller
// tran_index (in)    : transaction index
// client_id (in)     : client id
// count (out)        : increment counter if thread entry belongs to transaction/client
//
static void
css_count_transaction_worker_threads_mapfunc (THREAD_ENTRY & thread_ref, bool & stop_mapper,
                                              THREAD_ENTRY * caller_thread, int tran_index, int client_id,
                                              size_t & count)
{
  (void) stop_mapper;   // suppress unused parameter warning

  CSS_CONN_ENTRY *conn_p;
  bool does_belong = false;

  if (caller_thread == &thread_ref || thread_ref.type != TT_WORKER)
    {
      // not what we need
      return;
    }

  (void) pthread_mutex_lock (&thread_ref.tran_index_lock);

  if (!thread_ref.is_on_current_thread ()
      && thread_ref.m_status != cubthread::entry::status::TS_DEAD
      && thread_ref.m_status != cubthread::entry::status::TS_FREE
      && thread_ref.m_status != cubthread::entry::status::TS_CHECK)
    {
      conn_p = thread_ref.conn_entry;
      if (tran_index == NULL_TRAN_INDEX)
        {
          // exact match client ID is required
          does_belong = (conn_p != NULL && conn_p->client_id == client_id);
        }
      else if (tran_index == thread_ref.tran_index)
        {
          // match client ID or null connection
          does_belong = (conn_p == NULL || conn_p->client_id == client_id);
        }
    }

  pthread_mutex_unlock (&thread_ref.tran_index_lock);

  if (does_belong)
    {
      count++;
    }
}

//
// css_count_transaction_worker_threads () - count thread entries belonging to transaction/client (exclude current
//                                           thread)
//
// return          : thread entries count
// thread_p (in)   : thread entry of caller
// tran_index (in) : transaction index
// client_id (in)  : client id
//
size_t
css_count_transaction_worker_threads (THREAD_ENTRY * thread_p, int tran_index, int client_id)
{
  size_t count = 0;

  css_Server_request_worker_pool->map_running_contexts (css_count_transaction_worker_threads_mapfunc, thread_p,
                                                        tran_index, client_id, count);

  return count;
}

static bool
css_get_connection_thread_pooling_configuration (void)
{
  return prm_get_bool_value (PRM_ID_THREAD_CONNECTION_POOLING);
}

static cubthread::wait_seconds
css_get_connection_thread_timeout_configuration (void)
{
  // todo: need infinite timeout
  return
    cubthread::wait_seconds (std::chrono::seconds (prm_get_integer_value (PRM_ID_THREAD_CONNECTION_TIMEOUT_SECONDS)));
}

static bool
css_get_server_request_thread_pooling_configuration (void)
{
  return prm_get_bool_value (PRM_ID_THREAD_WORKER_POOLING);
}

static cubthread::wait_seconds
css_get_server_request_thread_timeout_configuration (void)
{
  // todo: need infinite timeout
  return cubthread::wait_seconds (std::chrono::seconds (prm_get_integer_value (PRM_ID_THREAD_WORKER_TIMEOUT_SECONDS)));
}

void
css_start_all_threads (void)
{
  if (css_Connection_worker_pool == NULL || css_Server_request_worker_pool == NULL)
    {
      // not started yet
      return;
    }

  // start if pooling is configured
  using clock_type = std::chrono::system_clock;
  clock_type::time_point start_time = clock_type::now ();

  bool start_connections = css_get_connection_thread_pooling_configuration ();
  bool start_workers = css_get_server_request_thread_pooling_configuration ();

  if (start_connections)
    {
      css_Connection_worker_pool->start_all_workers ();
    }
  if (start_workers)
    {
      css_Server_request_worker_pool->start_all_workers ();
    }

  clock_type::time_point end_time = clock_type::now ();
  er_log_debug (ARG_FILE_LINE,
                "css_start_all_threads: \n"
                "\tstarting connection threads: %s\n"
                "\tstarting transaction workers: %s\n"
                "\telapsed time: %lld microseconds",
                start_connections ? "true" : "false",
                start_workers ? "true" : "false",
                std::chrono::duration_cast<std::chrono::microseconds> (end_time - start_time).count ());
}
// *INDENT-ON*<|MERGE_RESOLUTION|>--- conflicted
+++ resolved
@@ -846,7 +846,7 @@
 
   er_log_debug_replication (ARG_FILE_LINE, "css_process_master_hostname css_Master_server_name:%s,"
     " ha_Server_master_hostname:%s\n", css_Master_server_name, ha_Server_master_hostname);
-  
+
   cubreplication::replication_node_manager::inc_ha_tasks ();
   cubthread::entry_task *connect_to_master_task = new cubthread::entry_callable_task ([] (cubthread::entry &context)
   {
@@ -2605,11 +2605,7 @@
   pthread_mutex_lock (&thread_ref.tran_index_lock);
   (void) css_internal_request_handler (thread_ref, m_conn);
 
-<<<<<<< HEAD
   thread_ref.clear_conn_session ();
-=======
-  thread_ref.conn_entry = NULL;
->>>>>>> 0b3195b7
   thread_ref.m_status = cubthread::entry::status::TS_FREE;
 }
 
@@ -2632,11 +2628,7 @@
 
   m_task->execute (thread_ref);
 
-<<<<<<< HEAD
   thread_ref.clear_conn_session ();
-=======
-  thread_ref.conn_entry = NULL;
->>>>>>> 0b3195b7
 }
 
 void
