--- conflicted
+++ resolved
@@ -108,24 +108,6 @@
 
 static int ha_Server_num_of_hosts = 0;
 
-<<<<<<< HEAD
-typedef struct job_queue JOB_QUEUE;
-struct job_queue
-{
-  pthread_mutex_t job_lock;
-  CSS_LIST job_list;
-  THREAD_ENTRY *worker_thrd_list;
-  pthread_mutex_t free_lock;
-#if !defined(HAVE_ATOMIC_BUILTINS)
-  pthread_mutex_t counter_lock;	/* protect job queue counter */
-#endif				/* !HAVE_ATOMIC_BUILTINS */
-  int num_total_workers;	/* Num of total workers in this job queue */
-  int num_busy_workers;		/* Num of busy threads in this job queue */
-  int num_conn_workers;		/* Num of connection threads in this job queue */
-};
-
-=======
->>>>>>> 56d6f46c
 #define HA_LOG_APPLIER_STATE_TABLE_MAX  5
 typedef struct ha_log_applier_state_table HA_LOG_APPLIER_STATE_TABLE;
 struct ha_log_applier_state_table
@@ -1212,17 +1194,12 @@
   css_insert_into_active_conn_list (conn);
 
   // push connection handler task
-<<<<<<< HEAD
-  cubthread::get_manager ()->push_task (cubthread::get_entry (), css_Connection_worker_pool,
-					new css_connection_task (*conn));
-=======
   if (!cubthread::get_manager ()->try_task (cubthread::get_manager ()->get_entry (), css_Connection_worker_pool,
 					    new css_connection_task (*conn)))
     {
       assert_release (false);
       return REQUEST_REFUSED;
     }
->>>>>>> 56d6f46c
 
   return NO_ERRORS;
 }
@@ -1361,23 +1338,14 @@
       status = ER_FAILED;
       goto shutdown;
     }
-<<<<<<< HEAD
-  css_Connection_worker_pool = cubthread::get_manager ()->create_worker_pool (MAX_WORKERS, MAX_TASK_COUNT, NULL,
-									      cubthread::system_core_count (), false);
-=======
 
   css_Connection_worker_pool = cubthread::get_manager ()->create_worker_pool (MAX_WORKERS, MAX_WORKERS, NULL, 1, false);
->>>>>>> 56d6f46c
   if (css_Connection_worker_pool == NULL)
     {
       assert (false);
       er_set (ER_FATAL_ERROR_SEVERITY, ARG_FILE_LINE, ER_GENERIC_ERROR, 0);
-<<<<<<< HEAD
-      return ER_FAILED;
-=======
       status = ER_FAILED;
       goto shutdown;
->>>>>>> 56d6f46c
     }
 
   css_Server_connection_socket = INVALID_SOCKET;
@@ -1452,13 +1420,8 @@
   css_stop_all_workers (*thread_p, THREAD_STOP_LOGWR);
 
   // destroy thread worker pools
-<<<<<<< HEAD
   thread_get_manager ()->destroy_worker_pool (css_Server_request_worker_pool);
   thread_get_manager ()->destroy_worker_pool (css_Connection_worker_pool);
-=======
-  THREAD_GET_MANAGER ()->destroy_worker_pool (css_Server_request_worker_pool);
-  THREAD_GET_MANAGER ()->destroy_worker_pool (css_Connection_worker_pool);
->>>>>>> 56d6f46c
 
   if (!HA_DISABLED ())
     {
@@ -2799,11 +2762,7 @@
 }
 
 //
-<<<<<<< HEAD
-// css_stop_non_log_writer () - function mapped over worker pools to search and stop log writer workers
-=======
 // css_stop_log_writer () - function mapped over worker pools to search and stop log writer workers
->>>>>>> 56d6f46c
 //
 // thread_ref (in)         : entry of thread to check and stop
 // stop_mapper (out)       : ignored; part of expected signature of mapper function
@@ -2839,11 +2798,7 @@
 // css_find_not_stopped () - find any target thread that is not stopped
 //
 // thread_ref (in)    : entry of thread that should be stopped
-<<<<<<< HEAD
-// stop (out)         : output true to stop mapping
-=======
 // stop_mapper (out)  : output true to stop mapping
->>>>>>> 56d6f46c
 // is_log_writer (in) : true to target log writers, false to target non-log writers
 // found (out)        : output true if target thread is not stopped
 //
@@ -2966,7 +2921,6 @@
 }
 
 //
-<<<<<<< HEAD
 // css_get_num_request_workers () - get number of workers executing server requests
 //
 size_t
@@ -2994,8 +2948,6 @@
 }
 
 //
-=======
->>>>>>> 56d6f46c
 // css_wp_worker_get_busy_count_mapper () - function to map through worker pool entries and count busy workers
 //
 // thread_ref (in)      : thread entry (context)
