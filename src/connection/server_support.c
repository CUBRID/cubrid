/*
 * Copyright (C) 2008 Search Solution Corporation. All rights reserved by Search Solution.
 *
 *   This program is free software; you can redistribute it and/or modify
 *   it under the terms of the GNU General Public License as published by
 *   the Free Software Foundation; either version 2 of the License, or
 *   (at your option) any later version.
 *
 *  This program is distributed in the hope that it will be useful,
 *  but WITHOUT ANY WARRANTY; without even the implied warranty of
 *  MERCHANTABILITY or FITNESS FOR A PARTICULAR PURPOSE. See the
 *  GNU General Public License for more details.
 *
 *  You should have received a copy of the GNU General Public License
 *  along with this program; if not, write to the Free Software
 *  Foundation, Inc., 51 Franklin Street, Fifth Floor, Boston, MA 02110-1301 USA
 *
 */

/*
 * server_support.c - server interface
 */

#ident "$Id$"

#include "config.h"

#include <stdio.h>
#include <stdlib.h>
#include <string.h>
#include <errno.h>
#if !defined(WINDOWS)
#include <signal.h>
#include <unistd.h>
#if defined(SOLARIS)
#include <sys/filio.h>
#endif /* SOLARIS */
#include <sys/socket.h>
#include <fcntl.h>
#include <netinet/in.h>
#endif /* !WINDOWS */
#include <assert.h>

#include "porting.h"
#include "thread.h"
#include "memory_alloc.h"
#include "boot_sr.h"
#include "connection_defs.h"
#include "connection_globals.h"
#include "release_string.h"
#include "system_parameter.h"
#include "environment_variable.h"
#include "error_manager.h"
#include "job_queue.h"
#include "connection_error.h"
#include "message_catalog.h"
#include "critical_section.h"
#include "lock_manager.h"
#include "log_manager.h"
#include "network.h"
#include "jsp_sr.h"
#include "show_scan.h"
#if defined(WINDOWS)
#include "wintcp.h"
#else /* WINDOWS */
#include "tcp.h"
#endif /* WINDOWS */
#include "connection_sr.h"
#include "xserver_interface.h"
#include "server_support.h"
#include "utility.h"
#include "vacuum.h"
#if !defined(WINDOWS)
#include "heartbeat.h"
#endif
<<<<<<< HEAD
#include "dbval.h"		/* this must be the last header file included */

#include "thread_looper.hpp"
#include "thread_manager.hpp"

=======
#include "dbtype.h"
>>>>>>> fc408225
#define CSS_WAIT_COUNT 5	/* # of retry to connect to master */
#define CSS_GOING_DOWN_IMMEDIATELY "Server going down immediately"

#if defined(WINDOWS)
#define SockError    SOCKET_ERROR
#else /* WINDOWS */
#define SockError    -1
#endif /* WINDOWS */

#define RMUTEX_NAME_TEMP_CONN_ENTRY "TEMP_CONN_ENTRY"

static struct timeval css_Shutdown_timeout = { 0, 0 };

static char *css_Master_server_name = NULL;	/* database identifier */
static int css_Master_port_id;
static CSS_CONN_ENTRY *css_Master_conn;
static IP_INFO *css_Server_accessible_ip_info;
static char *ip_list_file_name = NULL;
static char ip_file_real_path[PATH_MAX];

/* internal request hander function */
static int (*css_Server_request_handler) (THREAD_ENTRY *, unsigned int, int, int, char *);

/* server's state for HA feature */
static HA_SERVER_STATE ha_Server_state = HA_SERVER_STATE_IDLE;
static bool ha_Repl_delay_detected = false;

static int ha_Server_num_of_hosts = 0;

/* current server state (slave, master, replica) sent in by the cub_master process */
static HB_NODE_STATE_TYPE heartbeat_Node_state = HB_NSTATE_UNKNOWN;

static char *ha_Server_master_hostname = NULL;

typedef struct job_queue JOB_QUEUE;
struct job_queue
{
  pthread_mutex_t job_lock;
  CSS_LIST job_list;
  THREAD_ENTRY *worker_thrd_list;
  pthread_mutex_t free_lock;
  CSS_JOB_ENTRY *free_list;
#if !defined(HAVE_ATOMIC_BUILTINS)
  pthread_mutex_t counter_lock;	/* protect job queue counter */
#endif				/* !HAVE_ATOMIC_BUILTINS */
  int num_total_workers;	/* Num of total workers in this job queue */
  int num_busy_workers;		/* Num of busy threads in this job queue */
  int num_conn_workers;		/* Num of connection threads in this job queue */
};

static JOB_QUEUE css_Job_queue[CSS_NUM_JOB_QUEUE] = {
  {PTHREAD_MUTEX_INITIALIZER, {NULL, NULL, NULL, 0, 0},
   NULL, PTHREAD_MUTEX_INITIALIZER, NULL,
#if !defined(HAVE_ATOMIC_BUILTINS)
   PTHREAD_MUTEX_INITIALIZER,
#endif /* !HAVE_ATOMIC_BUILTINS */
   0, 0, 0},
  {PTHREAD_MUTEX_INITIALIZER, {NULL, NULL, NULL, 0, 0},
   NULL, PTHREAD_MUTEX_INITIALIZER, NULL,
#if !defined(HAVE_ATOMIC_BUILTINS)
   PTHREAD_MUTEX_INITIALIZER,
#endif /* !HAVE_ATOMIC_BUILTINS */
   0, 0, 0},
  {PTHREAD_MUTEX_INITIALIZER, {NULL, NULL, NULL, 0, 0},
   NULL, PTHREAD_MUTEX_INITIALIZER, NULL,
#if !defined(HAVE_ATOMIC_BUILTINS)
   PTHREAD_MUTEX_INITIALIZER,
#endif /* !HAVE_ATOMIC_BUILTINS */
   0, 0, 0},
  {PTHREAD_MUTEX_INITIALIZER, {NULL, NULL, NULL, 0, 0},
   NULL, PTHREAD_MUTEX_INITIALIZER, NULL,
#if !defined(HAVE_ATOMIC_BUILTINS)
   PTHREAD_MUTEX_INITIALIZER,
#endif /* !HAVE_ATOMIC_BUILTINS */
   0, 0, 0},
  {PTHREAD_MUTEX_INITIALIZER, {NULL, NULL, NULL, 0, 0},
   NULL, PTHREAD_MUTEX_INITIALIZER, NULL,
#if !defined(HAVE_ATOMIC_BUILTINS)
   PTHREAD_MUTEX_INITIALIZER,
#endif /* !HAVE_ATOMIC_BUILTINS */
   0, 0, 0},
  {PTHREAD_MUTEX_INITIALIZER, {NULL, NULL, NULL, 0, 0},
   NULL, PTHREAD_MUTEX_INITIALIZER, NULL,
#if !defined(HAVE_ATOMIC_BUILTINS)
   PTHREAD_MUTEX_INITIALIZER,
#endif /* !HAVE_ATOMIC_BUILTINS */
   0, 0, 0},
  {PTHREAD_MUTEX_INITIALIZER, {NULL, NULL, NULL, 0, 0},
   NULL, PTHREAD_MUTEX_INITIALIZER, NULL,
#if !defined(HAVE_ATOMIC_BUILTINS)
   PTHREAD_MUTEX_INITIALIZER,
#endif /* !HAVE_ATOMIC_BUILTINS */
   0, 0, 0},
  {PTHREAD_MUTEX_INITIALIZER, {NULL, NULL, NULL, 0, 0},
   NULL, PTHREAD_MUTEX_INITIALIZER, NULL,
#if !defined(HAVE_ATOMIC_BUILTINS)
   PTHREAD_MUTEX_INITIALIZER,
#endif /* !HAVE_ATOMIC_BUILTINS */
   0, 0, 0},
  {PTHREAD_MUTEX_INITIALIZER, {NULL, NULL, NULL, 0, 0},
   NULL, PTHREAD_MUTEX_INITIALIZER, NULL,
#if !defined(HAVE_ATOMIC_BUILTINS)
   PTHREAD_MUTEX_INITIALIZER,
#endif /* !HAVE_ATOMIC_BUILTINS */
   0, 0, 0},
  {PTHREAD_MUTEX_INITIALIZER, {NULL, NULL, NULL, 0, 0},
   NULL, PTHREAD_MUTEX_INITIALIZER, NULL,
#if !defined(HAVE_ATOMIC_BUILTINS)
   PTHREAD_MUTEX_INITIALIZER,
#endif /* !HAVE_ATOMIC_BUILTINS */
   0, 0, 0}
};

#define HA_LOG_APPLIER_STATE_TABLE_MAX  5
typedef struct ha_log_applier_state_table HA_LOG_APPLIER_STATE_TABLE;
struct ha_log_applier_state_table
{
  int client_id;
  HA_LOG_APPLIER_STATE state;
};

static HA_LOG_APPLIER_STATE_TABLE ha_Log_applier_state[HA_LOG_APPLIER_STATE_TABLE_MAX] = {
  {-1, HA_LOG_APPLIER_STATE_NA},
  {-1, HA_LOG_APPLIER_STATE_NA},
  {-1, HA_LOG_APPLIER_STATE_NA},
  {-1, HA_LOG_APPLIER_STATE_NA},
  {-1, HA_LOG_APPLIER_STATE_NA}
};

static int ha_Log_applier_state_num = 0;

static int css_free_job_entry_func (void *data, void *dummy);
static void css_empty_job_queue (void);
static void css_setup_server_loop (void);
static int css_check_conn (CSS_CONN_ENTRY * p);
static void css_set_shutdown_timeout (int timeout);
static int css_get_master_request (SOCKET master_fd);
static int css_process_master_request (SOCKET master_fd);
static void css_process_shutdown_request (SOCKET master_fd);
static void css_process_new_client (SOCKET master_fd);
static void css_process_get_server_ha_mode_request (SOCKET master_fd);
static void css_process_change_server_ha_mode_request (SOCKET master_fd);
static void css_process_get_eof_request (SOCKET master_fd);
static void css_get_hb_node_state_from_master ();

static void css_close_connection_to_master (void);
static int css_reestablish_connection_to_master (void);
static void dummy_sigurg_handler (int sig);
static int css_connection_handler_thread (THREAD_ENTRY * thrd, CSS_CONN_ENTRY * conn);
static int css_internal_connection_handler (CSS_CONN_ENTRY * conn);
static int css_internal_request_handler (THREAD_ENTRY * thrd, CSS_THREAD_ARG arg);
static int css_test_for_client_errors (CSS_CONN_ENTRY * conn, unsigned int eid);
static int css_wait_worker_thread_on_jobq (THREAD_ENTRY * thrd, int jobq_index);
static bool css_can_occupy_worker_thread_on_jobq (int jobq_index);
static int css_wakeup_worker_thread_on_jobq (int jobq_index);
static int css_check_accessibility (SOCKET new_fd);

#if defined(WINDOWS)
static int css_process_new_connection_request (void);
#endif /* WINDOWS */

static bool css_check_ha_log_applier_done (void);
static bool css_check_ha_log_applier_working (void);

static void
css_process_new_slave (SOCKET master_fd);

/*
 * css_make_job_entry () -
 *   return:
 *   conn(in):
 *   func(in):
 *   arg(in):
 *   index(in):
 */
CSS_JOB_ENTRY *
css_make_job_entry (CSS_CONN_ENTRY * conn, CSS_THREAD_FN func, CSS_THREAD_ARG arg, int index)
{
  CSS_JOB_ENTRY *job_entry_p;
  int jobq_index;
  int rv;

  if (index >= 0)
    {
      /* explicit index */
      jobq_index = index % CSS_NUM_JOB_QUEUE;
    }
  else
    {
      if (conn == NULL)
	{
	  THREAD_ENTRY *thrd = thread_get_thread_entry_info ();
	  jobq_index = thrd->index % CSS_NUM_JOB_QUEUE;
	}
      else
	{
	  jobq_index = conn->idx % CSS_NUM_JOB_QUEUE;
	}
    }

  if (css_Job_queue[jobq_index].free_list == NULL)
    {
      job_entry_p = (CSS_JOB_ENTRY *) malloc (sizeof (CSS_JOB_ENTRY));
      if (job_entry_p == NULL)
	{
	  er_set (ER_ERROR_SEVERITY, ARG_FILE_LINE, ER_OUT_OF_VIRTUAL_MEMORY, 1, sizeof (CSS_JOB_ENTRY));
	  return NULL;
	}

      job_entry_p->jobq_index = jobq_index;
    }
  else
    {
      rv = pthread_mutex_lock (&css_Job_queue[jobq_index].free_lock);
      if (css_Job_queue[jobq_index].free_list == NULL)
	{
	  pthread_mutex_unlock (&css_Job_queue[jobq_index].free_lock);
	  job_entry_p = (CSS_JOB_ENTRY *) malloc (sizeof (CSS_JOB_ENTRY));
	  if (job_entry_p == NULL)
	    {
	      er_set (ER_ERROR_SEVERITY, ARG_FILE_LINE, ER_OUT_OF_VIRTUAL_MEMORY, 1, sizeof (CSS_JOB_ENTRY));
	      return NULL;
	    }

	  job_entry_p->jobq_index = jobq_index;
	}
      else
	{
	  job_entry_p = css_Job_queue[jobq_index].free_list;
	  css_Job_queue[jobq_index].free_list = job_entry_p->next;
	  pthread_mutex_unlock (&css_Job_queue[jobq_index].free_lock);
	}
    }

  if (job_entry_p != NULL)
    {
      job_entry_p->conn_entry = conn;
      job_entry_p->func = func;
      job_entry_p->arg = arg;
    }

  return job_entry_p;
}

/*
 * css_free_job_entry () -
 *   return:
 *   p(in):
 */
void
css_free_job_entry (CSS_JOB_ENTRY * job_entry_p)
{
  int rv, jobq_index;

  if (job_entry_p != NULL)
    {
      jobq_index = job_entry_p->jobq_index;

      rv = pthread_mutex_lock (&css_Job_queue[jobq_index].free_lock);

      job_entry_p->next = css_Job_queue[jobq_index].free_list;
      css_Job_queue[jobq_index].free_list = job_entry_p;

      pthread_mutex_unlock (&css_Job_queue[jobq_index].free_lock);
    }
}

/*
 * css_init_job_queue () -
 *   return:
 */
void
css_init_job_queue (void)
{
  int i, j;
#if defined(WINDOWS) || !defined(HAVE_ATOMIC_BUILTINS)
  int r;
#endif /* WINDOWS */
  CSS_JOB_ENTRY *job_entry_p;
  int num_job_list;
  int total_workers;
  int thrd_idx, jobq_idx;

  num_job_list = NUM_NON_SYSTEM_TRANS;
  for (i = 0; i < CSS_NUM_JOB_QUEUE; i++)
    {
#if defined(WINDOWS)
      r = pthread_mutex_init (&css_Job_queue[i].job_lock, NULL);
      CSS_CHECK_RETURN (r, ER_CSS_PTHREAD_MUTEX_INIT);
      r = pthread_mutex_init (&css_Job_queue[i].free_lock, NULL);
      CSS_CHECK_RETURN (r, ER_CSS_PTHREAD_MUTEX_INIT);
#endif /* WINDOWS */

#if !defined(HAVE_ATOMIC_BUILTINS)
      r = pthread_mutex_init (&css_Job_queue[i].counter_lock, NULL);
      CSS_CHECK_RETURN (r, ER_CSS_PTHREAD_MUTEX_INIT);
#endif /* !HAVE_ATOMIC_BUILTINS */

      css_initialize_list (&css_Job_queue[i].job_list, num_job_list);
      css_Job_queue[i].free_list = NULL;

      for (j = 0; j < num_job_list; j++)
	{
	  job_entry_p = (CSS_JOB_ENTRY *) malloc (sizeof (CSS_JOB_ENTRY));
	  if (job_entry_p == NULL)
	    {
	      er_set (ER_ERROR_SEVERITY, ARG_FILE_LINE, ER_OUT_OF_VIRTUAL_MEMORY, 1, sizeof (CSS_JOB_ENTRY));
	      break;
	    }

	  job_entry_p->jobq_index = i;
	  job_entry_p->next = css_Job_queue[i].free_list;
	  css_Job_queue[i].free_list = job_entry_p;
	}
    }

  total_workers = thread_num_worker_threads ();

  for (thrd_idx = 1; thrd_idx <= total_workers; thrd_idx++)
    {
      jobq_idx = thrd_idx % CSS_NUM_JOB_QUEUE;

      css_Job_queue[jobq_idx].num_total_workers++;
    }
}

/*
 * css_broadcast_shutdown_thread () -
 *   return:
 */
void
css_broadcast_shutdown_thread (void)
{
  THREAD_ENTRY *thrd = NULL;
  int rv;
  int i, thread_count;

  /* idle worker threads are blocked on the job queue. */
  for (i = 0; i < CSS_NUM_JOB_QUEUE; i++)
    {
      rv = pthread_mutex_lock (&css_Job_queue[i].job_lock);

      thrd = css_Job_queue[i].worker_thrd_list;
      thread_count = 0;

      while (thrd)
	{
	  thread_wakeup (thrd, THREAD_RESUME_DUE_TO_SHUTDOWN);
	  thrd = thrd->worker_thrd_list;
	  thread_count++;

	  if (thread_count > thread_num_worker_threads ())
	    {
	      /* prevent infinite loop */
	      assert (0);
	      break;
	    }
	}

      pthread_mutex_unlock (&css_Job_queue[i].job_lock);
    }
}

/*
 * css_add_to_job_queue () -
 *   return:
 *   job_entry_p(in):
 */
void
css_add_to_job_queue (CSS_JOB_ENTRY * job_entry_p)
{
  int rv;
  int i, j, jobq_index;
  const int MAX_NTRIES = 100;

  jobq_index = job_entry_p->jobq_index;

  for (i = 0; i <= MAX_NTRIES; i++)
    {
      for (j = 0; j < CSS_NUM_JOB_QUEUE; j++)
	{
	  rv = pthread_mutex_lock (&css_Job_queue[jobq_index].job_lock);

	  if (css_can_occupy_worker_thread_on_jobq (jobq_index) || i == MAX_NTRIES)
	    {
	      /* If there's no available thread even though it has probed the entire job queues, just add the job to
	       * the original job queue. */
	      css_add_list (&css_Job_queue[jobq_index].job_list, job_entry_p);
	      css_wakeup_worker_thread_on_jobq (jobq_index);

	      pthread_mutex_unlock (&css_Job_queue[jobq_index].job_lock);
	      return;
	    }

	  pthread_mutex_unlock (&css_Job_queue[jobq_index].job_lock);

	  /* linear probing */
	  jobq_index++;
	  jobq_index %= CSS_NUM_JOB_QUEUE;
	}

      thread_sleep (10 * ((i / 10) + 1));	/* sleep 10ms upto 100ms */
    }
}

/*
 * css_job_queues_start_scan() - start scan function for 'SHOW JOB QUEUES'
 *   return: NO_ERROR, or ER_code
 *   thread_p(in): thread entry
 *   show_type(in):
 *   arg_values(in):
 *   arg_cnt(in):
 *   ptr(in/out): 'show job queues' context
 */
int
css_job_queues_start_scan (THREAD_ENTRY * thread_p, int show_type, DB_VALUE ** arg_values, int arg_cnt, void **ptr)
{
  int error = NO_ERROR;
  SHOWSTMT_ARRAY_CONTEXT *ctx = NULL;
  DB_VALUE *vals = NULL;
  JOB_QUEUE *jobq = NULL;
  int idx, jobq_idx;
  int num_busy_workers, num_conn_workers;
  const int col_num = 4;

  *ptr = NULL;

  ctx = showstmt_alloc_array_context (thread_p, CSS_NUM_JOB_QUEUE, col_num);
  if (ctx == NULL)
    {
      error = er_errid ();
      return error;
    }

  for (jobq_idx = 0; jobq_idx < CSS_NUM_JOB_QUEUE; jobq_idx++)
    {
      vals = showstmt_alloc_tuple_in_context (thread_p, ctx);
      if (vals == NULL)
	{
	  error = er_errid ();
	  goto exit_on_error;
	}

      idx = 0;
      jobq = &css_Job_queue[jobq_idx];

      /* job queue index */
      db_make_int (&vals[idx], jobq_idx);
      idx++;

      /* num of total workers in this queue */
      db_make_int (&vals[idx], jobq->num_total_workers);
      idx++;

#if defined(HAVE_ATOMIC_BUILTINS)
      num_busy_workers = jobq->num_busy_workers;
      num_conn_workers = jobq->num_conn_workers;
#else /* HAVE_ATOMIC_BUILTINS */
      (void) pthread_mutex_lock (&jobq->counter_lock);

      num_busy_workers = jobq->num_busy_workers;
      num_conn_workers = jobq->num_conn_workers;

      (void) pthread_mutex_unlock (&jobq->counter_lock);
#endif /* HAVE_ATOMIC_BUILTINS */

      /* num of busy workers in this queue */
      db_make_int (&vals[idx], num_busy_workers);
      idx++;

      /* num of connection workers in this queue */
      db_make_int (&vals[idx], num_conn_workers);
      idx++;

      assert (idx == col_num);
    }

  *ptr = ctx;

  return NO_ERROR;

exit_on_error:

  if (ctx != NULL)
    {
      showstmt_free_array_context (thread_p, ctx);
    }

  return error;
}

/*
 * css_get_new_job() - fetch a job from the queue
 *   return:
 */
CSS_JOB_ENTRY *
css_get_new_job (void)
{
  CSS_JOB_ENTRY *job_entry_p;
  THREAD_ENTRY *thrd = thread_get_thread_entry_info ();
  int jobq_index = thrd->index % CSS_NUM_JOB_QUEUE;
  int r;

  r = pthread_mutex_lock (&css_Job_queue[jobq_index].job_lock);

  if (css_Job_queue[jobq_index].job_list.count == 0)
    {
      r = css_wait_worker_thread_on_jobq (thrd, jobq_index);
      if (r != NO_ERROR)
	{
	  pthread_mutex_unlock (&css_Job_queue[jobq_index].job_lock);
	  r = pthread_mutex_lock (&thrd->tran_index_lock);

	  return NULL;
	}
    }

  job_entry_p = (CSS_JOB_ENTRY *) css_remove_list_from_head (&css_Job_queue[jobq_index].job_list);

  pthread_mutex_unlock (&css_Job_queue[jobq_index].job_lock);

  r = pthread_mutex_lock (&thrd->tran_index_lock);

  /* if job_entry_p == NULL, system will be shutdown soon. */
  return job_entry_p;
}

/*
 * css_incr_job_queue_counter() - Increase the counter of job queue.
 *   return: void
 *   jobq_index(in): the index of job queue
 *   job_func(in): job func
 */
void
css_incr_job_queue_counter (int jobq_index, CSS_THREAD_FN job_func)
{
  JOB_QUEUE *jobq = &css_Job_queue[jobq_index];

#if defined(HAVE_ATOMIC_BUILTINS)
  ATOMIC_INC_32 (&jobq->num_busy_workers, 1);

  if (job_func == (CSS_THREAD_FN) css_connection_handler_thread)
    {
      ATOMIC_INC_32 (&jobq->num_conn_workers, 1);
    }
#else /* HAVE_ATOMIC_BUILTINS */
  (void) pthread_mutex_lock (&jobq->counter_lock);

  jobq->num_busy_workers++;

  if (job_func == (CSS_THREAD_FN) css_connection_handler_thread)
    {
      jobq->num_conn_workers++;
    }

  (void) pthread_mutex_unlock (&jobq->counter_lock);
#endif /* HAVE_ATOMIC_BUILTINS */
}

/*
 * css_decr_job_queue_counter() - Decrease the counter of job queue.
 *   return: void
 *   jobq_index(in): the index of job queue
 *   job_func(in): job func
 */
void
css_decr_job_queue_counter (int jobq_index, CSS_THREAD_FN job_func)
{
  JOB_QUEUE *jobq = &css_Job_queue[jobq_index];

#if defined(HAVE_ATOMIC_BUILTINS)
  ATOMIC_INC_32 (&jobq->num_busy_workers, -1);

  if (job_func == (CSS_THREAD_FN) css_connection_handler_thread)
    {
      ATOMIC_INC_32 (&jobq->num_conn_workers, -1);
    }
#else /* HAVE_ATOMIC_BUILTINS */
  (void) pthread_mutex_lock (&jobq->counter_lock);

  jobq->num_busy_workers--;

  if (job_func == (CSS_THREAD_FN) css_connection_handler_thread)
    {
      jobq->num_conn_workers--;
    }

  (void) pthread_mutex_unlock (&jobq->counter_lock);
#endif /* HAVE_ATOMIC_BUILTINS */
}

/*
 * css_free_job_entry_func () -
 *   return:
 *   data(in):
 *   user(in):
 */
static int
css_free_job_entry_func (void *data, void *dummy)
{
  CSS_JOB_ENTRY *job_entry_p = (CSS_JOB_ENTRY *) data;
  int rv;

  rv = pthread_mutex_lock (&css_Job_queue[job_entry_p->jobq_index].free_lock);

  job_entry_p->next = css_Job_queue[job_entry_p->jobq_index].free_list;
  css_Job_queue[job_entry_p->jobq_index].free_list = job_entry_p;

  pthread_mutex_unlock (&css_Job_queue[job_entry_p->jobq_index].free_lock);

  return TRAV_CONT_DELETE;
}

/*
 * css_empty_job_queue() - delete all job from the job queue
 *   return:
 */
static void
css_empty_job_queue (void)
{
  int rv;
  int i;

  for (i = 0; i < CSS_NUM_JOB_QUEUE; i++)
    {
      rv = pthread_mutex_lock (&css_Job_queue[i].job_lock);

      css_traverse_list (&css_Job_queue[i].job_list, css_free_job_entry_func, NULL);

      pthread_mutex_unlock (&css_Job_queue[i].job_lock);
    }
}

/*
 * css_final_job_queue() -
 *   return:
 */
void
css_final_job_queue (void)
{
  int rv;
  CSS_JOB_ENTRY *p;
  int i;

  for (i = 0; i < CSS_NUM_JOB_QUEUE; i++)
    {
      rv = pthread_mutex_lock (&css_Job_queue[i].job_lock);

      css_traverse_list (&css_Job_queue[i].job_list, css_free_job_entry_func, NULL);
      css_finalize_list (&css_Job_queue[i].job_list);
      while (css_Job_queue[i].free_list != NULL)
	{
	  p = css_Job_queue[i].free_list;
	  css_Job_queue[i].free_list = p->next;
	  free_and_init (p);
	}

      pthread_mutex_unlock (&css_Job_queue[i].job_lock);
    }
}

/*
 * css_setup_server_loop() -
 *   return:
 */
static void
css_setup_server_loop (void)
{
#if !defined(WINDOWS)
  (void) os_set_signal_handler (SIGPIPE, SIG_IGN);
#endif /* not WINDOWS */

#if defined(LINUX) || defined(x86_SOLARIS) || defined(HPUX)
  if (!jsp_jvm_is_loaded ())
    {
      (void) os_set_signal_handler (SIGFPE, SIG_IGN);
    }
#else /* LINUX || x86_SOLARIS || HPUX */
  (void) os_set_signal_handler (SIGFPE, SIG_IGN);
#endif /* LINUX || x86_SOLARIS || HPUX */

  if (!IS_INVALID_SOCKET (css_Pipe_to_master))
    {
      /* execute master thread. */
      css_master_thread ();

    }
  else
    {
      er_set_with_oserror (ER_ERROR_SEVERITY, ARG_FILE_LINE, ERR_CSS_MASTER_PIPE_ERROR, 0);
    }
}

/*
 * css_check_conn() -
 *   return:
 *   p(in):
 */
static int
css_check_conn (CSS_CONN_ENTRY * p)
{
#if defined(WINDOWS)
  u_long status = 0;
#else
  int status = 0;
#endif

#if defined(WINDOWS)
  if (ioctlsocket (p->fd, FIONREAD, &status) == SockError || p->status != CONN_OPEN)
    {
      return ER_FAILED;
    }
#else /* WINDOWS */
  if (fcntl (p->fd, F_GETFL, status) < 0 || p->status != CONN_OPEN)
    {
      return ER_FAILED;
    }
#endif /* WINDOWS */

  return NO_ERROR;
}

/*
 * css_set_shutdown_timeout() -
 *   return:
 *   timeout(in):
 */
static void
css_set_shutdown_timeout (int timeout)
{
  if (gettimeofday (&css_Shutdown_timeout, NULL) == 0)
    {
      css_Shutdown_timeout.tv_sec += timeout;
    }
  return;
}

/*
 * css_master_thread() - Master thread, accept/process master process's request
 *   return:
 *   arg(in):
 */
THREAD_RET_T THREAD_CALLING_CONVENTION
css_master_thread (void)
{
  int r, run_code = 1, status = 0, nfds;
  struct pollfd po[] = { {0, 0, 0}, {0, 0, 0} };

  while (run_code)
    {
      /* check if socket has error or client is down */
      if (!IS_INVALID_SOCKET (css_Pipe_to_master) && css_check_conn (css_Master_conn) < 0)
	{
	  css_shutdown_conn (css_Master_conn);
	  css_Pipe_to_master = INVALID_SOCKET;
	}

      /* clear the pollfd each time before poll */
      nfds = 0;
      po[0].fd = -1;
      po[0].events = 0;

      if (!IS_INVALID_SOCKET (css_Pipe_to_master))
	{
	  po[0].fd = css_Pipe_to_master;
	  po[0].events = POLLIN;
	  nfds = 1;
	}
#if defined(WINDOWS)
      if (!IS_INVALID_SOCKET (css_Server_connection_socket))
	{
	  po[1].fd = css_Server_connection_socket;
	  po[1].events = POLLIN;
	  nfds = 2;
	}
#endif /* WINDOWS */

      /* select() sets timeout value to 0 or waited time */
      r = poll (po, nfds, (prm_get_integer_value (PRM_ID_TCP_CONNECTION_TIMEOUT) * 1000));
      if (r > 0 && (IS_INVALID_SOCKET (css_Pipe_to_master) || !(po[0].revents & POLLIN))
#if defined(WINDOWS)
	  && (IS_INVALID_SOCKET (css_Server_connection_socket) || !(po[1].revents & POLLIN))
#endif /* WINDOWS */
	)
	{
	  continue;
	}

      if (r < 0)
	{
	  if (!IS_INVALID_SOCKET (css_Pipe_to_master)
#if defined(WINDOWS)
	      && ioctlsocket (css_Pipe_to_master, FIONREAD, (u_long *) (&status)) == SockError
#else /* WINDOWS */
	      && fcntl (css_Pipe_to_master, F_GETFL, status) == SockError
#endif /* WINDOWS */
	    )
	    {
	      css_close_connection_to_master ();
	      break;
	    }
	}
      else if (r > 0)
	{
	  if (!IS_INVALID_SOCKET (css_Pipe_to_master) && (po[0].revents & POLLIN))
	    {
	      run_code = css_process_master_request (css_Pipe_to_master);
	      if (run_code == -1)
		{
		  css_close_connection_to_master ();
		  /* shutdown message received */
		  run_code = (!HA_DISABLED ())? 0 : 1;
		}

	      if (run_code == 0 && !HA_DISABLED ())
		{
		  er_set (ER_ERROR_SEVERITY, ARG_FILE_LINE, ER_HB_PROCESS_EVENT, 2,
			  "Disconnected with the cub_master and will shut itself down", "");
		}
	    }
#if !defined(WINDOWS)
	  else
	    {
	      break;
	    }

#else /* !WINDOWS */
	  if (!IS_INVALID_SOCKET (css_Server_connection_socket) && (po[1].revents & POLLIN))
	    {
	      css_process_new_connection_request ();
	    }
#endif /* !WINDOWS */
	}

      if (run_code)
	{
	  if (IS_INVALID_SOCKET (css_Pipe_to_master))
	    {
	      css_reestablish_connection_to_master ();
	    }
	}
      else
	{
	  break;
	}
    }

  css_set_shutdown_timeout (prm_get_integer_value (PRM_ID_SHUTDOWN_WAIT_TIME_IN_SECS));

  /* going down, so stop dispatching request */
  css_empty_job_queue ();

#if defined(WINDOWS)
  return 0;
#else /* WINDOWS */
  return NULL;
#endif /* WINDOWS */
}

/*
 * css_get_master_request () -
 *   return:
 *   master_fd(in):
 */
static int
css_get_master_request (SOCKET master_fd)
{
  int request, r;

  r = css_readn (master_fd, (char *) &request, sizeof (int), -1);
  if (r == sizeof (int))
    {
      return ((int) ntohl (request));
    }
  else
    {
      return (-1);
    }
}

/*
 * css_process_master_request () -
 *   return:
 *   master_fd(in):
 *   read_fd_var(in):
 *   exception_fd_var(in):
 */
static int
css_process_master_request (SOCKET master_fd)
{
  int request, r;

  r = 1;
  request = (int) css_get_master_request (master_fd);

  switch (request)
    {
    case SERVER_START_NEW_CLIENT:
      css_process_new_client (master_fd);
      break;

    case SERVER_START_SHUTDOWN:
      css_process_shutdown_request (master_fd);
      r = 0;
      break;

    case SERVER_STOP_SHUTDOWN:
    case SERVER_SHUTDOWN_IMMEDIATE:
    case SERVER_START_TRACING:
    case SERVER_STOP_TRACING:
    case SERVER_HALT_EXECUTION:
    case SERVER_RESUME_EXECUTION:
    case SERVER_REGISTER_HA_PROCESS:
      break;
    case SERVER_GET_HA_MODE:
      css_process_get_server_ha_mode_request (master_fd);
      break;
#if !defined(WINDOWS)
    case SERVER_CHANGE_HA_MODE:
      css_process_change_server_ha_mode_request (master_fd);
      break;
    case SERVER_GET_EOF:
      css_process_get_eof_request (master_fd);
      break;
    case SERVER_RECEIVE_MASTER_HOSTNAME:
      css_process_master_hostname ();
      break;
    case SERVER_CONNECT_NEW_SLAVE:
      _er_log_debug (ARG_FILE_LINE, "css_process_master_request:" "received new slave\n");
      css_process_new_slave (master_fd);
      break;
#endif
    default:
      /* master do not respond */
      r = -1;
      break;
    }

  return r;
}

/*
 * css_process_shutdown_request () -
 *   return:
 *   master_fd(in):
 */
static void
css_process_shutdown_request (SOCKET master_fd)
{
  char buffer[MASTER_TO_SRV_MSG_SIZE];
  int r, timeout;

  timeout = (int) css_get_master_request (master_fd);

  r = css_readn (master_fd, buffer, MASTER_TO_SRV_MSG_SIZE, -1);
  if (r < 0)
    {
      er_set_with_oserror (ER_ERROR_SEVERITY, ARG_FILE_LINE, ERR_CSS_SHUTDOWN_ERROR, 0);
      return;
    }
}

/*
 * css_process_new_client () -
 *   return:
 *   master_fd(in):
 *   read_fd_var(in/out):
 *   exception_fd_var(in/out):
 */
static void
css_process_new_client (SOCKET master_fd)
{
  SOCKET new_fd;
  int reason, r;
  CSS_CONN_ENTRY *conn;
  unsigned short rid;
  CSS_CONN_ENTRY temp_conn;
  char *area;
  OR_ALIGNED_BUF (1024) a_buffer;
  char *buffer;
  int length = 1024;

  /* receive new socket descriptor from the master */
  new_fd = css_open_new_socket_from_master (master_fd, &rid);
  if (IS_INVALID_SOCKET (new_fd))
    {
      return;
    }

  buffer = OR_ALIGNED_BUF_START (a_buffer);

  if (prm_get_bool_value (PRM_ID_ACCESS_IP_CONTROL) == true && css_check_accessibility (new_fd) != NO_ERROR)
    {
      /* open a temporary connection to send a reply to client.
       * Note that no name is given for its csect. also see css_is_temporary_conn_csect.
       */
      css_initialize_conn (&temp_conn, new_fd);
      r = rmutex_initialize (&temp_conn.rmutex, RMUTEX_NAME_TEMP_CONN_ENTRY);
      assert (r == NO_ERROR);

      reason = htonl (SERVER_INACCESSIBLE_IP);
      css_send_data (&temp_conn, rid, (char *) &reason, (int) sizeof (int));

      area = er_get_area_error (buffer, &length);

      temp_conn.db_error = ER_INACCESSIBLE_IP;
      css_send_error (&temp_conn, rid, area, length);
      css_shutdown_conn (&temp_conn);
      css_dealloc_conn_rmutex (&temp_conn);
      er_clear ();
      return;
    }

  conn = css_make_conn (new_fd);
  if (conn == NULL)
    {
      /* open a temporary connection to send a reply to client.
       * Note that no name is given for its csect. also see css_is_temporary_conn_csect.
       */
      css_initialize_conn (&temp_conn, new_fd);
      r = rmutex_initialize (&temp_conn.rmutex, RMUTEX_NAME_TEMP_CONN_ENTRY);
      assert (r == NO_ERROR);

      er_set (ER_ERROR_SEVERITY, ARG_FILE_LINE, ER_CSS_CLIENTS_EXCEEDED, 1, NUM_NORMAL_TRANS);
      reason = htonl (SERVER_CLIENTS_EXCEEDED);
      css_send_data (&temp_conn, rid, (char *) &reason, (int) sizeof (int));

      area = er_get_area_error (buffer, &length);

      temp_conn.db_error = ER_CSS_CLIENTS_EXCEEDED;
      css_send_error (&temp_conn, rid, area, length);
      css_shutdown_conn (&temp_conn);
      css_dealloc_conn_rmutex (&temp_conn);
      er_clear ();
      return;
    }

  reason = htonl (SERVER_CONNECTED);
  css_send_data (conn, rid, (char *) &reason, sizeof (int));

  if (css_Connect_handler)
    {
      (*css_Connect_handler) (conn);
    }
}

/*
 * css_process_get_server_ha_mode_request() -
 *   return:
 */
static void
css_process_get_server_ha_mode_request (SOCKET master_fd)
{
  int r;
  int response;

  if (HA_DISABLED ())
    {
      response = htonl (HA_SERVER_STATE_NA);
    }
  else
    {
      response = htonl (ha_Server_state);
    }

  r = send (master_fd, (char *) &response, sizeof (int), 0);
  if (r < 0)
    {
      er_set_with_oserror (ER_ERROR_SEVERITY, ARG_FILE_LINE, ER_IO_WRITE, 0);
      return;
    }

}

/*
 * css_process_get_server_ha_mode_request() -
 *   return:
 */
static void
css_process_change_server_ha_mode_request (SOCKET master_fd)
{
#if !defined(WINDOWS)
  HA_SERVER_STATE state;
  THREAD_ENTRY *thread_p;

  state = (HA_SERVER_STATE) css_get_master_request (master_fd);

  thread_p = thread_get_thread_entry_info ();
  assert (thread_p != NULL);

  if (state == HA_SERVER_STATE_ACTIVE || state == HA_SERVER_STATE_STANDBY)
    {
      if (css_change_ha_server_state (thread_p, state, false, HA_CHANGE_MODE_IMMEDIATELY, true) != NO_ERROR)
	{
	  er_set (ER_ERROR_SEVERITY, ARG_FILE_LINE, ERR_CSS_ERROR_FROM_SERVER, 1, "Cannot change server HA mode");
	}
    }
  else
    {
      er_log_debug (ARG_FILE_LINE, "ERROR : unexpected state. (state :%d). \n", state);
    }

  state = (HA_SERVER_STATE) htonl ((int) css_ha_server_state ());

  css_send_heartbeat_request (css_Master_conn, SERVER_CHANGE_HA_MODE);
  css_send_heartbeat_data (css_Master_conn, (char *) &state, sizeof (state));
#endif
}

/*
 * css_process_get_eof_request() -
 *   return:
 */
static void
css_process_get_eof_request (SOCKET master_fd)
{
#if !defined(WINDOWS)
  LOG_LSA *eof_lsa;
  OR_ALIGNED_BUF (OR_LOG_LSA_ALIGNED_SIZE) a_reply;
  char *reply;
  THREAD_ENTRY *thread_p;

  reply = OR_ALIGNED_BUF_START (a_reply);

  thread_p = thread_get_thread_entry_info ();
  assert (thread_p != NULL);

  LOG_CS_ENTER_READ_MODE (thread_p);

  eof_lsa = log_get_eof_lsa ();
  (void) or_pack_log_lsa (reply, eof_lsa);

  LOG_CS_EXIT (thread_p);

  css_send_heartbeat_request (css_Master_conn, SERVER_GET_EOF);
  css_send_heartbeat_data (css_Master_conn, reply, OR_ALIGNED_BUF_SIZE (a_reply));
#endif
}

int
css_process_master_hostname ()
{
#if !defined (WINDOWS)
  int hostname_length, error;

  delete_master_hostname ();

  error = css_receive_heartbeat_data (css_Master_conn, (char *) &hostname_length, sizeof (int));
  if (error != NO_ERRORS)
    {
      return error;
    }

  if (hostname_length == 0)
    {
      return NO_ERRORS;
    }
  else if (hostname_length < 0)
    {
      return ER_FAILED;
    }

  ha_Server_master_hostname = (char *) malloc (hostname_length+1);
  error = css_receive_heartbeat_data (css_Master_conn, ha_Server_master_hostname, hostname_length);
  if (error != NO_ERRORS)
    {
      return error;
    }
  ha_Server_master_hostname[hostname_length] = '\0';

  assert (hostname_length > 0 && ha_Server_state == HA_SERVER_STATE_STANDBY);

  master_replication_channel_manager::reset ();
  slave_replication_channel::reset_singleton ();
  slave_replication_channel::init (ha_Server_master_hostname, css_Master_server_name, css_Master_port_id);

  error = slave_replication_channel::get_channel ()->connect_to_master ();
  assert (error == NO_ERRORS);
  /* TODO[arnia] add possibility of adding multiple daemons to slaves */
  error = slave_replication_channel::get_channel ()->start_daemon (cubthread::looper (std::chrono::seconds (1)),
                                                                   new slave_dummy_send_msg (slave_replication_channel::get_channel ()));
  assert (error == NO_ERROR);

  _er_log_debug (ARG_FILE_LINE, "css_process_master_hostname:" "connected to master_hostname:%s\n", ha_Server_master_hostname);

  return NO_ERRORS;
#endif
}

/*
 * css_close_connection_to_master() -
 *   return:
 */
static void
css_close_connection_to_master (void)
{
  if (!IS_INVALID_SOCKET (css_Pipe_to_master))
    {
      css_shutdown_conn (css_Master_conn);
    }
  css_Pipe_to_master = INVALID_SOCKET;
  css_Master_conn = NULL;
}

/*
 * css_shutdown_timeout() -
 *   return:
 */
bool
css_is_shutdown_timeout_expired (void)
{
  struct timeval timeout;

  /* css_Shutdown_timeout is set by shutdown request */
  if (css_Shutdown_timeout.tv_sec != 0 && gettimeofday (&timeout, NULL) == 0)
    {
      if (css_Shutdown_timeout.tv_sec <= timeout.tv_sec)
	{
	  return true;
	}
    }

  return false;
}

#if defined(WINDOWS)
/*
 * css_process_new_connection_request () -
 *   return:
 *
 * Note: Called when a connect() is detected on the
 *       css_Server_connection_socket indicating the presence of a new client
 *       attempting to connect. Accept the connection and establish a new FD
 *       for this client. Send him back a little blip so he knows things are
 *       ok.
 */
static int
css_process_new_connection_request (void)
{
  SOCKET new_fd;
  int reason, buffer_size, rc;
  CSS_CONN_ENTRY *conn;
  unsigned short rid;
  OR_ALIGNED_BUF (1024) a_buffer;
  char *buffer;
  int length = 1024, r;
  CSS_CONN_ENTRY new_conn;
  char *error_string;

  NET_HEADER header = { 0, 0, 0, 0, 0, 0, 0, 0, 0 };

  new_fd = css_server_accept (css_Server_connection_socket);

  if (!IS_INVALID_SOCKET (new_fd))
    {
      buffer = OR_ALIGNED_BUF_START (a_buffer);

      if (prm_get_bool_value (PRM_ID_ACCESS_IP_CONTROL) == true && css_check_accessibility (new_fd) != NO_ERROR)
	{
	  css_initialize_conn (&new_conn, new_fd);
	  r = rmutex_initialize (&new_conn.rmutex, RMUTEX_NAME_TEMP_CONN_ENTRY);
	  assert (r == NO_ERROR);

	  rc = css_read_header (&new_conn, &header);
	  buffer_size = rid = 0;

	  reason = htonl (SERVER_INACCESSIBLE_IP);
	  css_send_data (&new_conn, rid, (char *) &reason, (int) sizeof (int));

	  error_string = er_get_area_error (buffer, &length);
	  new_conn.db_error = ER_INACCESSIBLE_IP;
	  css_send_error (&new_conn, rid, error_string, length);
	  css_shutdown_conn (&new_conn);
	  css_dealloc_conn_rmutex (&new_conn);

	  er_clear ();
	  return -1;
	}

      conn = css_make_conn (new_fd);
      if (conn == NULL)
	{
	  /* 
	   * all pre-allocated connection entries are being used now.
	   * create a new entry and send error message throuth it.
	   */
	  css_initialize_conn (&new_conn, new_fd);
	  r = rmutex_initialize (&new_conn.rmutex, RMUTEX_NAME_TEMP_CONN_ENTRY);
	  assert (r == NO_ERROR);

	  rc = css_read_header (&new_conn, &header);
	  buffer_size = rid = 0;
	  er_set (ER_ERROR_SEVERITY, ARG_FILE_LINE, ER_CSS_CLIENTS_EXCEEDED, 1, NUM_NORMAL_TRANS);
	  reason = htonl (SERVER_CLIENTS_EXCEEDED);
	  css_send_data (&new_conn, rid, (char *) &reason, (int) sizeof (int));

	  error_string = er_get_area_error (buffer, &length);
	  new_conn.db_error = ER_CSS_CLIENTS_EXCEEDED;
	  css_send_error (&new_conn, rid, error_string, length);
	  css_shutdown_conn (&new_conn);
	  css_dealloc_conn_rmutex (&new_conn);

	  er_clear ();
	  return -1;
	}

      buffer_size = sizeof (NET_HEADER);
      do
	{
	  /* css_receive_request */
	  if (!conn || conn->status != CONN_OPEN)
	    {
	      rc = CONNECTION_CLOSED;
	      break;
	    }

	  rc = css_read_header (conn, &header);
	  if (rc == NO_ERRORS)
	    {
	      rid = (unsigned short) ntohl (header.request_id);

	      if (ntohl (header.type) != COMMAND_TYPE)
		{
		  buffer_size = reason = rid = 0;
		  rc = WRONG_PACKET_TYPE;
		}
	      else
		{
		  reason = (int) (unsigned short) ntohs (header.function_code);
		  buffer_size = (int) ntohl (header.buffer_size);
		}
	    }
	}
      while (rc == WRONG_PACKET_TYPE);

      if (rc == NO_ERRORS)
	{
	  if (reason == DATA_REQUEST)
	    {
	      reason = htonl (SERVER_CONNECTED);
	      (void) css_send_data (conn, rid, (char *) &reason, sizeof (int));

	      if (css_Connect_handler)
		{
		  (*css_Connect_handler) (conn);
		}
	    }
	  else
	    {
	      reason = htonl (SERVER_NOT_FOUND);
	      (void) css_send_data (conn, rid, (char *) &reason, sizeof (int));
	      css_free_conn (conn);
	    }
	}
    }

  /* can't let problems accepting client requests terminate the loop */
  return 1;
}
#endif /* WINDOWS */

/*
 * css_reestablish_connection_to_master() -
 *   return:
 */
static int
css_reestablish_connection_to_master (void)
{
  CSS_CONN_ENTRY *conn;
  static int i = CSS_WAIT_COUNT;
  char *packed_server_name;
  int name_length;

  if (i-- > 0)
    {
      return 0;
    }
  i = CSS_WAIT_COUNT;

  packed_server_name = css_pack_server_name (css_Master_server_name, &name_length);
  if (packed_server_name != NULL)
    {
      conn = css_connect_to_master_server (css_Master_port_id, packed_server_name, name_length);
      if (conn != NULL)
	{
	  css_Pipe_to_master = conn->fd;
	  if (css_Master_conn)
	    {
	      css_free_conn (css_Master_conn);
	    }
	  css_Master_conn = conn;
	  free_and_init (packed_server_name);
	  return 1;
	}
      else
	{
	  free_and_init (packed_server_name);
	}
    }

  css_Pipe_to_master = INVALID_SOCKET;
  return 0;
}

/*
 * dummy_sigurg_handler () - SIGURG signal handling thread
 *   return:
 *   sig(in):
 */
static void
dummy_sigurg_handler (int sig)
{
}

/*
 * css_connection_handler_thread () - Accept/process request from
 *                                    one client
 *   return:
 *   arg(in):
 *
 * Note: One server thread per one client
 */
static int
css_connection_handler_thread (THREAD_ENTRY * thread_p, CSS_CONN_ENTRY * conn)
{
  CSS_JOB_ENTRY *job;
  int n, type, rv, status;
  volatile int conn_status;
  int css_peer_alive_timeout, poll_timeout;
  int max_num_loop, num_loop;
  SOCKET fd;
  struct pollfd po[1] = { {0, 0, 0} };

  if (thread_p == NULL)
    {
      thread_p = thread_get_thread_entry_info ();
    }

  fd = conn->fd;

  pthread_mutex_unlock (&thread_p->tran_index_lock);

  thread_p->type = TT_SERVER;	/* server thread */

  css_peer_alive_timeout = 5000;
  poll_timeout = 100;
  max_num_loop = css_peer_alive_timeout / poll_timeout;
  num_loop = 0;

  status = NO_ERRORS;
  /* check if socket has error or client is down */
  while (thread_p->shutdown == false && conn->stop_talk == false)
    {
      /* check the connection */
      conn_status = conn->status;
      if (conn_status == CONN_CLOSING)
	{
	  /* There's an interesting race condition among client, worker thread and connection handler.
	   * Please find CBRD-21375 for detail and also see sboot_notify_unregister_client.
	   * 
	   * We have to synchronize here with worker thread which may be in sboot_notify_unregister_client
	   * to let it have a chance to send reply to client.
	   */
	  rmutex_lock (thread_p, &conn->rmutex);

	  conn_status = conn->status;

	  rmutex_unlock (thread_p, &conn->rmutex);
	}

      if (conn_status != CONN_OPEN)
	{
	  er_log_debug (ARG_FILE_LINE, "css_connection_handler_thread: " "conn->status (%d) is not CONN_OPEN.",
			conn_status);
	  status = CONNECTION_CLOSED;
	  break;
	}

      po[0].fd = fd;
      po[0].events = POLLIN;
      po[0].revents = 0;
      n = poll (po, 1, poll_timeout);
      if (n == 0)
	{
	  if (num_loop < max_num_loop)
	    {
	      num_loop++;
	      continue;
	    }
	  num_loop = 0;

#if !defined (WINDOWS)
	  /* 0 means it timed out and no fd is changed. */
	  if (CHECK_CLIENT_IS_ALIVE ())
	    {
	      if (css_peer_alive (fd, css_peer_alive_timeout) == false)
		{
		  er_log_debug (ARG_FILE_LINE, "css_connection_handler_thread: " "css_peer_alive() error\n");
		  status = CONNECTION_CLOSED;
		  break;
		}
	    }

	  /* check server's HA state */
	  if (ha_Server_state == HA_SERVER_STATE_TO_BE_STANDBY && conn->in_transaction == false
	      && thread_has_threads (thread_p, conn->transaction_id, conn->client_id) == 0)
	    {
	      status = REQUEST_REFUSED;
	      break;
	    }
#endif /* !WINDOWS */
	  continue;
	}
      else if (n < 0)
	{
	  num_loop = 0;

	  if (errno == EINTR)
	    {
	      continue;
	    }
	  else
	    {
	      er_log_debug (ARG_FILE_LINE, "css_connection_handler_thread: " "select() error\n");
	      status = ERROR_ON_READ;
	      break;
	    }
	}
      else
	{
	  num_loop = 0;

	  if (po[0].revents & POLLERR || po[0].revents & POLLHUP)
	    {
	      status = ERROR_ON_READ;
	      break;
	    }

	  /* read command/data/etc request from socket, and enqueue it to appr. queue */
	  status = css_read_and_queue (conn, &type);
	  if (status != NO_ERRORS)
	    {
	      er_log_debug (ARG_FILE_LINE, "css_connection_handler_thread: " "css_read_and_queue() error\n");
	      break;
	    }
	  else
	    {
	      /* if new command request has arrived, make new job and add it to job queue */
	      if (type == COMMAND_TYPE)
		{
		  job = css_make_job_entry (conn, css_Request_handler, (CSS_THREAD_ARG) conn, -1);
		  if (job)
		    {
		      css_add_to_job_queue (job);
		    }
		}
	    }
	}
    }

  /* check the connection and call connection error handler */
  if (status != NO_ERRORS || css_check_conn (conn) != NO_ERROR)
    {
      er_log_debug (ARG_FILE_LINE,
		    "css_connection_handler_thread: " "status %d conn { status %d transaction_id %d "
		    "db_error %d stop_talk %d stop_phase %d }\n", status, conn->status, conn->transaction_id,
		    conn->db_error, conn->stop_talk, conn->stop_phase);
      rv = pthread_mutex_lock (&thread_p->tran_index_lock);
      (*css_Connection_error_handler) (thread_p, conn);
    }
  else
    {
      assert (thread_p->shutdown == true || conn->stop_talk == true);
    }

  thread_p->type = TT_WORKER;

  return 0;
}

/*
 * css_block_all_active_conn() - Before shutdown, stop all server thread
 *   return:
 *
 * Note:  All communication will be stopped
 */
void
css_block_all_active_conn (unsigned short stop_phase)
{
  CSS_CONN_ENTRY *conn;
  int r;

  START_EXCLUSIVE_ACCESS_ACTIVE_CONN_ANCHOR (r);

  for (conn = css_Active_conn_anchor; conn != NULL; conn = conn->next)
    {
      r = rmutex_lock (NULL, &conn->rmutex);
      assert (r == NO_ERROR);

      if (conn->stop_phase != stop_phase)
	{
	  r = rmutex_unlock (NULL, &conn->rmutex);
	  assert (r == NO_ERROR);
	  continue;
	}
      css_end_server_request (conn);
      if (!IS_INVALID_SOCKET (conn->fd) && conn->fd != css_Pipe_to_master)
	{
	  conn->stop_talk = true;
	  logtb_set_tran_index_interrupt (NULL, conn->transaction_id, 1);
	}

      r = rmutex_unlock (NULL, &conn->rmutex);
      assert (r == NO_ERROR);
    }

  END_EXCLUSIVE_ACCESS_ACTIVE_CONN_ANCHOR (r);
}

/*
 * css_internal_connection_handler() -
 *   return:
 *   conn(in):
 *
 * Note: This routine is "registered" to be called when a new connection is
 *       requested by the client
 */
static int
css_internal_connection_handler (CSS_CONN_ENTRY * conn)
{
  CSS_JOB_ENTRY *job;

  css_insert_into_active_conn_list (conn);

  job = css_make_job_entry (conn, (CSS_THREAD_FN) css_connection_handler_thread, (CSS_THREAD_ARG) conn,
			    -1 /* implicit: DEFAULT */ );
  assert (job != NULL);

  if (job != NULL)
    {
      css_add_to_job_queue (job);
    }

  return 1;
}

/*
 * css_internal_request_handler() -
 *   return:
 *   arg(in):
 *
 * Note: This routine is "registered" to be called when a new request is
 *       initiated by the client.
 *
 *       To now support multiple concurrent requests from the same client,
 *       check if a request is actually sent on the socket. If data was sent
 *       (not a request), then just return and the scheduler will wake up the
 *       thread that is blocking for data.
 */
static int
css_internal_request_handler (THREAD_ENTRY * thread_p, CSS_THREAD_ARG arg)
{
  CSS_CONN_ENTRY *conn;
  unsigned short rid;
  unsigned int eid;
  int request, rc, size = 0;
  char *buffer = NULL;
  int local_tran_index;
  int status = CSS_UNPLANNED_SHUTDOWN;

  if (thread_p == NULL)
    {
      thread_p = thread_get_thread_entry_info ();
    }

  local_tran_index = LOG_FIND_THREAD_TRAN_INDEX (thread_p);

  conn = (CSS_CONN_ENTRY *) arg;
  assert (conn != NULL);

  rc = css_receive_request (conn, &rid, &request, &size);
  if (rc == NO_ERRORS)
    {
      /* 1. change thread's transaction id to this connection's */
      thread_p->tran_index = conn->transaction_id;

      pthread_mutex_unlock (&thread_p->tran_index_lock);

      if (size)
	{
	  rc = css_receive_data (conn, rid, &buffer, &size, -1);
	  if (rc != NO_ERRORS)
	    {
	      return status;
	    }
	}

      conn->db_error = 0;	/* This will reset the error indicator */

      eid = css_return_eid_from_conn (conn, rid);
      /* 2. change thread's client, rid, tran_index for this request */
      thread_set_info (thread_p, conn->client_id, eid, conn->transaction_id, request);

      /* 3. Call server_request() function */
      status = (*css_Server_request_handler) (thread_p, eid, request, size, buffer);

      /* 4. reset thread transaction id(may be NULL_TRAN_INDEX) */
      thread_set_info (thread_p, -1, 0, local_tran_index, -1);
    }
  else
    {
      pthread_mutex_unlock (&thread_p->tran_index_lock);

      if (rc == ERROR_WHEN_READING_SIZE || rc == NO_DATA_AVAILABLE)
	{
	  status = CSS_NO_ERRORS;
	}
    }

  return status;
}

/*
 * css_initialize_server_interfaces() - initialize the server interfaces
 *   return:
 *   request_handler(in):
 *   thrd(in):
 *   eid(in):
 *   request(in):
 *   size(in):
 *   buffer(in):
 */
void
css_initialize_server_interfaces (int (*request_handler) (THREAD_ENTRY * thrd, unsigned int eid, int request,
							  int size, char *buffer),
				  CSS_THREAD_FN connection_error_function)
{
  css_Server_request_handler = request_handler;
  css_register_handler_routines (css_internal_connection_handler, css_internal_request_handler,
				 connection_error_function);
}

/*
 * css_init() -
 *   return:
 *   server_name(in):
 *   name_length(in):
 *   port_id(in):
 *
 * Note: This routine is the entry point for the server interface. Once this
 *       routine is called, control will not return to the caller until the
 *       server/scheduler is stopped. Please call
 *       css_initialize_server_interfaces before calling this function.
 */
int
css_init (char *server_name, int name_length, int port_id)
{
  THREAD_ENTRY *thread_p;
  CSS_CONN_ENTRY *conn;
  int status = ER_FAILED;

  if (server_name == NULL || port_id <= 0)
    {
      return ER_FAILED;
    }

#if defined(WINDOWS)
  if (css_windows_startup () < 0)
    {
      fprintf (stderr, "Winsock startup error\n");
      return ER_FAILED;
    }
#endif /* WINDOWS */

  /* startup worker/daemon threads */
  status = thread_start_workers ();
  if (status != NO_ERROR)
    {
      if (status == ER_CSS_PTHREAD_CREATE)
	{
	  /* thread creation error */
	  er_set (ER_FATAL_ERROR_SEVERITY, ARG_FILE_LINE, ER_THREAD_STACK, 1, NUM_NORMAL_TRANS);
	}
      return ER_FAILED;
    }

  css_Server_connection_socket = INVALID_SOCKET;

  conn = css_connect_to_master_server (port_id, server_name, name_length);
  if (conn != NULL)
    {
      /* insert conn into active conn list */
      css_insert_into_active_conn_list (conn);

      css_Master_server_name = strdup (server_name);
      css_Master_port_id = port_id;
      css_Pipe_to_master = conn->fd;
      css_Master_conn = conn;

#if !defined(WINDOWS)
      if (!HA_DISABLED ())
	{
	  status = hb_register_to_master (css_Master_conn, HB_PTYPE_SERVER);
	  if (status != NO_ERROR)
	    {
	      fprintf (stderr, "failed to heartbeat register.\n");
	      goto shutdown;
	    }
	}
#endif

      css_setup_server_loop ();

      status = NO_ERROR;
    }

  /* 
   * start to shutdown server
   */
#if !defined(WINDOWS)
shutdown:
#endif
  /* stop threads */
  thread_stop_active_workers (THREAD_STOP_WORKERS_EXCEPT_LOGWR);

  /* we should flush all append pages before stop log writer */
  thread_p = thread_get_thread_entry_info ();
  assert_release (thread_p != NULL);

  /* stop vacuum threads. */
  vacuum_stop (thread_p);

  LOG_CS_ENTER (thread_p);
  logpb_flush_pages_direct (thread_p);

#if !defined(NDEBUG)
  pthread_mutex_lock (&log_Gl.prior_info.prior_lsa_mutex);
  if (!LSA_EQ (&log_Gl.append.nxio_lsa, &log_Gl.prior_info.prior_lsa))
    {
      LOG_PRIOR_NODE *node;

      assert (LSA_LT (&log_Gl.append.nxio_lsa, &log_Gl.prior_info.prior_lsa));
      node = log_Gl.prior_info.prior_list_header;
      while (node != NULL)
	{
	  /* All active transaction and vacuum workers should have been stopped. Only system transactions are still
	   * running. */
	  assert (node->log_header.trid == LOG_SYSTEM_TRANID);
	  node = node->next;
	}
    }
  pthread_mutex_unlock (&log_Gl.prior_info.prior_lsa_mutex);
#endif

  LOG_CS_EXIT (thread_p);

  thread_stop_active_workers (THREAD_STOP_LOGWR);

  if (!HA_DISABLED ())
    {
      css_close_connection_to_master ();
    }

  css_close_server_connection_socket ();

  if (css_Master_server_name)
    {
      free_and_init (css_Master_server_name);
    }

  /* If this was opened for the new style connection protocol, make sure it gets closed. */
  css_close_server_connection_socket ();
#if defined(WINDOWS)
  css_windows_shutdown ();
#endif /* WINDOWS */

  return status;
}

#if defined (ENABLE_UNUSED_FUNCTION)
/*
 * css_shutdown() - Shuts down the communication interface
 *   return:
 *   exit_reason(in):
 *
 * Note: This is the routine to call when the server is going down
 */
void
css_shutdown (int exit_reason)
{
  thread_exit (exit_reason);
}
#endif /* ENABLE_UNUSED_FUNCTION */

/*
 * css_send_data_to_client() - send a data buffer to the server
 *   return:
 *   eid(in): enquiry id
 *   buffer(in): data buffer to queue for expected data.
 *   buffer_size(in): size of data buffer
 *
 * Note: This is to be used ONLY by the server to return data to the client
 */
unsigned int
css_send_data_to_client (CSS_CONN_ENTRY * conn, unsigned int eid, char *buffer, int buffer_size)
{
  int rc = 0;

  assert (conn != NULL);

  rc = css_send_data (conn, CSS_RID_FROM_EID (eid), buffer, buffer_size);
  return (rc == NO_ERRORS) ? 0 : rc;
}

/*
 * css_send_reply_and_data_to_client() - send a reply to the server,
 *                                       and optionaly, an additional data
 *  buffer
 *   return:
 *   eid(in): enquiry id
 *   reply(in): the reply data (error or no error)
 *   reply_size(in): the size of the reply data.
 *   buffer(in): data buffer to queue for expected data.
 *   buffer_size(in): size of data buffer
 *
 * Note: This is to be used only by the server
 */
unsigned int
css_send_reply_and_data_to_client (CSS_CONN_ENTRY * conn, unsigned int eid, char *reply, int reply_size, char *buffer,
				   int buffer_size)
{
  int rc = 0;

  assert (conn != NULL);

  if (buffer_size > 0 && buffer != NULL)
    {
      rc = css_send_two_data (conn, CSS_RID_FROM_EID (eid), reply, reply_size, buffer, buffer_size);
    }
  else
    {
      rc = css_send_data (conn, CSS_RID_FROM_EID (eid), reply, reply_size);
    }

  return (rc == NO_ERRORS) ? NO_ERROR : rc;
}

#if 0
/*
 * css_send_reply_and_large_data_to_client() - send a reply to the server,
 *                                       and optionaly, an additional l
 *                                       large data
 *  buffer
 *   return:
 *   eid(in): enquiry id
 *   reply(in): the reply data (error or no error)
 *   reply_size(in): the size of the reply data.
 *   buffer(in): data buffer to queue for expected data.
 *   buffer_size(in): size of data buffer
 *
 * Note: This is to be used only by the server
 */
unsigned int
css_send_reply_and_large_data_to_client (unsigned int eid, char *reply, int reply_size, char *buffer, INT64 buffer_size)
{
  CSS_CONN_ENTRY *conn;
  int rc = 0;
  int idx = CSS_ENTRYID_FROM_EID (eid);
  int num_buffers;
  char **buffers;
  int *buffers_size, i;
  INT64 pos = 0;

  conn = &css_Conn_array[idx];
  if (buffer_size > 0 && buffer != NULL)
    {
      num_buffers = (int) (buffer_size / INT_MAX) + 2;

      buffers = (char **) malloc (sizeof (char *) * num_buffers);
      if (buffers == NULL)
	{
	  er_set (ER_ERROR_SEVERITY, ARG_FILE_LINE, ER_OUT_OF_VIRTUAL_MEMORY, 1, sizeof (char *) * num_buffers);
	  return ER_OUT_OF_VIRTUAL_MEMORY;
	}

      buffers_size = (int *) malloc (sizeof (int) * num_buffers);
      if (buffers_size == NULL)
	{
	  free (buffers);
	  er_set (ER_ERROR_SEVERITY, ARG_FILE_LINE, ER_OUT_OF_VIRTUAL_MEMORY, 1, sizeof (int) * num_buffers);
	  return ER_OUT_OF_VIRTUAL_MEMORY;
	}

      buffers[0] = reply;
      buffers_size[0] = reply_size;

      for (i = 1; i < num_buffers; i++)
	{
	  buffers[i] = &buffer[pos];
	  if (buffer_size > INT_MAX)
	    {
	      buffers_size[i] = INT_MAX;
	    }
	  else
	    {
	      buffers_size[i] = buffer_size;
	    }
	  pos += buffers_size[i];
	}

      rc = css_send_large_data (conn, CSS_RID_FROM_EID (eid), (const char **) buffers, buffers_size, num_buffers);

      free (buffers);
      free (buffers_size);
    }
  else
    {
      rc = css_send_data (conn, CSS_RID_FROM_EID (eid), reply, reply_size);
    }

  return (rc == NO_ERRORS) ? NO_ERROR : rc;
}
#endif

/*
 * css_send_reply_and_2_data_to_client() - send a reply to the server,
 *                                         and optionaly, an additional data
 *  buffer
 *   return:
 *   eid(in): enquiry id
 *   reply(in): the reply data (error or no error)
 *   reply_size(in): the size of the reply data.
 *   buffer1(in): data buffer to queue for expected data.
 *   buffer1_size(in): size of data buffer
 *   buffer2(in): data buffer to queue for expected data.
 *   buffer2_size(in): size of data buffer
 *
 * Note: This is to be used only by the server
 */
unsigned int
css_send_reply_and_2_data_to_client (CSS_CONN_ENTRY * conn, unsigned int eid, char *reply, int reply_size,
				     char *buffer1, int buffer1_size, char *buffer2, int buffer2_size)
{
  int rc = 0;

  assert (conn != NULL);

  if (buffer2 == NULL || buffer2_size <= 0)
    {
      return (css_send_reply_and_data_to_client (conn, eid, reply, reply_size, buffer1, buffer1_size));
    }
  rc =
    css_send_three_data (conn, CSS_RID_FROM_EID (eid), reply, reply_size, buffer1, buffer1_size, buffer2, buffer2_size);

  return (rc == NO_ERRORS) ? 0 : rc;
}

/*
 * css_send_reply_and_3_data_to_client() - send a reply to the server,
 *                                         and optionaly, an additional data
 *  buffer
 *   return:
 *   eid(in): enquiry id
 *   reply(in): the reply data (error or no error)
 *   reply_size(in): the size of the reply data.
 *   buffer1(in): data buffer to queue for expected data.
 *   buffer1_size(in): size of data buffer
 *   buffer2(in): data buffer to queue for expected data.
 *   buffer2_size(in): size of data buffer
 *   buffer3(in): data buffer to queue for expected data.
 *   buffer3_size(in): size of data buffer
 *
 * Note: This is to be used only by the server
 */
unsigned int
css_send_reply_and_3_data_to_client (CSS_CONN_ENTRY * conn, unsigned int eid, char *reply, int reply_size,
				     char *buffer1, int buffer1_size, char *buffer2, int buffer2_size, char *buffer3,
				     int buffer3_size)
{
  int rc = 0;

  assert (conn != NULL);

  if (buffer3 == NULL || buffer3_size <= 0)
    {
      return (css_send_reply_and_2_data_to_client (conn, eid, reply, reply_size, buffer1, buffer1_size, buffer2,
						   buffer2_size));
    }

  rc = css_send_four_data (conn, CSS_RID_FROM_EID (eid), reply, reply_size, buffer1, buffer1_size, buffer2,
			   buffer2_size, buffer3, buffer3_size);

  return (rc == NO_ERRORS) ? 0 : rc;
}

/*
 * css_send_error_to_client() - send an error buffer to the server
 *   return:
 *   conn(in): connection entry
 *   eid(in): enquiry id
 *   buffer(in): data buffer to queue for expected data.
 *   buffer_size(in): size of data buffer
 *
 * Note: This is to be used ONLY by the server to return error data to the
 *       client.
 */
unsigned int
css_send_error_to_client (CSS_CONN_ENTRY * conn, unsigned int eid, char *buffer, int buffer_size)
{
  int rc;

  assert (conn != NULL);

  rc = css_send_error (conn, CSS_RID_FROM_EID (eid), buffer, buffer_size);

  return (rc == NO_ERRORS) ? 0 : rc;
}

/*
 * css_send_abort_to_client() - send an abort message to the client
 *   return:
 *   eid(in): enquiry id
 */
unsigned int
css_send_abort_to_client (CSS_CONN_ENTRY * conn, unsigned int eid)
{
  int rc = 0;

  assert (conn != NULL);

  rc = css_send_abort_request (conn, CSS_RID_FROM_EID (eid));

  return (rc == NO_ERRORS) ? 0 : rc;
}

/*
 * css_test_for_client_errors () -
 *   return: error id from the client
 *   conn(in):
 *   eid(in):
 */
static int
css_test_for_client_errors (CSS_CONN_ENTRY * conn, unsigned int eid)
{
  char *error_buffer;
  int error_size, rc, errid = NO_ERROR;

  assert (conn != NULL);

  if (css_return_queued_error (conn, CSS_RID_FROM_EID (eid), &error_buffer, &error_size, &rc))
    {
      errid = er_set_area_error (error_buffer);
      free_and_init (error_buffer);
    }
  return errid;
}

/*
 * css_receive_data_from_client() - return data that was sent by the server
 *   return:
 *   eid(in): enquiry id
 *   buffer(out): data buffer to send to client.
 *   buffer_size(out): size of data buffer
 *
 *   note: caller should know that it returns zero on success and
 *   returns css error code on failure
 */
unsigned int
css_receive_data_from_client (CSS_CONN_ENTRY * conn, unsigned int eid, char **buffer, int *size)
{
  return css_receive_data_from_client_with_timeout (conn, eid, buffer, size, -1);
}

/*
 * css_receive_data_from_client_with_timeout() - return data that was sent by the server
 *   return:
 *   eid(in): enquiry id
 *   buffer(out): data buffer to send to client.
 *   buffer_size(out): size of data buffer
 *   timeout(in): timeout in seconds
 *
 *   note: caller should know that it returns zero on success and
 *   returns css error code on failure
 */
unsigned int
css_receive_data_from_client_with_timeout (CSS_CONN_ENTRY * conn, unsigned int eid, char **buffer, int *size,
					   int timeout)
{
  int rc = 0;

  assert (conn != NULL);

  *size = 0;

  rc = css_receive_data (conn, CSS_RID_FROM_EID (eid), buffer, size, timeout);

  if (rc == NO_ERRORS || rc == RECORD_TRUNCATED)
    {
      css_test_for_client_errors (conn, eid);
      return 0;
    }

  return rc;
}

/*
 * css_end_server_request() - terminates the request from the client
 *   return:
 *   conn(in/out):
 */
void
css_end_server_request (CSS_CONN_ENTRY * conn)
{
  int r;

  r = rmutex_lock (NULL, &conn->rmutex);
  assert (r == NO_ERROR);

  css_remove_all_unexpected_packets (conn);
  conn->status = CONN_CLOSING;

  r = rmutex_unlock (NULL, &conn->rmutex);
  assert (r == NO_ERROR);
}

/*
 * css_pack_server_name() -
 *   return: a new string containing the server name and the database version
 *           string
 *   server_name(in): the name of the database volume
 *   name_length(out): returned size of the server_name
 *
 * Note: Builds a character buffer with three embedded strings: the database
 *       volume name, a string containing the release identifier, and the
 *       CUBRID environment variable (if exists)
 */
char *
css_pack_server_name (const char *server_name, int *name_length)
{
  char *packed_name = NULL;
  const char *env_name = NULL;
  char pid_string[16], *s;
  const char *t;

  if (server_name != NULL)
    {
      env_name = envvar_root ();
      if (env_name == NULL)
	{
	  return NULL;
	}

      /* 
       * here we changed the 2nd string in packed_name from
       * rel_release_string() to rel_major_release_string()
       * solely for the purpose of matching the name of the cubrid driver.
       * That is, the name of the cubrid driver has been changed to use
       * MAJOR_RELEASE_STRING (see drivers/Makefile).  So, here we must also
       * use rel_major_release_string(), so master can successfully find and
       * fork cubrid drivers.
       */

      sprintf (pid_string, "%d", getpid ());
      *name_length =
	(int) (strlen (server_name) + 1 + strlen (rel_major_release_string ()) + 1 + strlen (env_name) + 1 +
	       strlen (pid_string) + 1);

      /* in order to prepend '#' */
      if (!HA_DISABLED ())
	{
	  (*name_length)++;
	}

      packed_name = (char *) malloc (*name_length);
      if (packed_name == NULL)
	{
	  er_set (ER_ERROR_SEVERITY, ARG_FILE_LINE, ER_OUT_OF_VIRTUAL_MEMORY, 1, (size_t) (*name_length));
	  return NULL;
	}

      s = packed_name;
      t = server_name;

      if (!HA_DISABLED ())
	{
	  *s++ = '#';
	}

      while (*t)
	{
	  *s++ = *t++;
	}
      *s++ = '\0';

      t = rel_major_release_string ();
      while (*t)
	{
	  *s++ = *t++;
	}
      *s++ = '\0';

      t = env_name;
      while (*t)
	{
	  *s++ = *t++;
	}
      *s++ = '\0';

      t = pid_string;
      while (*t)
	{
	  *s++ = *t++;
	}
      *s++ = '\0';
    }
  return packed_name;
}

/*
 * css_add_client_version_string() - add the version_string to socket queue
 *                                   entry structure
 *   return: pointer to version_string in the socket queue entry structure
 *   version_string(in):
 */
char *
css_add_client_version_string (THREAD_ENTRY * thread_p, const char *version_string)
{
  char *ver_str = NULL;
  CSS_CONN_ENTRY *conn;

  assert (thread_p != NULL);

  conn = thread_p->conn_entry;
  if (conn != NULL)
    {
      if (conn->version_string == NULL)
	{
	  ver_str = (char *) malloc (strlen (version_string) + 1);
	  if (ver_str != NULL)
	    {
	      strcpy (ver_str, version_string);
	      conn->version_string = ver_str;
	    }
	  else
	    {
	      er_set (ER_ERROR_SEVERITY, ARG_FILE_LINE, ER_OUT_OF_VIRTUAL_MEMORY, 1,
		      (size_t) (strlen (version_string) + 1));
	    }
	}
      else
	{
	  /* already registered */
	  ver_str = conn->version_string;
	}
    }

  return ver_str;
}

#if defined (ENABLE_UNUSED_FUNCTION)
/*
 * css_get_client_version_string() - retrieve the version_string from socket
 *                                   queue entry structure
 *   return:
 */
char *
css_get_client_version_string (void)
{
  CSS_CONN_ENTRY *entry;

  entry = thread_get_current_conn_entry ();
  if (entry != NULL)
    {
      return entry->version_string;
    }
  else
    {
      return NULL;
    }
}
#endif /* ENABLE_UNUSED_FUNCTION */

/*
 * css_cleanup_server_queues () -
 *   return:
 *   eid(in):
 */
void
css_cleanup_server_queues (unsigned int eid)
{
  int idx = CSS_ENTRYID_FROM_EID (eid);

  css_remove_all_unexpected_packets (&css_Conn_array[idx]);
}

#if defined (ENABLE_UNUSED_FUNCTION)
/*
 * css_number_of_clients() - Returns the number of clients connected to
 *                           the server
 *   return:
 */
int
css_number_of_clients (void)
{
  int n = 0, r;
  CSS_CONN_ENTRY *conn;

  START_SHARED_ACCESS_ACTIVE_CONN_ANCHOR (r);

  for (conn = css_Active_conn_anchor; conn != NULL; conn = conn->next)
    {
      if (conn != css_Master_conn)
	{
	  n++;
	}
    }

  END_SHARED_ACCESS_ACTIVE_CONN_ANCHOR (r);

  return n;
}
#endif /* ENABLE_UNUSED_FUNCTION */

/*
 * css_wait_worker_thread_on_jobq () -
 *   return:
 *   thrd(in):
 *   jobq_index(in):
 */
static int
css_wait_worker_thread_on_jobq (THREAD_ENTRY * thrd, int jobq_index)
{
#if defined(DEBUG)
  THREAD_ENTRY *t;
#endif /* DEBUG */

#if defined(DEBUG)
  /* to detect whether the job queue has a cycle or not */
  t = css_Job_queue[jobq_index].worker_thrd_list;
  while (t)
    {
      assert (t != thrd);
      t = t->worker_thrd_list;
    }
#endif /* DEBUG */

  /* add thrd at the front of job queue */
  thrd->worker_thrd_list = css_Job_queue[jobq_index].worker_thrd_list;
  css_Job_queue[jobq_index].worker_thrd_list = thrd;

  thrd->resume_status = THREAD_JOB_QUEUE_SUSPENDED;

  /* sleep on the thrd's condition variable with the mutex of the job queue */
  pthread_cond_wait (&thrd->wakeup_cond, &css_Job_queue[jobq_index].job_lock);

  if (thrd->shutdown == false && thrd->resume_status != THREAD_JOB_QUEUE_RESUMED)
    {
      char notimsg[LINE_MAX];
      THREAD_ENTRY *current, *prev = NULL;

      /* something is wrong!!! My entry in the job queue must be removed. */
      assert (thrd->resume_status == THREAD_JOB_QUEUE_RESUMED);

      snprintf (notimsg, LINE_MAX, "Thread %p's resume status is" " not JOB QUEUE RESUMED but %d (job Q index : %d)",
		thrd, thrd->resume_status, jobq_index);
      er_set (ER_NOTIFICATION_SEVERITY, ARG_FILE_LINE, ER_EMERGENCY_ERROR, 1, notimsg);

      current = css_Job_queue[jobq_index].worker_thrd_list;
      while (current)
	{
	  if (current == thrd)
	    {
	      if (prev == NULL)
		{
		  css_Job_queue[jobq_index].worker_thrd_list = thrd->worker_thrd_list;
		}
	      else
		{
		  prev->worker_thrd_list = thrd->worker_thrd_list;
		}
	      thrd->worker_thrd_list = NULL;
	      break;
	    }
	  else
	    {
	      prev = current;
	    }

	  current = current->worker_thrd_list;
	}
    }

  if (thrd->resume_status == THREAD_RESUME_DUE_TO_SHUTDOWN || thrd->resume_status == THREAD_RESUME_DUE_TO_INTERRUPT)
    {
      assert_release (thrd->shutdown == true);
      return ER_FAILED;
    }

  return NO_ERROR;
}

/*
 * css_wakeup_worker_thread_on_jobq () -
 *   return:
 *   jobq_index(in):
 */
static int
css_wakeup_worker_thread_on_jobq (int jobq_index)
{
  THREAD_ENTRY *wait_thrd = NULL, *prev_thrd = NULL;
  int r = NO_ERROR;
  THREAD_ENTRY *worker = NULL;

  for (wait_thrd = css_Job_queue[jobq_index].worker_thrd_list; wait_thrd; wait_thrd = wait_thrd->worker_thrd_list)
    {
      /* wakeup a free worker thread */
      if (wait_thrd->status == TS_FREE)
	{
	  r = thread_wakeup (wait_thrd, THREAD_JOB_QUEUE_RESUMED);
	  if (r == NO_ERROR)
	    {
	      if (prev_thrd == NULL)
		{
		  css_Job_queue[jobq_index].worker_thrd_list = wait_thrd->worker_thrd_list;
		}
	      else
		{
		  prev_thrd->worker_thrd_list = wait_thrd->worker_thrd_list;
		}

	      wait_thrd->worker_thrd_list = NULL;
	      worker = wait_thrd;

	      break;
	    }
	}

      prev_thrd = wait_thrd;
    }

  if (worker == NULL)
    {
      int thread_index, num_workers;

      /* Defence code of a bug. Find an available worker thread that is not in the list of job queue, but is waiting
       * for a job. */
      thread_index = jobq_index;
      if (thread_index == 0)
	{
	  thread_index += CSS_NUM_JOB_QUEUE;
	}

      num_workers = thread_num_worker_threads ();

      for (; thread_index <= num_workers; thread_index += CSS_NUM_JOB_QUEUE)
	{
	  THREAD_ENTRY *thread_p;

	  thread_p = thread_find_entry_by_index (thread_index);
	  assert_release (thread_p->index % CSS_NUM_JOB_QUEUE == jobq_index);

	  if (thread_p->resume_status == THREAD_JOB_QUEUE_SUSPENDED && thread_p->status == TS_FREE)
	    {
	      r = thread_wakeup (thread_p, THREAD_JOB_QUEUE_RESUMED);
	      if (r == NO_ERROR)
		{
		  char notimsg[LINE_MAX];

		  snprintf (notimsg, LINE_MAX,
			    "Wakes up thread %p. " "It was suspended in the job queue (index : %d), "
			    "but was not in the joq Q's worker thread list", thread_p, jobq_index);

		  er_set (ER_NOTIFICATION_SEVERITY, ARG_FILE_LINE, ER_EMERGENCY_ERROR, 1, notimsg);
		  thread_p->worker_thrd_list = NULL;
		  break;
		}
	    }
	}
    }

  return r;
}

/*
 * css_can_occupy_worker_thread_on_jobq () -
 *   return:
 *   jobq_index(in):
 *
 * NOTE: The caller should hold mutex on css_Job_queue[jobq_index]
 *       to call this function.
 */
static bool
css_can_occupy_worker_thread_on_jobq (int jobq_index)
{
  THREAD_ENTRY *wait_thrd;

  for (wait_thrd = css_Job_queue[jobq_index].worker_thrd_list; wait_thrd; wait_thrd = wait_thrd->worker_thrd_list)
    {
      if (wait_thrd->status == TS_FREE)
	{
	  return true;
	}
    }

  return false;
}

/*
 * css_set_ha_num_of_hosts -
 *   return: none
 *
 * Note: be careful to use
 */
void
css_set_ha_num_of_hosts (int num)
{
  if (num < 1)
    {
      num = 1;
    }
  if (num > HA_LOG_APPLIER_STATE_TABLE_MAX)
    {
      num = HA_LOG_APPLIER_STATE_TABLE_MAX;
    }
  ha_Server_num_of_hosts = num - 1;
}

/*
 * css_get_ha_num_of_hosts -
 *   return: return the number of hosts
 *
 * Note:
 */
int
css_get_ha_num_of_hosts (void)
{
  return ha_Server_num_of_hosts;
}

/*
 * css_ha_server_state - return the current HA server state
 *   return: one of HA_SERVER_STATE
 */
HA_SERVER_STATE
css_ha_server_state (void)
{
  return ha_Server_state;
}

bool
css_is_ha_repl_delayed (void)
{
  return ha_Repl_delay_detected;
}

void
css_set_ha_repl_delayed (void)
{
  ha_Repl_delay_detected = true;
}

void
css_unset_ha_repl_delayed (void)
{
  ha_Repl_delay_detected = false;
}

HB_NODE_STATE_TYPE
css_get_hb_node_state (void)
{
  return heartbeat_Node_state;
}

/*
 * css_transit_ha_server_state - request to transit the current HA server
 *                               state to the required state
 *   return: new state changed if successful or HA_SERVER_STATE_NA
 *   req_state(in): the state for the server to transit
 *
 */
static HA_SERVER_STATE
css_transit_ha_server_state (THREAD_ENTRY * thread_p, HA_SERVER_STATE req_state)
{
  struct ha_server_state_transition_table
  {
    HA_SERVER_STATE cur_state;
    HA_SERVER_STATE req_state;
    HA_SERVER_STATE next_state;
  };
  static struct ha_server_state_transition_table ha_Server_state_transition[] = {
    /* idle -> active */
    {HA_SERVER_STATE_IDLE, HA_SERVER_STATE_ACTIVE, HA_SERVER_STATE_ACTIVE},
#if 0
    /* idle -> to-be-standby */
    {HA_SERVER_STATE_IDLE, HA_SERVER_STATE_STANDBY,
     HA_SERVER_STATE_TO_BE_STANDBY},
#else
    /* idle -> standby */
    {HA_SERVER_STATE_IDLE, HA_SERVER_STATE_STANDBY,
     HA_SERVER_STATE_STANDBY},
#endif
    /* idle -> maintenance */
    {HA_SERVER_STATE_IDLE, HA_SERVER_STATE_MAINTENANCE,
     HA_SERVER_STATE_MAINTENANCE},
    /* active -> active */
    {HA_SERVER_STATE_ACTIVE, HA_SERVER_STATE_ACTIVE, HA_SERVER_STATE_ACTIVE},
    /* active -> to-be-standby */
    {HA_SERVER_STATE_ACTIVE, HA_SERVER_STATE_STANDBY,
     HA_SERVER_STATE_TO_BE_STANDBY},
    /* to-be-active -> active */
    {HA_SERVER_STATE_TO_BE_ACTIVE, HA_SERVER_STATE_ACTIVE,
     HA_SERVER_STATE_ACTIVE},
    /* standby -> standby */
    {HA_SERVER_STATE_STANDBY, HA_SERVER_STATE_STANDBY,
     HA_SERVER_STATE_STANDBY},
    /* standby -> to-be-active */
    {HA_SERVER_STATE_STANDBY, HA_SERVER_STATE_ACTIVE,
     HA_SERVER_STATE_TO_BE_ACTIVE},
    /* statndby -> maintenance */
    {HA_SERVER_STATE_STANDBY, HA_SERVER_STATE_MAINTENANCE,
     HA_SERVER_STATE_MAINTENANCE},
    /* to-be-standby -> standby */
    {HA_SERVER_STATE_TO_BE_STANDBY, HA_SERVER_STATE_STANDBY,
     HA_SERVER_STATE_STANDBY},
    /* maintenance -> standby */
    {HA_SERVER_STATE_MAINTENANCE, HA_SERVER_STATE_STANDBY,
     HA_SERVER_STATE_TO_BE_STANDBY},
    /* end of table */
    {HA_SERVER_STATE_NA, HA_SERVER_STATE_NA, HA_SERVER_STATE_NA}
  };
  struct ha_server_state_transition_table *table;
  HA_SERVER_STATE new_state = HA_SERVER_STATE_NA;

  if (ha_Server_state == req_state)
    {
      return req_state;
    }

  csect_enter (thread_p, CSECT_HA_SERVER_STATE, INF_WAIT);

  for (table = ha_Server_state_transition; table->cur_state != HA_SERVER_STATE_NA; table++)
    {
      if (table->cur_state == ha_Server_state && table->req_state == req_state)
	{
	  er_log_debug (ARG_FILE_LINE, "css_transit_ha_server_state: " "ha_Server_state (%s) -> (%s)\n",
			css_ha_server_state_string (ha_Server_state), css_ha_server_state_string (table->next_state));
	  new_state = table->next_state;
	  /* append a dummy log record for LFT to wake LWTs up */
	  log_append_ha_server_state (thread_p, new_state);
	  if (!HA_DISABLED ())
	    {
	      er_set (ER_ERROR_SEVERITY, ARG_FILE_LINE, ER_CSS_SERVER_HA_MODE_CHANGE, 2,
		      css_ha_server_state_string (ha_Server_state), css_ha_server_state_string (new_state));
	    }
	  ha_Server_state = new_state;
	  /* sync up the current HA state with the system parameter */
	  prm_set_integer_value (PRM_ID_HA_SERVER_STATE, ha_Server_state);

	  if (ha_Server_state == HA_SERVER_STATE_ACTIVE)
	    {
	      log_set_ha_promotion_time (thread_p, ((INT64) time (0)));
	    }

	  break;
	}
    }

  csect_exit (thread_p, CSECT_HA_SERVER_STATE);
  return new_state;
}

/*
 * css_check_ha_server_state_for_client
 *   return: NO_ERROR or errno
 *   whence(in): 0: others, 1: register_client, 2: unregister_client
 */
int
css_check_ha_server_state_for_client (THREAD_ENTRY * thread_p, int whence)
{
#define FROM_OTHERS             0
#define FROM_REGISTER_CLIENT    1
#define FROM_UNREGISTER_CLIENT  2
  int err = NO_ERROR;
  HA_SERVER_STATE state;

  /* csect_enter (thread_p, CSECT_HA_SERVER_STATE, INF_WAIT); */

  switch (ha_Server_state)
    {
    case HA_SERVER_STATE_TO_BE_ACTIVE:
      /* Server accepts clients even though it is in a to-be-active state */
      break;

    case HA_SERVER_STATE_TO_BE_STANDBY:
      /* 
       * If the server's state is 'to-be-standby',
       * new connection request will be rejected for HA fail-back action.
       */
      if (whence == FROM_REGISTER_CLIENT)
	{
	  er_set (ER_ERROR_SEVERITY, ARG_FILE_LINE, ERR_CSS_ERROR_FROM_SERVER, 1,
		  "Connection rejected. " "The server is changing to standby mode.");
	  err = ERR_CSS_ERROR_FROM_SERVER;
	}
      /* 
       * If all connected clients are released (by reset-on-commit),
       * change the state to 'standby' as a completion of HA fail-back action.
       */
      else if (whence == FROM_UNREGISTER_CLIENT)
	{
	  if (logtb_count_clients (thread_p) == 1)
	    {
	      er_log_debug (ARG_FILE_LINE,
			    "logtb_count_clients () = 1 including me "
			    "transit state from 'to-be-standby' to 'standby'\n");
	      state = css_transit_ha_server_state (thread_p, HA_SERVER_STATE_STANDBY);
	      assert (state == HA_SERVER_STATE_STANDBY);
	      if (state == HA_SERVER_STATE_STANDBY)
		{
		  er_log_debug (ARG_FILE_LINE, "css_check_ha_server_state_for_client: " "logtb_disable_update() \n");
		  logtb_disable_update (thread_p);
		}
	    }
	}
      break;

    default:
      break;
    }

  /* csect_exit (CSECT_HA_SERVER_STATE); */
  return err;
}

/*
 * css_check_ha_log_applier_done - check all log appliers have done
 *   return: true or false
 */
static bool
css_check_ha_log_applier_done (void)
{
  int i;

  for (i = 0; i < ha_Server_num_of_hosts; i++)
    {
      if (ha_Log_applier_state[i].state != HA_LOG_APPLIER_STATE_DONE)
	{
	  break;
	}
    }
  if (i == ha_Server_num_of_hosts
      && (ha_Server_state == HA_SERVER_STATE_TO_BE_ACTIVE || ha_Server_state == HA_SERVER_STATE_ACTIVE))
    {
      return true;
    }
  return false;
}

/*
 * css_check_ha_log_applier_working - check all log appliers are working
 *   return: true or false
 */
static bool
css_check_ha_log_applier_working (void)
{
  int i;

  for (i = 0; i < ha_Server_num_of_hosts; i++)
    {
      if (ha_Log_applier_state[i].state != HA_LOG_APPLIER_STATE_WORKING
	  || ha_Log_applier_state[i].state != HA_LOG_APPLIER_STATE_DONE)
	{
	  break;
	}
    }
  if (i == ha_Server_num_of_hosts
      && (ha_Server_state == HA_SERVER_STATE_TO_BE_STANDBY || ha_Server_state == HA_SERVER_STATE_STANDBY))
    {
      return true;
    }
  return false;
}

/*
 * css_change_ha_server_state - change the server's HA state
 *   return: NO_ERROR or ER_FAILED
 *   state(in): new state for server to be
 *   force(in): force to change
 *   timeout(in): timeout (standby to maintenance)
 *   heartbeat(in): from heartbeat master
 */
int
css_change_ha_server_state (THREAD_ENTRY * thread_p, HA_SERVER_STATE state, bool force, int timeout, bool heartbeat)
{
  HA_SERVER_STATE orig_state;
  int i;

 _er_log_debug (ARG_FILE_LINE, "css_change_ha_server_state: ha_Server_state %s " "state %s force %c heartbeat %c\n",
		css_ha_server_state_string (ha_Server_state), css_ha_server_state_string (state), (force ? 't' : 'f'),
		(heartbeat ? 't' : 'f'));

  assert (state >= HA_SERVER_STATE_IDLE && state <= HA_SERVER_STATE_DEAD);

  if (state == ha_Server_state
      || (!force && ha_Server_state == HA_SERVER_STATE_TO_BE_ACTIVE && state == HA_SERVER_STATE_ACTIVE)
      || (!force && ha_Server_state == HA_SERVER_STATE_TO_BE_STANDBY && state == HA_SERVER_STATE_STANDBY))
    {
      //TODO is this really the intended behaviour?
      return NO_ERROR;
    }

  if (heartbeat == false && !(ha_Server_state == HA_SERVER_STATE_STANDBY && state == HA_SERVER_STATE_MAINTENANCE)
      && !(ha_Server_state == HA_SERVER_STATE_MAINTENANCE && state == HA_SERVER_STATE_STANDBY)
      && !(force && ha_Server_state == HA_SERVER_STATE_TO_BE_ACTIVE && state == HA_SERVER_STATE_ACTIVE))
    {
      return NO_ERROR;
    }

  csect_enter (thread_p, CSECT_HA_SERVER_STATE, INF_WAIT);

  orig_state = ha_Server_state;

  if (force)
    {
      if (ha_Server_state != state)
	{
	  er_log_debug (ARG_FILE_LINE, "css_change_ha_server_state:" " set force from %s to state %s\n",
			css_ha_server_state_string (ha_Server_state), css_ha_server_state_string (state));
	  ha_Server_state = state;
	  /* append a dummy log record for LFT to wake LWTs up */
	  log_append_ha_server_state (thread_p, state);
	  if (!HA_DISABLED ())
	    {
	      er_set (ER_ERROR_SEVERITY, ARG_FILE_LINE, ER_CSS_SERVER_HA_MODE_CHANGE, 2,
		      css_ha_server_state_string (ha_Server_state), css_ha_server_state_string (state));
	    }

	  if (ha_Server_state == HA_SERVER_STATE_ACTIVE)
	    {
	      log_set_ha_promotion_time (thread_p, ((INT64) time (0)));
	    }
	}
    }

  switch (state)
    {
    case HA_SERVER_STATE_ACTIVE:
      state = css_transit_ha_server_state (thread_p, HA_SERVER_STATE_ACTIVE);
      if (state == HA_SERVER_STATE_NA)
	{
	  break;
	}
      /* If log appliers have changed their state to done, go directly to active mode */
      if (css_check_ha_log_applier_done ())
	{
	  er_log_debug (ARG_FILE_LINE, "css_change_ha_server_state: " "css_check_ha_log_applier_done ()\n");
	  state = css_transit_ha_server_state (thread_p, HA_SERVER_STATE_ACTIVE);
	  assert (state == HA_SERVER_STATE_ACTIVE);
	}
      if (state == HA_SERVER_STATE_ACTIVE)
	{
	  er_log_debug (ARG_FILE_LINE, "css_change_ha_server_state: " "logtb_enable_update() \n");
	  logtb_enable_update (thread_p);
	}
      slave_replication_channel::reset_singleton ();
      master_replication_channel_manager::reset();
      master_replication_channel_manager::init();
      break;

    case HA_SERVER_STATE_STANDBY:
      state = css_transit_ha_server_state (thread_p, HA_SERVER_STATE_STANDBY);
      if (state == HA_SERVER_STATE_NA)
	{
	  break;
	}
      if (orig_state == HA_SERVER_STATE_IDLE)
	{
	  /* If all log appliers have done their recovering actions, go directly to standby mode */
	  if (css_check_ha_log_applier_working ())
	    {
	      er_log_debug (ARG_FILE_LINE, "css_change_ha_server_state: " "css_check_ha_log_applier_working ()\n");
	      state = css_transit_ha_server_state (thread_p, HA_SERVER_STATE_STANDBY);
	      assert (state == HA_SERVER_STATE_STANDBY);
	    }
	}
      else
	{
	  /* If there's no active clients (except me), go directly to standby mode */
	  if (logtb_count_clients (thread_p) == 0)
	    {
	      er_log_debug (ARG_FILE_LINE, "css_change_ha_server_state: " "logtb_count_clients () = 0\n");
	      state = css_transit_ha_server_state (thread_p, HA_SERVER_STATE_STANDBY);
	      assert (state == HA_SERVER_STATE_STANDBY);
	    }
	}
      if (orig_state == HA_SERVER_STATE_MAINTENANCE)
	{
	  boot_server_status (BOOT_SERVER_UP);
	}
      if (state == HA_SERVER_STATE_STANDBY)
	{
	  er_log_debug (ARG_FILE_LINE, "css_change_ha_server_state: " "logtb_disable_update() \n");
	  logtb_disable_update (thread_p);
	}
      break;

    case HA_SERVER_STATE_MAINTENANCE:
      state = css_transit_ha_server_state (thread_p, HA_SERVER_STATE_MAINTENANCE);
      if (state == HA_SERVER_STATE_NA)
	{
	  break;
	}

      if (state == HA_SERVER_STATE_MAINTENANCE)
	{
	  er_log_debug (ARG_FILE_LINE, "css_change_ha_server_state: " "logtb_enable_update() \n");
	  logtb_enable_update (thread_p);

	  boot_server_status (BOOT_SERVER_MAINTENANCE);
	}

      for (i = 0; i < timeout; i++)
	{
	  /* waiting timeout second while transaction terminated normally. */
	  if (logtb_count_not_allowed_clients_in_maintenance_mode (thread_p) == 0)
	    {
	      break;
	    }
	  thread_sleep (1000);	/* 1000 msec */
	}

      if (logtb_count_not_allowed_clients_in_maintenance_mode (thread_p) != 0)
	{
	  LOG_TDES *tdes;

	  /* try to kill transaction. */
	  TR_TABLE_CS_ENTER (thread_p);
	  for (i = 0; i < log_Gl.trantable.num_total_indices; i++)
	    {
	      tdes = log_Gl.trantable.all_tdes[i];
	      if (tdes != NULL && tdes->trid != NULL_TRANID)
		{
		  if (!BOOT_IS_ALLOWED_CLIENT_TYPE_IN_MT_MODE (tdes->client.host_name, boot_Host_name,
							       tdes->client.client_type))
		    {
		      thread_slam_tran_index (thread_p, tdes->tran_index);
		    }
		}
	    }
	  TR_TABLE_CS_EXIT (thread_p);

	  thread_sleep (2000);	/* 2000 msec */
	}
      break;

    default:
      state = HA_SERVER_STATE_NA;
      break;
    }

  csect_exit (thread_p, CSECT_HA_SERVER_STATE);

  return (state != HA_SERVER_STATE_NA) ? NO_ERROR : ER_FAILED;
}

/*
 * css_notify_ha_server_mode - notify the log applier's HA state
 *   return: NO_ERROR or ER_FAILED
 *   state(in): new state to be recorded
 */
int
css_notify_ha_log_applier_state (THREAD_ENTRY * thread_p, HA_LOG_APPLIER_STATE state)
{
  HA_LOG_APPLIER_STATE_TABLE *table;
  HA_SERVER_STATE server_state;
  int i, client_id;

  assert (state >= HA_LOG_APPLIER_STATE_UNREGISTERED && state <= HA_LOG_APPLIER_STATE_ERROR);

  csect_enter (thread_p, CSECT_HA_SERVER_STATE, INF_WAIT);

  client_id = thread_get_client_id (thread_p);
  er_log_debug (ARG_FILE_LINE, "css_notify_ha_log_applier_state: client %d state %s\n", client_id,
		css_ha_applier_state_string (state));
  for (i = 0, table = ha_Log_applier_state; i < ha_Log_applier_state_num; i++, table++)
    {
      if (table->client_id == client_id)
	{
	  if (table->state == state)
	    {
	      csect_exit (thread_p, CSECT_HA_SERVER_STATE);
	      return NO_ERROR;
	    }
	  table->state = state;
	  break;
	}
      if (table->state == HA_LOG_APPLIER_STATE_UNREGISTERED)
	{
	  table->client_id = client_id;
	  table->state = state;
	  break;
	}
    }
  if (i == ha_Log_applier_state_num && ha_Log_applier_state_num < ha_Server_num_of_hosts)
    {
      table = &ha_Log_applier_state[ha_Log_applier_state_num++];
      table->client_id = client_id;
      table->state = state;
    }

  if (css_check_ha_log_applier_done ())
    {
      er_log_debug (ARG_FILE_LINE, "css_notify_ha_log_applier_state: " "css_check_ha_log_applier_done()\n");
      server_state = css_transit_ha_server_state (thread_p, HA_SERVER_STATE_ACTIVE);
      assert (server_state == HA_SERVER_STATE_ACTIVE);
      if (server_state == HA_SERVER_STATE_ACTIVE)
	{
	  er_log_debug (ARG_FILE_LINE, "css_notify_ha_log_applier_state: " "logtb_enable_update() \n");
	  logtb_enable_update (thread_p);
	}
    }

  if (css_check_ha_log_applier_working ())
    {
      er_log_debug (ARG_FILE_LINE, "css_notify_ha_log_applier_state: " "css_check_ha_log_applier_working()\n");
      server_state = css_transit_ha_server_state (thread_p, HA_SERVER_STATE_STANDBY);
      assert (server_state == HA_SERVER_STATE_STANDBY);
      if (server_state == HA_SERVER_STATE_STANDBY)
	{
	  er_log_debug (ARG_FILE_LINE, "css_notify_ha_log_applier_state: " "logtb_disable_update() \n");
	  logtb_disable_update (thread_p);
	}
    }

  csect_exit (thread_p, CSECT_HA_SERVER_STATE);
  return NO_ERROR;
}

#if defined(SERVER_MODE)
static int
css_check_accessibility (SOCKET new_fd)
{
#if defined(WINDOWS) || defined(SOLARIS)
  int saddr_len;
#elif defined(UNIXWARE7)
  size_t saddr_len;
#else
  socklen_t saddr_len;
#endif
  struct sockaddr_in clt_sock_addr;
  unsigned char *ip_addr;
  int err_code;

  saddr_len = sizeof (clt_sock_addr);

  if (getpeername (new_fd, (struct sockaddr *) &clt_sock_addr, &saddr_len) != 0)
    {
      return ER_FAILED;
    }

  ip_addr = (unsigned char *) &(clt_sock_addr.sin_addr);

  if (clt_sock_addr.sin_family == AF_UNIX
      || (ip_addr[0] == 127 && ip_addr[1] == 0 && ip_addr[2] == 0 && ip_addr[3] == 1))
    {
      return NO_ERROR;
    }

  if (css_Server_accessible_ip_info == NULL)
    {
      char ip_str[32];

      sprintf (ip_str, "%d.%d.%d.%d", (unsigned char) ip_addr[0], ip_addr[1], ip_addr[2], ip_addr[3]);

      er_set (ER_ERROR_SEVERITY, ARG_FILE_LINE, ER_INACCESSIBLE_IP, 1, ip_str);

      return ER_INACCESSIBLE_IP;
    }

  csect_enter_as_reader (NULL, CSECT_ACL, INF_WAIT);
  err_code = css_check_ip (css_Server_accessible_ip_info, ip_addr);
  csect_exit (NULL, CSECT_ACL);

  if (err_code != NO_ERROR)
    {
      char ip_str[32];

      sprintf (ip_str, "%d.%d.%d.%d", (unsigned char) ip_addr[0], ip_addr[1], ip_addr[2], ip_addr[3]);

      er_set (ER_ERROR_SEVERITY, ARG_FILE_LINE, ER_INACCESSIBLE_IP, 1, ip_str);
    }

  return err_code;
}

int
css_set_accessible_ip_info (void)
{
  int ret_val;
  IP_INFO *tmp_accessible_ip_info;

  if (prm_get_string_value (PRM_ID_ACCESS_IP_CONTROL_FILE) == NULL)
    {
      css_Server_accessible_ip_info = NULL;
      return NO_ERROR;
    }

#if defined (WINDOWS)
  if (strlen (prm_get_string_value (PRM_ID_ACCESS_IP_CONTROL_FILE)) > 2
      && isalpha (prm_get_string_value (PRM_ID_ACCESS_IP_CONTROL_FILE)[0])
      && prm_get_string_value (PRM_ID_ACCESS_IP_CONTROL_FILE)[1] == ':')
#else
  if (prm_get_string_value (PRM_ID_ACCESS_IP_CONTROL_FILE)[0] == PATH_SEPARATOR)
#endif
    {
      ip_list_file_name = (char *) prm_get_string_value (PRM_ID_ACCESS_IP_CONTROL_FILE);
    }
  else
    {
      ip_list_file_name =
	envvar_confdir_file (ip_file_real_path, PATH_MAX, prm_get_string_value (PRM_ID_ACCESS_IP_CONTROL_FILE));
    }

  ret_val = css_read_ip_info (&tmp_accessible_ip_info, ip_list_file_name);
  if (ret_val == NO_ERROR)
    {
      csect_enter (NULL, CSECT_ACL, INF_WAIT);

      if (css_Server_accessible_ip_info != NULL)
	{
	  css_free_accessible_ip_info ();
	}
      css_Server_accessible_ip_info = tmp_accessible_ip_info;

      csect_exit (NULL, CSECT_ACL);
    }

  return ret_val;
}

int
css_free_accessible_ip_info (void)
{
  int ret_val;

  ret_val = css_free_ip_info (css_Server_accessible_ip_info);
  css_Server_accessible_ip_info = NULL;

  return ret_val;
}

void
xacl_dump (THREAD_ENTRY * thread_p, FILE * outfp)
{
  int i, j;

  if (outfp == NULL)
    {
      outfp = stdout;
    }

  fprintf (outfp, "access_ip_control=%s\n", (prm_get_bool_value (PRM_ID_ACCESS_IP_CONTROL) ? "yes" : "no"));
  fprintf (outfp, "access_ip_control_file=%s\n", (ip_list_file_name != NULL) ? ip_list_file_name : "NULL");

  if (prm_get_bool_value (PRM_ID_ACCESS_IP_CONTROL) == false || css_Server_accessible_ip_info == NULL)
    {
      return;
    }

  csect_enter_as_reader (thread_p, CSECT_ACL, INF_WAIT);

  for (i = 0; i < css_Server_accessible_ip_info->num_list; i++)
    {
      int address_index = i * IP_BYTE_COUNT;

      for (j = 0; j < css_Server_accessible_ip_info->address_list[address_index]; j++)
	{
	  fprintf (outfp, "%d%s", css_Server_accessible_ip_info->address_list[address_index + j + 1],
		   ((j != 3) ? "." : ""));
	}
      if (j != 4)
	{
	  fprintf (outfp, "*");
	}
      fprintf (outfp, "\n");
    }

  fprintf (outfp, "\n");
  csect_exit (thread_p, CSECT_ACL);

  return;
}

int
xacl_reload (THREAD_ENTRY * thread_p)
{
  return css_set_accessible_ip_info ();
}
#endif

static void
css_process_new_slave (SOCKET master_fd)
{
  SOCKET new_fd;
  unsigned short rid;

  /* receive new socket descriptor from the master */
  new_fd = css_open_new_socket_from_master (master_fd, &rid);
  if (IS_INVALID_SOCKET (new_fd))
    {
      assert (false);
      return;
    }
  _er_log_debug (ARG_FILE_LINE, "css_process_new_slave:" "received new slave fd from master fd=%d, current_state=%d\n", new_fd, css_get_hb_node_state());

  assert (ha_Server_state == HA_SERVER_STATE_TO_BE_ACTIVE ||
          ha_Server_state == HA_SERVER_STATE_ACTIVE);

  master_replication_channel_manager::add_master_replication_channel (master_replication_channel_entry (new_fd, RECEIVE_FROM_SLAVE, new receive_from_slave_daemon ()));
}

void init_master_hostname()
{
  ha_Server_master_hostname = NULL;
}

void delete_master_hostname()
{
  if (ha_Server_master_hostname != NULL)
    {
      free (ha_Server_master_hostname);
    }
}

const char *get_master_hostname()
{
  return ha_Server_master_hostname;
}<|MERGE_RESOLUTION|>--- conflicted
+++ resolved
@@ -73,15 +73,10 @@
 #if !defined(WINDOWS)
 #include "heartbeat.h"
 #endif
-<<<<<<< HEAD
-#include "dbval.h"		/* this must be the last header file included */
-
+#include "dbtype.h"
 #include "thread_looper.hpp"
 #include "thread_manager.hpp"
 
-=======
-#include "dbtype.h"
->>>>>>> fc408225
 #define CSS_WAIT_COUNT 5	/* # of retry to connect to master */
 #define CSS_GOING_DOWN_IMMEDIATELY "Server going down immediately"
 
@@ -246,8 +241,7 @@
 static bool css_check_ha_log_applier_done (void);
 static bool css_check_ha_log_applier_working (void);
 
-static void
-css_process_new_slave (SOCKET master_fd);
+static void css_process_new_slave (SOCKET master_fd);
 
 /*
  * css_make_job_entry () -
@@ -1244,7 +1238,7 @@
       return ER_FAILED;
     }
 
-  ha_Server_master_hostname = (char *) malloc (hostname_length+1);
+  ha_Server_master_hostname = (char *) malloc (hostname_length + 1);
   error = css_receive_heartbeat_data (css_Master_conn, ha_Server_master_hostname, hostname_length);
   if (error != NO_ERRORS)
     {
@@ -1262,10 +1256,12 @@
   assert (error == NO_ERRORS);
   /* TODO[arnia] add possibility of adding multiple daemons to slaves */
   error = slave_replication_channel::get_channel ()->start_daemon (cubthread::looper (std::chrono::seconds (1)),
-                                                                   new slave_dummy_send_msg (slave_replication_channel::get_channel ()));
+								   new slave_dummy_send_msg (slave_replication_channel::
+											     get_channel ()));
   assert (error == NO_ERROR);
 
-  _er_log_debug (ARG_FILE_LINE, "css_process_master_hostname:" "connected to master_hostname:%s\n", ha_Server_master_hostname);
+  _er_log_debug (ARG_FILE_LINE, "css_process_master_hostname:" "connected to master_hostname:%s\n",
+		 ha_Server_master_hostname);
 
   return NO_ERRORS;
 #endif
@@ -2979,9 +2975,9 @@
   HA_SERVER_STATE orig_state;
   int i;
 
- _er_log_debug (ARG_FILE_LINE, "css_change_ha_server_state: ha_Server_state %s " "state %s force %c heartbeat %c\n",
-		css_ha_server_state_string (ha_Server_state), css_ha_server_state_string (state), (force ? 't' : 'f'),
-		(heartbeat ? 't' : 'f'));
+  _er_log_debug (ARG_FILE_LINE, "css_change_ha_server_state: ha_Server_state %s " "state %s force %c heartbeat %c\n",
+		 css_ha_server_state_string (ha_Server_state), css_ha_server_state_string (state), (force ? 't' : 'f'),
+		 (heartbeat ? 't' : 'f'));
 
   assert (state >= HA_SERVER_STATE_IDLE && state <= HA_SERVER_STATE_DEAD);
 
@@ -3047,8 +3043,8 @@
 	  logtb_enable_update (thread_p);
 	}
       slave_replication_channel::reset_singleton ();
-      master_replication_channel_manager::reset();
-      master_replication_channel_manager::init();
+      master_replication_channel_manager::reset ();
+      master_replication_channel_manager::init ();
       break;
 
     case HA_SERVER_STATE_STANDBY:
@@ -3395,20 +3391,24 @@
       assert (false);
       return;
     }
-  _er_log_debug (ARG_FILE_LINE, "css_process_new_slave:" "received new slave fd from master fd=%d, current_state=%d\n", new_fd, css_get_hb_node_state());
-
-  assert (ha_Server_state == HA_SERVER_STATE_TO_BE_ACTIVE ||
-          ha_Server_state == HA_SERVER_STATE_ACTIVE);
-
-  master_replication_channel_manager::add_master_replication_channel (master_replication_channel_entry (new_fd, RECEIVE_FROM_SLAVE, new receive_from_slave_daemon ()));
-}
-
-void init_master_hostname()
+  _er_log_debug (ARG_FILE_LINE, "css_process_new_slave:" "received new slave fd from master fd=%d, current_state=%d\n",
+		 new_fd, css_get_hb_node_state ());
+
+  assert (ha_Server_state == HA_SERVER_STATE_TO_BE_ACTIVE || ha_Server_state == HA_SERVER_STATE_ACTIVE);
+
+  master_replication_channel_manager::
+    add_master_replication_channel (master_replication_channel_entry
+				    (new_fd, RECEIVE_FROM_SLAVE, new receive_from_slave_daemon ()));
+}
+
+void
+init_master_hostname ()
 {
   ha_Server_master_hostname = NULL;
 }
 
-void delete_master_hostname()
+void
+delete_master_hostname ()
 {
   if (ha_Server_master_hostname != NULL)
     {
@@ -3416,7 +3416,8 @@
     }
 }
 
-const char *get_master_hostname()
+const char *
+get_master_hostname ()
 {
   return ha_Server_master_hostname;
 }