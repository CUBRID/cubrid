/*
 * Copyright (C) 2008 Search Solution Corporation. All rights reserved by Search Solution.
 *
 *   This program is free software; you can redistribute it and/or modify
 *   it under the terms of the GNU General Public License as published by
 *   the Free Software Foundation; either version 2 of the License, or
 *   (at your option) any later version.
 *
 *  This program is distributed in the hope that it will be useful,
 *  but WITHOUT ANY WARRANTY; without even the implied warranty of
 *  MERCHANTABILITY or FITNESS FOR A PARTICULAR PURPOSE. See the
 *  GNU General Public License for more details.
 *
 *  You should have received a copy of the GNU General Public License
 *  along with this program; if not, write to the Free Software
 *  Foundation, Inc., 51 Franklin Street, Fifth Floor, Boston, MA 02110-1301 USA
 *
 */

/*
 * server_support.c - server interface
 */

#ident "$Id$"

#include "server_support.h"

#include "config.h"
#include "communication_server_channel.hpp"
#include "log_append.hpp"
#include "multi_thread_stream.hpp"
#include "replication_common.hpp"
#include "replication_master_node.hpp"
#include "replication_node_manager.hpp"
#include "replication_slave_node.hpp"
#include "session.h"
#include "thread_entry_task.hpp"
#include "thread_entry.hpp"
#include "thread_manager.hpp"
#include "thread_worker_pool.hpp"

#include <stdio.h>
#include <stdlib.h>
#include <string.h>
#include <errno.h>
#if !defined(WINDOWS)
#include <signal.h>
#include <unistd.h>
#if defined(SOLARIS)
#include <sys/filio.h>
#endif /* SOLARIS */
#include <sys/socket.h>
#include <fcntl.h>
#include <netinet/in.h>
#endif /* !WINDOWS */
#include <assert.h>

#include "porting.h"
#include "memory_alloc.h"
#include "boot_sr.h"
#include "connection_defs.h"
#include "connection_globals.h"
#include "release_string.h"
#include "system_parameter.h"
#include "environment_variable.h"
#include "error_manager.h"
#include "connection_error.h"
#include "message_catalog.h"
#include "critical_section.h"
#include "lock_manager.h"
#include "log_lsa.hpp"
#include "log_manager.h"
#include "network.h"
#include "jsp_sr.h"
#include "show_scan.h"
#if defined(WINDOWS)
#include "wintcp.h"
#else /* WINDOWS */
#include "tcp.h"
#endif /* WINDOWS */
#include "connection_sr.h"
#include "xserver_interface.h"
#include "utility.h"
#include "vacuum.h"
#if !defined(WINDOWS)
#include "heartbeat.h"
#endif
#include "dbtype.h"

#define CSS_WAIT_COUNT 5	/* # of retry to connect to master */
#define CSS_GOING_DOWN_IMMEDIATELY "Server going down immediately"

#if defined(WINDOWS)
#define SockError    SOCKET_ERROR
#else /* WINDOWS */
#define SockError    -1
#endif /* WINDOWS */

#define RMUTEX_NAME_TEMP_CONN_ENTRY "TEMP_CONN_ENTRY"

static struct timeval css_Shutdown_timeout = { 0, 0 };

static char *css_Master_server_name = NULL;	/* database identifier */
static int css_Master_port_id;
static CSS_CONN_ENTRY *css_Master_conn;
static IP_INFO *css_Server_accessible_ip_info;
static char *ip_list_file_name = NULL;
static char ip_file_real_path[PATH_MAX];

/* internal request hander function */
static int (*css_Server_request_handler) (THREAD_ENTRY *, unsigned int, int, int, char *);

/* server's state for HA feature */
static HA_SERVER_STATE ha_Server_state = HA_SERVER_STATE_IDLE;
static bool ha_Repl_delay_detected = false;

static int ha_Server_num_of_hosts = 0;
static char ha_Server_master_hostname[CUB_MAXHOSTNAMELEN];

#define HA_LOG_APPLIER_STATE_TABLE_MAX  5
typedef struct ha_log_applier_state_table HA_LOG_APPLIER_STATE_TABLE;
struct ha_log_applier_state_table
{
  int client_id;
  HA_LOG_APPLIER_STATE state;
};

static HA_LOG_APPLIER_STATE_TABLE ha_Log_applier_state[HA_LOG_APPLIER_STATE_TABLE_MAX] = {
  {-1, HA_LOG_APPLIER_STATE_NA},
  {-1, HA_LOG_APPLIER_STATE_NA},
  {-1, HA_LOG_APPLIER_STATE_NA},
  {-1, HA_LOG_APPLIER_STATE_NA},
  {-1, HA_LOG_APPLIER_STATE_NA}
};

static int ha_Log_applier_state_num = 0;

// *INDENT-OFF*
static cubthread::entry_workpool *css_Server_request_worker_pool = NULL;
static cubthread::entry_workpool *css_Connection_worker_pool = NULL;

class css_server_task : public cubthread::entry_task
{
public:

  css_server_task (void) = delete;

  css_server_task (CSS_CONN_ENTRY &conn)
  : m_conn (conn)
  {
  }

  void execute (context_type &thread_ref) override final;

  // retire not overwritten; task is automatically deleted

private:
  CSS_CONN_ENTRY &m_conn;
};

// css_server_external_task - class used for legacy desgin; external modules may push tasks on css worker pool and we
//                            need to make sure conn_entry is properly initialized.
//
// TODO: remove me
class css_server_external_task : public cubthread::entry_task
{
public:
  css_server_external_task (void) = delete;

  css_server_external_task (CSS_CONN_ENTRY *conn, cubthread::entry_task *task)
  : m_conn (conn)
  , m_task (task)
  {
  }

  ~css_server_external_task (void)
  {
    m_task->retire ();
  }

  void execute (context_type &thread_ref) override final;

  // retire not overwritten; task is automatically deleted

private:
  CSS_CONN_ENTRY *m_conn;
  cubthread::entry_task *m_task;
};

class css_connection_task : public cubthread::entry_task
{
public:

  css_connection_task (void) = delete;

  css_connection_task (CSS_CONN_ENTRY & conn)
  : m_conn (conn)
  {
    //
  }

  void execute (context_type & thread_ref) override final;

  // retire not overwritten; task is automatically deleted

private:
  CSS_CONN_ENTRY &m_conn;
};

static const size_t CSS_JOB_QUEUE_SCAN_COLUMN_COUNT = 4;

static void css_setup_server_loop (void);
static int css_check_conn (CSS_CONN_ENTRY * p);
static void css_set_shutdown_timeout (int timeout);
static int css_get_master_request (SOCKET master_fd);
static int css_process_master_request (SOCKET master_fd);
static void css_process_shutdown_request (SOCKET master_fd);
static void css_send_reply_to_new_client_request (CSS_CONN_ENTRY * conn, unsigned short rid, int reason);
static void css_refuse_connection_request (SOCKET new_fd, unsigned short rid, int reason, int error);
static void css_process_new_client (SOCKET master_fd);
static void css_process_get_server_ha_mode_request (SOCKET master_fd);
static void css_process_change_server_ha_mode_request (SOCKET master_fd);
static void css_process_get_eof_request (SOCKET master_fd);

static void css_close_connection_to_master (void);
static int css_reestablish_connection_to_master (void);
static int css_connection_handler_thread (THREAD_ENTRY * thrd, CSS_CONN_ENTRY * conn);
static css_error_code css_internal_connection_handler (CSS_CONN_ENTRY * conn);
static int css_internal_request_handler (THREAD_ENTRY & thread_ref, CSS_CONN_ENTRY & conn_ref);
static int css_test_for_client_errors (CSS_CONN_ENTRY * conn, unsigned int eid);
static int css_check_accessibility (SOCKET new_fd);

#if defined(WINDOWS)
static int css_process_new_connection_request (void);
#endif /* WINDOWS */

static bool css_check_ha_log_applier_done (void);
static bool css_check_ha_log_applier_working (void);
static void css_process_new_slave (SOCKET master_fd);
static void css_process_add_ctrl_chn (SOCKET master_fd);

static void css_push_server_task (CSS_CONN_ENTRY & conn_ref);
static void css_stop_non_log_writer (THREAD_ENTRY & thread_ref, bool &, THREAD_ENTRY & stopper_thread_ref);
static void css_stop_log_writer (THREAD_ENTRY & thread_ref, bool &);
static void css_find_not_stopped (THREAD_ENTRY & thread_ref, bool & stop, bool is_log_writer, bool & found);
static bool css_is_log_writer (const THREAD_ENTRY & thread_arg);
static void css_stop_all_workers (THREAD_ENTRY & thread_ref, css_thread_stop_type stop_phase);
static void css_wp_worker_get_busy_count_mapper (THREAD_ENTRY & thread_ref, bool & stop_mapper, int &busy_count);
// cubthread::entry_workpool::core confuses indent
static void css_wp_core_job_scan_mapper (const cubthread::entry_workpool::core & wp_core, bool & stop_mapper,
                                         THREAD_ENTRY * thread_p, SHOWSTMT_ARRAY_CONTEXT * ctx, size_t & core_index,
                                         int & error_code);
static void
css_is_any_thread_not_suspended_mapfunc (THREAD_ENTRY & thread_ref, bool & stop_mapper, size_t & count, bool & found);
static void
css_count_transaction_worker_threads_mapfunc (THREAD_ENTRY & thread_ref, bool & stop_mapper,
					      THREAD_ENTRY * caller_thread, int tran_index, int client_id,
					      size_t & count);

static HA_SERVER_STATE css_transit_ha_server_state (THREAD_ENTRY * thread_p, HA_SERVER_STATE req_state);

static bool css_get_connection_thread_pooling_configuration (void);
static cubthread::wait_seconds css_get_connection_thread_timeout_configuration (void);
static bool css_get_server_request_thread_pooling_configuration (void);
static cubthread::wait_seconds css_get_server_request_thread_timeout_configuration (void);
static void css_start_all_threads (void);
// *INDENT-ON*

#if defined (SERVER_MODE)
/*
 * css_job_queues_start_scan() - start scan function for 'SHOW JOB QUEUES'
 *   return: NO_ERROR, or ER_code
 *   thread_p(in): thread entry
 *   show_type(in):
 *   arg_values(in):
 *   arg_cnt(in):
 *   ptr(in/out): 'show job queues' context
 *
 * NOTE: job queues don't really exist anymore, at least not the way SHOW JOB QUEUES statement was created for.
 *       we now have worker pool "cores" that act as partitions of workers and queued tasks.
 *       for backward compatibility, the statement is not changed; only its columns are reinterpreted
 *       1. job queue index => core index
 *       2. job queue max workers => core max workers
 *       3. job queue busy workers => core busy workers
 *       4. job queue connection workers => 0    // connection workers are separated in a different worker pool
 */
int
css_job_queues_start_scan (THREAD_ENTRY * thread_p, int show_type, DB_VALUE ** arg_values, int arg_cnt, void **ptr)
{
  int error = NO_ERROR;
  SHOWSTMT_ARRAY_CONTEXT *ctx = NULL;

  *ptr = NULL;

  ctx = showstmt_alloc_array_context (thread_p, (int) css_Server_request_worker_pool->get_core_count (),
				      (int) CSS_JOB_QUEUE_SCAN_COLUMN_COUNT);
  if (ctx == NULL)
    {
      ASSERT_ERROR_AND_SET (error);
      return error;
    }

  size_t core_index = 0;	// core index starts with 0
  css_Server_request_worker_pool->map_cores (css_wp_core_job_scan_mapper, thread_p, ctx, core_index, error);
  if (error != NO_ERROR)
    {
      ASSERT_ERROR ();
      showstmt_free_array_context (thread_p, ctx);
      return error;
    }
  *ptr = ctx;

  return NO_ERROR;
}
#endif // SERVER_MODE

/*
 * css_setup_server_loop() -
 *   return:
 */
static void
css_setup_server_loop (void)
{
#if !defined(WINDOWS)
  (void) os_set_signal_handler (SIGPIPE, SIG_IGN);
#endif /* not WINDOWS */

#if defined(LINUX) || defined(x86_SOLARIS) || defined(HPUX)
  if (!jsp_jvm_is_loaded ())
    {
      (void) os_set_signal_handler (SIGFPE, SIG_IGN);
    }
#else /* LINUX || x86_SOLARIS || HPUX */
  (void) os_set_signal_handler (SIGFPE, SIG_IGN);
#endif /* LINUX || x86_SOLARIS || HPUX */

  if (!IS_INVALID_SOCKET (css_Pipe_to_master))
    {
      /* execute master thread. */
      css_master_thread ();
    }
  else
    {
      er_set_with_oserror (ER_ERROR_SEVERITY, ARG_FILE_LINE, ERR_CSS_MASTER_PIPE_ERROR, 0);
    }
}

/*
 * css_check_conn() -
 *   return:
 *   p(in):
 */
static int
css_check_conn (CSS_CONN_ENTRY * p)
{
#if defined(WINDOWS)
  u_long status = 0;
#else
  int status = 0;
#endif

#if defined(WINDOWS)
  if (ioctlsocket (p->fd, FIONREAD, &status) == SockError || p->status != CONN_OPEN)
    {
      return ER_FAILED;
    }
#else /* WINDOWS */
  if (fcntl (p->fd, F_GETFL, status) < 0 || p->status != CONN_OPEN)
    {
      return ER_FAILED;
    }
#endif /* WINDOWS */

  return NO_ERROR;
}

/*
 * css_set_shutdown_timeout() -
 *   return:
 *   timeout(in):
 */
static void
css_set_shutdown_timeout (int timeout)
{
  if (gettimeofday (&css_Shutdown_timeout, NULL) == 0)
    {
      css_Shutdown_timeout.tv_sec += timeout;
    }
  return;
}

/*
 * css_master_thread() - Master thread, accept/process master process's request
 *   return:
 *   arg(in):
 */
THREAD_RET_T THREAD_CALLING_CONVENTION
css_master_thread (void)
{
  int r, run_code = 1, status = 0, nfds;
  struct pollfd po[] = { {0, 0, 0}, {0, 0, 0} };

  while (run_code)
    {
      /* check if socket has error or client is down */
      if (!IS_INVALID_SOCKET (css_Pipe_to_master) && css_check_conn (css_Master_conn) < 0)
	{
	  css_shutdown_conn (css_Master_conn);
	  css_Pipe_to_master = INVALID_SOCKET;
	}

      /* clear the pollfd each time before poll */
      nfds = 0;
      po[0].fd = -1;
      po[0].events = 0;

      if (!IS_INVALID_SOCKET (css_Pipe_to_master))
	{
	  po[0].fd = css_Pipe_to_master;
	  po[0].events = POLLIN;
	  nfds = 1;
	}
#if defined(WINDOWS)
      if (!IS_INVALID_SOCKET (css_Server_connection_socket))
	{
	  po[1].fd = css_Server_connection_socket;
	  po[1].events = POLLIN;
	  nfds = 2;
	}
#endif /* WINDOWS */

      /* select() sets timeout value to 0 or waited time */
      r = poll (po, nfds, (prm_get_integer_value (PRM_ID_TCP_CONNECTION_TIMEOUT) * 1000));
      if (r > 0 && (IS_INVALID_SOCKET (css_Pipe_to_master) || !(po[0].revents & POLLIN))
#if defined(WINDOWS)
	  && (IS_INVALID_SOCKET (css_Server_connection_socket) || !(po[1].revents & POLLIN))
#endif /* WINDOWS */
	)
	{
	  continue;
	}

      if (r < 0)
	{
	  if (!IS_INVALID_SOCKET (css_Pipe_to_master)
#if defined(WINDOWS)
	      && ioctlsocket (css_Pipe_to_master, FIONREAD, (u_long *) (&status)) == SockError
#else /* WINDOWS */
	      && fcntl (css_Pipe_to_master, F_GETFL, status) == SockError
#endif /* WINDOWS */
	    )
	    {
	      css_close_connection_to_master ();
	      break;
	    }
	}
      else if (r > 0)
	{
	  if (!IS_INVALID_SOCKET (css_Pipe_to_master) && (po[0].revents & POLLIN))
	    {
	      run_code = css_process_master_request (css_Pipe_to_master);
	      if (run_code == -1)
		{
		  css_close_connection_to_master ();
		  /* shutdown message received */
		  run_code = (!HA_DISABLED ())? 0 : 1;
		}

	      if (run_code == 0 && !HA_DISABLED ())
		{
		  er_set (ER_ERROR_SEVERITY, ARG_FILE_LINE, ER_HB_PROCESS_EVENT, 2,
			  "Disconnected with the cub_master and will shut itself down", "");
		}
	    }
#if !defined(WINDOWS)
	  else
	    {
	      break;
	    }

#else /* !WINDOWS */
	  if (!IS_INVALID_SOCKET (css_Server_connection_socket) && (po[1].revents & POLLIN))
	    {
	      css_process_new_connection_request ();
	    }
#endif /* !WINDOWS */
	}

      if (run_code)
	{
	  if (IS_INVALID_SOCKET (css_Pipe_to_master))
	    {
	      css_reestablish_connection_to_master ();
	    }
	}
      else
	{
	  break;
	}
    }

  css_set_shutdown_timeout (prm_get_integer_value (PRM_ID_SHUTDOWN_WAIT_TIME_IN_SECS));

#if defined(WINDOWS)
  return 0;
#else /* WINDOWS */
  return NULL;
#endif /* WINDOWS */
}

/*
 * css_get_master_request () -
 *   return:
 *   master_fd(in):
 */
static int
css_get_master_request (SOCKET master_fd)
{
  int request, r;

  r = css_readn (master_fd, (char *) &request, sizeof (int), -1);
  if (r == sizeof (int))
    {
      return ((int) ntohl (request));
    }
  else
    {
      return (-1);
    }
}

/*
 * css_process_master_request () -
 *   return:
 *   master_fd(in):
 *   read_fd_var(in):
 *   exception_fd_var(in):
 */
static int
css_process_master_request (SOCKET master_fd)
{
  int request, r;

  r = 1;
  request = (int) css_get_master_request (master_fd);

  switch (request)
    {
    case SERVER_START_NEW_CLIENT:
      css_process_new_client (master_fd);
      break;

    case SERVER_START_SHUTDOWN:
      css_process_shutdown_request (master_fd);
      r = 0;
      break;

    case SERVER_STOP_SHUTDOWN:
    case SERVER_SHUTDOWN_IMMEDIATE:
    case SERVER_START_TRACING:
    case SERVER_STOP_TRACING:
    case SERVER_HALT_EXECUTION:
    case SERVER_RESUME_EXECUTION:
    case SERVER_REGISTER_HA_PROCESS:
      break;
    case SERVER_GET_HA_MODE:
      css_process_get_server_ha_mode_request (master_fd);
      break;
#if !defined(WINDOWS)
    case SERVER_CHANGE_HA_MODE:
      css_process_change_server_ha_mode_request (master_fd);
      break;
    case SERVER_GET_EOF:
      css_process_get_eof_request (master_fd);
      break;
    case SERVER_RECEIVE_MASTER_HOSTNAME:
      css_process_master_hostname ();
      break;
    case SERVER_CONNECT_SLAVE_REPL:
      css_process_new_slave (master_fd);
      break;
    case SERVER_CONNECT_SLAVE_CONTROL_CHANNEL:
      css_process_add_ctrl_chn (master_fd);
      break;
#endif
    default:
      /* master do not respond */
      r = -1;
      break;
    }

  return r;
}

/*
 * css_process_shutdown_request () -
 *   return:
 *   master_fd(in):
 */
static void
css_process_shutdown_request (SOCKET master_fd)
{
  char buffer[MASTER_TO_SRV_MSG_SIZE];
  int r, timeout;

  timeout = (int) css_get_master_request (master_fd);

  r = css_readn (master_fd, buffer, MASTER_TO_SRV_MSG_SIZE, -1);
  if (r < 0)
    {
      er_set_with_oserror (ER_ERROR_SEVERITY, ARG_FILE_LINE, ERR_CSS_SHUTDOWN_ERROR, 0);
      return;
    }
}

static void
css_send_reply_to_new_client_request (CSS_CONN_ENTRY * conn, unsigned short rid, int reason)
{
  char reply_buf[sizeof (int)];
  int t;

  // the first is reason.
  t = htonl (reason);
  memcpy (reply_buf, (char *) &t, sizeof (int));

  css_send_data (conn, rid, reply_buf, (int) sizeof (reply_buf));
}

static void
css_refuse_connection_request (SOCKET new_fd, unsigned short rid, int reason, int error)
{
  CSS_CONN_ENTRY temp_conn;
  OR_ALIGNED_BUF (1024) a_buffer;
  char *buffer;
  char *area;
  int length = 1024;
  int r;

  /* open a temporary connection to send a reply to client.
   * Note that no name is given for its csect. also see css_is_temporary_conn_csect.
   */

  css_initialize_conn (&temp_conn, new_fd);
  r = rmutex_initialize (&temp_conn.rmutex, RMUTEX_NAME_TEMP_CONN_ENTRY);
  assert (r == NO_ERROR);

#if defined (WINDOWS)
  // WINDOWS style connection. see css_process_new_connection_request

  NET_HEADER header = DEFAULT_HEADER_DATA;

  r = css_read_header (&temp_conn, &header);
  if (r != NO_ERRORS)
    {
      assert (r == NO_ERRORS);
      return;
    }
#endif /* WINDOWS */

  css_send_reply_to_new_client_request (&temp_conn, rid, reason);

  buffer = OR_ALIGNED_BUF_START (a_buffer);

  area = er_get_area_error (buffer, &length);

  temp_conn.db_error = error;
  css_send_error (&temp_conn, rid, area, length);
  css_shutdown_conn (&temp_conn);
  css_dealloc_conn_rmutex (&temp_conn);
  er_clear ();
}

/*
 * css_process_new_client () -
 *   return:
 *   master_fd(in):
 */
static void
css_process_new_client (SOCKET master_fd)
{
  SOCKET new_fd;
  int error;
  CSS_CONN_ENTRY *conn;
  unsigned short rid;

  /* receive new socket descriptor from the master */
  new_fd = css_open_new_socket_from_master (master_fd, &rid);
  if (IS_INVALID_SOCKET (new_fd))
    {
      return;
    }

  if (prm_get_bool_value (PRM_ID_ACCESS_IP_CONTROL) == true && css_check_accessibility (new_fd) != NO_ERROR)
    {
      ASSERT_ERROR_AND_SET (error);
      css_refuse_connection_request (new_fd, rid, SERVER_INACCESSIBLE_IP, error);
      return;
    }

  conn = css_make_conn (new_fd);
  if (conn == NULL)
    {
      error = ER_CSS_CLIENTS_EXCEEDED;
      er_set (ER_ERROR_SEVERITY, ARG_FILE_LINE, error, 1, NUM_NORMAL_TRANS);
      css_refuse_connection_request (new_fd, rid, SERVER_CLIENTS_EXCEEDED, error);
      return;
    }

  css_send_reply_to_new_client_request (conn, rid, SERVER_CONNECTED);

  if (css_Connect_handler)
    {
      (void) (*css_Connect_handler) (conn);
    }
  else
    {
      assert_release (false);
    }
}

/*
 * css_process_get_server_ha_mode_request() -
 *   return:
 */
static void
css_process_get_server_ha_mode_request (SOCKET master_fd)
{
  int r;
  int response;

  if (HA_DISABLED ())
    {
      response = htonl (HA_SERVER_STATE_NA);
    }
  else
    {
      response = htonl (ha_Server_state);
    }

  r = send (master_fd, (char *) &response, sizeof (int), 0);
  if (r < 0)
    {
      er_set_with_oserror (ER_ERROR_SEVERITY, ARG_FILE_LINE, ER_IO_WRITE, 0);
      return;
    }

}

/*
 * css_process_get_server_ha_mode_request() -
 *   return:
 */
static void
css_process_change_server_ha_mode_request (SOCKET master_fd)
{
#if !defined(WINDOWS)
  HA_SERVER_STATE state;
  THREAD_ENTRY *thread_p;

  state = (HA_SERVER_STATE) css_get_master_request (master_fd);

  thread_p = thread_get_thread_entry_info ();
  assert (thread_p != NULL);

  if (state == HA_SERVER_STATE_ACTIVE || state == HA_SERVER_STATE_STANDBY)
    {
      if (css_change_ha_server_state (thread_p, state, false, HA_CHANGE_MODE_IMMEDIATELY, true) != NO_ERROR)
	{
	  er_set (ER_ERROR_SEVERITY, ARG_FILE_LINE, ERR_CSS_ERROR_FROM_SERVER, 1, "Cannot change server HA mode");
	}
    }
  else
    {
      er_log_debug (ARG_FILE_LINE, "ERROR : unexpected state. (state :%d). \n", state);
    }

  state = (HA_SERVER_STATE) htonl ((int) css_ha_server_state ());

  css_send_heartbeat_request (css_Master_conn, SERVER_CHANGE_HA_MODE);
  css_send_heartbeat_data (css_Master_conn, (char *) &state, sizeof (state));
#endif
}

/*
 * css_process_get_eof_request() -
 *   return:
 */
static void
css_process_get_eof_request (SOCKET master_fd)
{
#if !defined(WINDOWS)
  LOG_LSA *eof_lsa;
  OR_ALIGNED_BUF (OR_LOG_LSA_ALIGNED_SIZE) a_reply;
  char *reply;
  THREAD_ENTRY *thread_p;

  reply = OR_ALIGNED_BUF_START (a_reply);

  thread_p = thread_get_thread_entry_info ();
  assert (thread_p != NULL);

  LOG_CS_ENTER_READ_MODE (thread_p);

  eof_lsa = log_get_eof_lsa ();
  (void) or_pack_log_lsa (reply, eof_lsa);

  LOG_CS_EXIT (thread_p);

  css_send_heartbeat_request (css_Master_conn, SERVER_GET_EOF);
  css_send_heartbeat_data (css_Master_conn, reply, OR_ALIGNED_BUF_SIZE (a_reply));
#endif
}

// *INDENT-OFF*
int
css_process_master_hostname ()
{
  int hostname_length, error;
  cubcomm::server_channel chn (css_Master_server_name);

  error = css_receive_heartbeat_data (css_Master_conn, (char *) &hostname_length, sizeof (int));
  if (error != NO_ERRORS)
    {
      return error;
    }

  if (hostname_length == 0)
    {
      return NO_ERRORS;
    }
  else if (hostname_length < 0)
    {
      return ER_FAILED;
    }

  error = css_receive_heartbeat_data (css_Master_conn, ha_Server_master_hostname, hostname_length);
  if (error != NO_ERRORS)
    {
      return error;
    }
  ha_Server_master_hostname[hostname_length] = '\0';

  assert (hostname_length > 0 && ha_Server_state == HA_SERVER_STATE_STANDBY);

  er_log_debug_replication (ARG_FILE_LINE, "css_process_master_hostname css_Master_server_name:%s,"
    " ha_Server_master_hostname:%s\n", css_Master_server_name, ha_Server_master_hostname);

  error = cubreplication::replication_node_manager::get_slave_node ()
			  ->connect_to_master (ha_Server_master_hostname, css_Master_port_id);
  if (error != NO_ERROR)
    {
      return error;
    }

  return NO_ERRORS;
}
// *INDENT-ON*

/*
 * css_close_connection_to_master() -
 *   return:
 */
static void
css_close_connection_to_master (void)
{
  if (!IS_INVALID_SOCKET (css_Pipe_to_master))
    {
      css_shutdown_conn (css_Master_conn);
    }
  css_Pipe_to_master = INVALID_SOCKET;
  css_Master_conn = NULL;
}

/*
 * css_shutdown_timeout() -
 *   return:
 */
bool
css_is_shutdown_timeout_expired (void)
{
  struct timeval timeout;

  /* css_Shutdown_timeout is set by shutdown request */
  if (css_Shutdown_timeout.tv_sec != 0 && gettimeofday (&timeout, NULL) == 0)
    {
      if (css_Shutdown_timeout.tv_sec <= timeout.tv_sec)
	{
	  return true;
	}
    }

  return false;
}

#if defined(WINDOWS)
/*
 * css_process_new_connection_request () -
 *   return:
 *
 * Note: Called when a connect() is detected on the
 *       css_Server_connection_socket indicating the presence of a new client
 *       attempting to connect. Accept the connection and establish a new FD
 *       for this client. Send him back a little blip so he knows things are
 *       ok.
 */
static int
css_process_new_connection_request (void)
{
  SOCKET new_fd;
  int reason, buffer_size, rc;
  CSS_CONN_ENTRY *conn;
  unsigned short rid;
  NET_HEADER header = DEFAULT_HEADER_DATA;
  int error;

  new_fd = css_server_accept (css_Server_connection_socket);

  if (IS_INVALID_SOCKET (new_fd))
    {
      return 1;
    }

  if (prm_get_bool_value (PRM_ID_ACCESS_IP_CONTROL) == true && css_check_accessibility (new_fd) != NO_ERROR)
    {
      ASSERT_ERROR_AND_SET (error);
      css_refuse_connection_request (new_fd, 0, SERVER_INACCESSIBLE_IP, error);
      return -1;
    }

  conn = css_make_conn (new_fd);
  if (conn == NULL)
    {
      error = ER_CSS_CLIENTS_EXCEEDED;
      er_set (ER_ERROR_SEVERITY, ARG_FILE_LINE, error, 1, NUM_NORMAL_TRANS);
      css_refuse_connection_request (new_fd, 0, SERVER_CLIENTS_EXCEEDED, error);
      return -1;
    }

  buffer_size = sizeof (NET_HEADER);
  do
    {
      /* css_receive_request */
      if (!conn || conn->status != CONN_OPEN)
	{
	  rc = CONNECTION_CLOSED;
	  break;
	}

      rc = css_read_header (conn, &header);
      if (rc == NO_ERRORS)
	{
	  rid = (unsigned short) ntohl (header.request_id);

	  if (ntohl (header.type) != COMMAND_TYPE)
	    {
	      buffer_size = reason = rid = 0;
	      rc = WRONG_PACKET_TYPE;
	    }
	  else
	    {
	      reason = (int) (unsigned short) ntohs (header.function_code);
	      buffer_size = (int) ntohl (header.buffer_size);
	    }
	}
    }
  while (rc == WRONG_PACKET_TYPE);

  if (rc == NO_ERRORS)
    {
      if (reason == DATA_REQUEST)
	{
	  css_send_reply_to_new_client_request (conn, rid, SERVER_CONNECTED);

	  if (css_Connect_handler)
	    {
	      (void) (*css_Connect_handler) (conn);
	    }
	}
      else
	{
	  css_send_reply_to_new_client_request (conn, rid, SERVER_NOT_FOUND);

	  css_free_conn (conn);
	}
    }

  /* can't let problems accepting client requests terminate the loop */
  return 1;
}
#endif /* WINDOWS */

/*
 * css_reestablish_connection_to_master() -
 *   return:
 */
static int
css_reestablish_connection_to_master (void)
{
  CSS_CONN_ENTRY *conn;
  static int i = CSS_WAIT_COUNT;
  char *packed_server_name;
  int name_length;

  if (i-- > 0)
    {
      return 0;
    }
  i = CSS_WAIT_COUNT;

  packed_server_name = css_pack_server_name (css_Master_server_name, &name_length);
  if (packed_server_name != NULL)
    {
      conn = css_connect_to_master_server (css_Master_port_id, packed_server_name, name_length);
      if (conn != NULL)
	{
	  css_Pipe_to_master = conn->fd;
	  if (css_Master_conn)
	    {
	      css_free_conn (css_Master_conn);
	    }
	  css_Master_conn = conn;
	  free_and_init (packed_server_name);
	  return 1;
	}
      else
	{
	  free_and_init (packed_server_name);
	}
    }

  css_Pipe_to_master = INVALID_SOCKET;
  return 0;
}

/*
 * css_connection_handler_thread () - Accept/process request from one client
 *   return:
 *   arg(in):
 *
 * Note: One server thread per one client
 */
static int
css_connection_handler_thread (THREAD_ENTRY * thread_p, CSS_CONN_ENTRY * conn)
{
  int n, type, rv, status;
  volatile int conn_status;
  int css_peer_alive_timeout, poll_timeout;
  int max_num_loop, num_loop;
  SOCKET fd;
  struct pollfd po[1] = { {0, 0, 0} };

  if (thread_p == NULL)
    {
      thread_p = thread_get_thread_entry_info ();
    }

  fd = conn->fd;

  pthread_mutex_unlock (&thread_p->tran_index_lock);

  thread_p->type = TT_SERVER;	/* server thread */

  css_peer_alive_timeout = 5000;
  poll_timeout = 100;
  max_num_loop = css_peer_alive_timeout / poll_timeout;
  num_loop = 0;

  status = NO_ERRORS;
  /* check if socket has error or client is down */
  while (thread_p->shutdown == false && conn->stop_talk == false)
    {
      /* check the connection */
      conn_status = conn->status;
      if (conn_status == CONN_CLOSING)
	{
	  /* There's an interesting race condition among client, worker thread and connection handler.
	   * Please find CBRD-21375 for detail and also see sboot_notify_unregister_client.
	   *
	   * We have to synchronize here with worker thread which may be in sboot_notify_unregister_client
	   * to let it have a chance to send reply to client.
	   */
	  rmutex_lock (thread_p, &conn->rmutex);

	  conn_status = conn->status;

	  rmutex_unlock (thread_p, &conn->rmutex);
	}

      if (conn_status != CONN_OPEN)
	{
	  er_log_debug (ARG_FILE_LINE, "css_connection_handler_thread: conn->status (%d) is not CONN_OPEN.",
			conn_status);
	  status = CONNECTION_CLOSED;
	  break;
	}

      po[0].fd = fd;
      po[0].events = POLLIN;
      po[0].revents = 0;
      n = poll (po, 1, poll_timeout);
      if (n == 0)
	{
	  if (num_loop < max_num_loop)
	    {
	      num_loop++;
	      continue;
	    }
	  num_loop = 0;

#if !defined (WINDOWS)
	  /* 0 means it timed out and no fd is changed. */
	  if (CHECK_CLIENT_IS_ALIVE ())
	    {
	      if (css_peer_alive (fd, css_peer_alive_timeout) == false)
		{
		  er_log_debug (ARG_FILE_LINE, "css_connection_handler_thread: css_peer_alive() error\n");
		  status = CONNECTION_CLOSED;
		  break;
		}
	    }

	  /* check server's HA state */
	  if (ha_Server_state == HA_SERVER_STATE_TO_BE_STANDBY && conn->in_transaction == false
	      && css_count_transaction_worker_threads (thread_p, conn->get_tran_index (), conn->client_id) == 0)
	    {
	      status = REQUEST_REFUSED;
	      break;
	    }
#endif /* !WINDOWS */
	  continue;
	}
      else if (n < 0)
	{
	  num_loop = 0;

	  if (errno == EINTR)
	    {
	      continue;
	    }
	  else
	    {
	      er_log_debug (ARG_FILE_LINE, "css_connection_handler_thread: select() error\n");
	      status = ERROR_ON_READ;
	      break;
	    }
	}
      else
	{
	  num_loop = 0;

	  if (po[0].revents & POLLERR || po[0].revents & POLLHUP)
	    {
	      status = ERROR_ON_READ;
	      break;
	    }

	  /* read command/data/etc request from socket, and enqueue it to appr. queue */
	  status = css_read_and_queue (conn, &type);
	  if (status != NO_ERRORS)
	    {
	      er_log_debug (ARG_FILE_LINE, "css_connection_handler_thread: css_read_and_queue() error\n");
	      break;
	    }
	  else
	    {
	      /* if new command request has arrived, make new job and add it to job queue */
	      if (type == COMMAND_TYPE)
		{
		  // push new task
		  css_push_server_task (*conn);
		}
	    }
	}
    }

  /* check the connection and call connection error handler */
  if (status != NO_ERRORS || css_check_conn (conn) != NO_ERROR)
    {
      er_log_debug (ARG_FILE_LINE,
		    "css_connection_handler_thread: status %d conn { status %d transaction_id %d "
		    "db_error %d stop_talk %d stop_phase %d }\n", status, conn->status, conn->get_tran_index (),
		    conn->db_error, conn->stop_talk, conn->stop_phase);
      rv = pthread_mutex_lock (&thread_p->tran_index_lock);
      (*css_Connection_error_handler) (thread_p, conn);
    }
  else
    {
      assert (thread_p->shutdown == true || conn->stop_talk == true);
    }

  return 0;
}

/*
 * css_block_all_active_conn() - Before shutdown, stop all server thread
 *   return:
 *
 * Note:  All communication will be stopped
 */
void
css_block_all_active_conn (unsigned short stop_phase)
{
  CSS_CONN_ENTRY *conn;
  int r;

  START_EXCLUSIVE_ACCESS_ACTIVE_CONN_ANCHOR (r);

  for (conn = css_Active_conn_anchor; conn != NULL; conn = conn->next)
    {
      r = rmutex_lock (NULL, &conn->rmutex);
      assert (r == NO_ERROR);

      if (conn->stop_phase != stop_phase)
	{
	  r = rmutex_unlock (NULL, &conn->rmutex);
	  assert (r == NO_ERROR);
	  continue;
	}
      css_end_server_request (conn);
      if (!IS_INVALID_SOCKET (conn->fd) && conn->fd != css_Pipe_to_master)
	{
	  conn->stop_talk = true;
	  logtb_set_tran_index_interrupt (NULL, conn->get_tran_index (), 1);
	}

      r = rmutex_unlock (NULL, &conn->rmutex);
      assert (r == NO_ERROR);
    }

  END_EXCLUSIVE_ACCESS_ACTIVE_CONN_ANCHOR (r);
}

/*
 * css_internal_connection_handler() -
 *   return:
 *   conn(in):
 *
 * Note: This routine is "registered" to be called when a new connection is requested by the client
 */
static css_error_code
css_internal_connection_handler (CSS_CONN_ENTRY * conn)
{
  css_insert_into_active_conn_list (conn);

  // push connection handler task
  cubthread::get_manager ()->push_task (css_Connection_worker_pool, new css_connection_task (*conn));

  return NO_ERRORS;
}

/*
 * css_internal_request_handler() -
 *   return:
 *   arg(in):
 *
 * Note: This routine is "registered" to be called when a new request is
 *       initiated by the client.
 *
 *       To now support multiple concurrent requests from the same client,
 *       check if a request is actually sent on the socket. If data was sent
 *       (not a request), then just return and the scheduler will wake up the
 *       thread that is blocking for data.
 */
static int
css_internal_request_handler (THREAD_ENTRY & thread_ref, CSS_CONN_ENTRY & conn_ref)
{
  unsigned short rid;
  unsigned int eid;
  int request, rc, size = 0;
  char *buffer = NULL;
  int local_tran_index;
  int status = CSS_UNPLANNED_SHUTDOWN;

  assert (thread_ref.conn_entry == &conn_ref);

  local_tran_index = thread_ref.tran_index;

  rc = css_receive_request (&conn_ref, &rid, &request, &size);
  if (rc == NO_ERRORS)
    {
      /* 1. change thread's transaction id to this connection's */
      thread_ref.tran_index = conn_ref.get_tran_index ();

      pthread_mutex_unlock (&thread_ref.tran_index_lock);

      if (size)
	{
	  rc = css_receive_data (&conn_ref, rid, &buffer, &size, -1);
	  if (rc != NO_ERRORS)
	    {
	      return status;
	    }
	}

      conn_ref.db_error = 0;	/* This will reset the error indicator */

      eid = css_return_eid_from_conn (&conn_ref, rid);
      /* 2. change thread's client, rid, tran_index for this request */
      css_set_thread_info (&thread_ref, conn_ref.client_id, eid, conn_ref.get_tran_index (), request);

      /* 3. Call server_request() function */
      status = css_Server_request_handler (&thread_ref, eid, request, size, buffer);

      /* 4. reset thread transaction id(may be NULL_TRAN_INDEX) */
      css_set_thread_info (&thread_ref, -1, 0, local_tran_index, -1);
    }
  else
    {
      pthread_mutex_unlock (&thread_ref.tran_index_lock);

      if (rc == ERROR_WHEN_READING_SIZE || rc == NO_DATA_AVAILABLE)
	{
	  status = CSS_NO_ERRORS;
	}
    }

  return status;
}

/*
 * css_initialize_server_interfaces() - initialize the server interfaces
 *   return:
 *   request_handler(in):
 *   thrd(in):
 *   eid(in):
 *   request(in):
 *   size(in):
 *   buffer(in):
 */
void
css_initialize_server_interfaces (int (*request_handler) (THREAD_ENTRY * thrd, unsigned int eid, int request,
							  int size, char *buffer),
				  CSS_THREAD_FN connection_error_function)
{
  css_Server_request_handler = request_handler;
  css_register_handler_routines (css_internal_connection_handler, NULL /* disabled */ , connection_error_function);
}

/*
 * css_init() -
 *   return:
 *   thread_p(in):
 *   server_name(in):
 *   name_length(in):
 *   port_id(in):
 *
 * Note: This routine is the entry point for the server interface. Once this
 *       routine is called, control will not return to the caller until the
 *       server/scheduler is stopped. Please call
 *       css_initialize_server_interfaces before calling this function.
 */
int
css_init (THREAD_ENTRY * thread_p, char *server_name, int name_length, int port_id)
{
  CSS_CONN_ENTRY *conn = NULL;
  int status = NO_ERROR;

  if (server_name == NULL || port_id <= 0)
    {
      return ER_FAILED;
    }

#if defined(WINDOWS)
  if (css_windows_startup () < 0)
    {
      fprintf (stderr, "Winsock startup error\n");
      return ER_FAILED;
    }
#endif /* WINDOWS */

  // initialize worker pool for server requests
  const std::size_t MAX_WORKERS = css_get_max_conn () + 1;	// = css_Num_max_conn in connection_sr.c
  const std::size_t MAX_TASK_COUNT = 2 * MAX_WORKERS;	// not that it matters...
  const std::size_t MAX_CONNECTIONS = css_get_max_conn () + 1;

  // create request worker pool
  css_Server_request_worker_pool =
    cubthread::get_manager ()->create_worker_pool (MAX_WORKERS, MAX_TASK_COUNT, "transaction workers", NULL,
						   cubthread::system_core_count (),
						   cubthread::is_logging_configured
						   (cubthread::LOG_WORKER_POOL_TRAN_WORKERS),
						   css_get_server_request_thread_pooling_configuration (),
						   css_get_server_request_thread_timeout_configuration ());
  if (css_Server_request_worker_pool == NULL)
    {
      assert (false);
      er_set (ER_FATAL_ERROR_SEVERITY, ARG_FILE_LINE, ER_GENERIC_ERROR, 0);
      status = ER_FAILED;
      goto shutdown;
    }

  // create connection worker pool
  css_Connection_worker_pool =
    cubthread::get_manager ()->create_worker_pool (MAX_CONNECTIONS, MAX_CONNECTIONS, "connection threads", NULL, 1,
						   cubthread::is_logging_configured
						   (cubthread::LOG_WORKER_POOL_CONNECTIONS),
						   css_get_connection_thread_pooling_configuration (),
						   css_get_connection_thread_timeout_configuration ());
  if (css_Connection_worker_pool == NULL)
    {
      assert (false);
      er_set (ER_FATAL_ERROR_SEVERITY, ARG_FILE_LINE, ER_GENERIC_ERROR, 0);
      status = ER_FAILED;
      goto shutdown;
    }

  css_Server_connection_socket = INVALID_SOCKET;

  conn = css_connect_to_master_server (port_id, server_name, name_length);
  if (conn != NULL)
    {
      /* insert conn into active conn list */
      css_insert_into_active_conn_list (conn);

      css_Master_server_name = strdup (server_name);
      css_Master_port_id = port_id;
      css_Pipe_to_master = conn->fd;
      css_Master_conn = conn;

      if (!HA_DISABLED ())
	{
#if !defined(WINDOWS)
	  status = hb_register_to_master (css_Master_conn, HB_PTYPE_SERVER);
	  if (status != NO_ERROR)
	    {
	      fprintf (stderr, "failed to heartbeat register.\n");
	    }
#endif
	}

      if (status == NO_ERROR)
	{
	  // server message loop
	  css_setup_server_loop ();
	}
    }

shutdown:
  /*
   * start to shutdown server
   */

  // stop threads; in first phase we need to stop active workers, but keep log writers for a while longer to make sure
  // all log is transfered
  css_stop_all_workers (*thread_p, THREAD_STOP_WORKERS_EXCEPT_LOGWR);

  /* replication stops after workers */
  if (!HA_DISABLED () && conn != NULL)
    {
      cubreplication::replication_node_manager::finalize ();
    }

  /* stop vacuum threads. */
  vacuum_stop (thread_p);

  /* we should flush all append pages before stop log writer */
  logpb_force_flush_pages (thread_p);

#if !defined(NDEBUG)
  /* All active transaction and vacuum workers should have been stopped. Only system transactions are still running. */
  assert (!log_prior_has_worker_log_records (thread_p));
#endif

  // stop log writers
  css_stop_all_workers (*thread_p, THREAD_STOP_LOGWR);

  if (prm_get_bool_value (PRM_ID_STATS_ON))
    {
      perfmon_er_log_current_stats (thread_p);
    }
  css_Server_request_worker_pool->er_log_stats ();
  css_Connection_worker_pool->er_log_stats ();

  // destroy thread worker pools
  thread_get_manager ()->destroy_worker_pool (css_Server_request_worker_pool);
  thread_get_manager ()->destroy_worker_pool (css_Connection_worker_pool);

  if (!HA_DISABLED ())
    {
      css_close_connection_to_master ();
    }

  if (css_Master_server_name)
    {
      free_and_init (css_Master_server_name);
    }

  /* If this was opened for the new style connection protocol, make sure it gets closed. */
  css_close_server_connection_socket ();

#if defined(WINDOWS)
  css_windows_shutdown ();
#endif /* WINDOWS */

  return status;
}

/*
 * css_send_data_to_client() - send a data buffer to the server
 *   return:
 *   eid(in): enquiry id
 *   buffer(in): data buffer to queue for expected data.
 *   buffer_size(in): size of data buffer
 *
 * Note: This is to be used ONLY by the server to return data to the client
 */
unsigned int
css_send_data_to_client (CSS_CONN_ENTRY * conn, unsigned int eid, char *buffer, int buffer_size)
{
  int rc = 0;

  assert (conn != NULL);

  rc = css_send_data (conn, CSS_RID_FROM_EID (eid), buffer, buffer_size);
  return (rc == NO_ERRORS) ? 0 : rc;
}

/*
 * css_send_reply_and_data_to_client() - send a reply to the server,
 *                                       and optionaly, an additional data
 *  buffer
 *   return:
 *   eid(in): enquiry id
 *   reply(in): the reply data (error or no error)
 *   reply_size(in): the size of the reply data.
 *   buffer(in): data buffer to queue for expected data.
 *   buffer_size(in): size of data buffer
 *
 * Note: This is to be used only by the server
 */
unsigned int
css_send_reply_and_data_to_client (CSS_CONN_ENTRY * conn, unsigned int eid, char *reply, int reply_size, char *buffer,
				   int buffer_size)
{
  int rc = 0;

  assert (conn != NULL);

  if (buffer_size > 0 && buffer != NULL)
    {
      rc = css_send_two_data (conn, CSS_RID_FROM_EID (eid), reply, reply_size, buffer, buffer_size);
    }
  else
    {
      rc = css_send_data (conn, CSS_RID_FROM_EID (eid), reply, reply_size);
    }

  return (rc == NO_ERRORS) ? NO_ERROR : rc;
}

#if 0
/*
 * css_send_reply_and_large_data_to_client() - send a reply to the server,
 *                                       and optionaly, an additional l
 *                                       large data
 *  buffer
 *   return:
 *   eid(in): enquiry id
 *   reply(in): the reply data (error or no error)
 *   reply_size(in): the size of the reply data.
 *   buffer(in): data buffer to queue for expected data.
 *   buffer_size(in): size of data buffer
 *
 * Note: This is to be used only by the server
 */
unsigned int
css_send_reply_and_large_data_to_client (unsigned int eid, char *reply, int reply_size, char *buffer, INT64 buffer_size)
{
  CSS_CONN_ENTRY *conn;
  int rc = 0;
  int idx = CSS_ENTRYID_FROM_EID (eid);
  int num_buffers;
  char **buffers;
  int *buffers_size, i;
  INT64 pos = 0;

  conn = &css_Conn_array[idx];
  if (buffer_size > 0 && buffer != NULL)
    {
      num_buffers = (int) (buffer_size / INT_MAX) + 2;

      buffers = (char **) malloc (sizeof (char *) * num_buffers);
      if (buffers == NULL)
	{
	  er_set (ER_ERROR_SEVERITY, ARG_FILE_LINE, ER_OUT_OF_VIRTUAL_MEMORY, 1, sizeof (char *) * num_buffers);
	  return ER_OUT_OF_VIRTUAL_MEMORY;
	}

      buffers_size = (int *) malloc (sizeof (int) * num_buffers);
      if (buffers_size == NULL)
	{
	  free (buffers);
	  er_set (ER_ERROR_SEVERITY, ARG_FILE_LINE, ER_OUT_OF_VIRTUAL_MEMORY, 1, sizeof (int) * num_buffers);
	  return ER_OUT_OF_VIRTUAL_MEMORY;
	}

      buffers[0] = reply;
      buffers_size[0] = reply_size;

      for (i = 1; i < num_buffers; i++)
	{
	  buffers[i] = &buffer[pos];
	  if (buffer_size > INT_MAX)
	    {
	      buffers_size[i] = INT_MAX;
	    }
	  else
	    {
	      buffers_size[i] = buffer_size;
	    }
	  pos += buffers_size[i];
	}

      rc = css_send_large_data (conn, CSS_RID_FROM_EID (eid), (const char **) buffers, buffers_size, num_buffers);

      free (buffers);
      free (buffers_size);
    }
  else
    {
      rc = css_send_data (conn, CSS_RID_FROM_EID (eid), reply, reply_size);
    }

  return (rc == NO_ERRORS) ? NO_ERROR : rc;
}
#endif

/*
 * css_send_reply_and_2_data_to_client() - send a reply to the server,
 *                                         and optionaly, an additional data
 *  buffer
 *   return:
 *   eid(in): enquiry id
 *   reply(in): the reply data (error or no error)
 *   reply_size(in): the size of the reply data.
 *   buffer1(in): data buffer to queue for expected data.
 *   buffer1_size(in): size of data buffer
 *   buffer2(in): data buffer to queue for expected data.
 *   buffer2_size(in): size of data buffer
 *
 * Note: This is to be used only by the server
 */
unsigned int
css_send_reply_and_2_data_to_client (CSS_CONN_ENTRY * conn, unsigned int eid, char *reply, int reply_size,
				     char *buffer1, int buffer1_size, char *buffer2, int buffer2_size)
{
  int rc = 0;

  assert (conn != NULL);

  if (buffer2 == NULL || buffer2_size <= 0)
    {
      return (css_send_reply_and_data_to_client (conn, eid, reply, reply_size, buffer1, buffer1_size));
    }
  rc =
    css_send_three_data (conn, CSS_RID_FROM_EID (eid), reply, reply_size, buffer1, buffer1_size, buffer2, buffer2_size);

  return (rc == NO_ERRORS) ? 0 : rc;
}

/*
 * css_send_reply_and_3_data_to_client() - send a reply to the server,
 *                                         and optionaly, an additional data
 *  buffer
 *   return:
 *   eid(in): enquiry id
 *   reply(in): the reply data (error or no error)
 *   reply_size(in): the size of the reply data.
 *   buffer1(in): data buffer to queue for expected data.
 *   buffer1_size(in): size of data buffer
 *   buffer2(in): data buffer to queue for expected data.
 *   buffer2_size(in): size of data buffer
 *   buffer3(in): data buffer to queue for expected data.
 *   buffer3_size(in): size of data buffer
 *
 * Note: This is to be used only by the server
 */
unsigned int
css_send_reply_and_3_data_to_client (CSS_CONN_ENTRY * conn, unsigned int eid, char *reply, int reply_size,
				     char *buffer1, int buffer1_size, char *buffer2, int buffer2_size, char *buffer3,
				     int buffer3_size)
{
  int rc = 0;

  assert (conn != NULL);

  if (buffer3 == NULL || buffer3_size <= 0)
    {
      return (css_send_reply_and_2_data_to_client (conn, eid, reply, reply_size, buffer1, buffer1_size, buffer2,
						   buffer2_size));
    }

  rc = css_send_four_data (conn, CSS_RID_FROM_EID (eid), reply, reply_size, buffer1, buffer1_size, buffer2,
			   buffer2_size, buffer3, buffer3_size);

  return (rc == NO_ERRORS) ? 0 : rc;
}

/*
 * css_send_error_to_client() - send an error buffer to the server
 *   return:
 *   conn(in): connection entry
 *   eid(in): enquiry id
 *   buffer(in): data buffer to queue for expected data.
 *   buffer_size(in): size of data buffer
 *
 * Note: This is to be used ONLY by the server to return error data to the
 *       client.
 */
unsigned int
css_send_error_to_client (CSS_CONN_ENTRY * conn, unsigned int eid, char *buffer, int buffer_size)
{
  int rc;

  assert (conn != NULL);

  rc = css_send_error (conn, CSS_RID_FROM_EID (eid), buffer, buffer_size);

  return (rc == NO_ERRORS) ? 0 : rc;
}

/*
 * css_send_abort_to_client() - send an abort message to the client
 *   return:
 *   eid(in): enquiry id
 */
unsigned int
css_send_abort_to_client (CSS_CONN_ENTRY * conn, unsigned int eid)
{
  int rc = 0;

  assert (conn != NULL);

  rc = css_send_abort_request (conn, CSS_RID_FROM_EID (eid));

  return (rc == NO_ERRORS) ? 0 : rc;
}

/*
 * css_test_for_client_errors () -
 *   return: error id from the client
 *   conn(in):
 *   eid(in):
 */
static int
css_test_for_client_errors (CSS_CONN_ENTRY * conn, unsigned int eid)
{
  char *error_buffer;
  int error_size, rc, errid = NO_ERROR;

  assert (conn != NULL);

  if (css_return_queued_error (conn, CSS_RID_FROM_EID (eid), &error_buffer, &error_size, &rc))
    {
      errid = er_set_area_error (error_buffer);
      free_and_init (error_buffer);
    }
  return errid;
}

/*
 * css_receive_data_from_client() - return data that was sent by the server
 *   return:
 *   eid(in): enquiry id
 *   buffer(out): data buffer to send to client.
 *   buffer_size(out): size of data buffer
 *
 *   note: caller should know that it returns zero on success and
 *   returns css error code on failure
 */
unsigned int
css_receive_data_from_client (CSS_CONN_ENTRY * conn, unsigned int eid, char **buffer, int *size)
{
  return css_receive_data_from_client_with_timeout (conn, eid, buffer, size, -1);
}

/*
 * css_receive_data_from_client_with_timeout() - return data that was sent by the server
 *   return:
 *   eid(in): enquiry id
 *   buffer(out): data buffer to send to client.
 *   buffer_size(out): size of data buffer
 *   timeout(in): timeout in seconds
 *
 *   note: caller should know that it returns zero on success and
 *   returns css error code on failure
 */
unsigned int
css_receive_data_from_client_with_timeout (CSS_CONN_ENTRY * conn, unsigned int eid, char **buffer, int *size,
					   int timeout)
{
  int rc = 0;

  assert (conn != NULL);

  *size = 0;

  rc = css_receive_data (conn, CSS_RID_FROM_EID (eid), buffer, size, timeout);

  if (rc == NO_ERRORS || rc == RECORD_TRUNCATED)
    {
      css_test_for_client_errors (conn, eid);
      return 0;
    }

  return rc;
}

/*
 * css_end_server_request() - terminates the request from the client
 *   return:
 *   conn(in/out):
 */
void
css_end_server_request (CSS_CONN_ENTRY * conn)
{
  int r;

  r = rmutex_lock (NULL, &conn->rmutex);
  assert (r == NO_ERROR);

  css_remove_all_unexpected_packets (conn);
  conn->status = CONN_CLOSING;

  r = rmutex_unlock (NULL, &conn->rmutex);
  assert (r == NO_ERROR);
}

/*
 * css_pack_server_name() -
 *   return: a new string containing the server name and the database version
 *           string
 *   server_name(in): the name of the database volume
 *   name_length(out): returned size of the server_name
 *
 * Note: Builds a character buffer with three embedded strings: the database
 *       volume name, a string containing the release identifier, and the
 *       CUBRID environment variable (if exists)
 */
char *
css_pack_server_name (const char *server_name, int *name_length)
{
  char *packed_name = NULL;
  const char *env_name = NULL;
  char pid_string[16], *s;
  const char *t;

  if (server_name != NULL)
    {
      env_name = envvar_root ();
      if (env_name == NULL)
	{
	  return NULL;
	}

      /*
       * here we changed the 2nd string in packed_name from
       * rel_release_string() to rel_major_release_string()
       * solely for the purpose of matching the name of the cubrid driver.
       * That is, the name of the cubrid driver has been changed to use
       * MAJOR_RELEASE_STRING (see drivers/Makefile).  So, here we must also
       * use rel_major_release_string(), so master can successfully find and
       * fork cubrid drivers.
       */

      sprintf (pid_string, "%d", getpid ());
      *name_length =
	(int) (strlen (server_name) + 1 + strlen (rel_major_release_string ()) + 1 + strlen (env_name) + 1 +
	       strlen (pid_string) + 1);

      /* in order to prepend '#' */
      if (!HA_DISABLED ())
	{
	  (*name_length)++;
	}

      packed_name = (char *) malloc (*name_length);
      if (packed_name == NULL)
	{
	  er_set (ER_ERROR_SEVERITY, ARG_FILE_LINE, ER_OUT_OF_VIRTUAL_MEMORY, 1, (size_t) (*name_length));
	  return NULL;
	}

      s = packed_name;
      t = server_name;

      if (!HA_DISABLED ())
	{
	  *s++ = '#';
	}

      while (*t)
	{
	  *s++ = *t++;
	}
      *s++ = '\0';

      t = rel_major_release_string ();
      while (*t)
	{
	  *s++ = *t++;
	}
      *s++ = '\0';

      t = env_name;
      while (*t)
	{
	  *s++ = *t++;
	}
      *s++ = '\0';

      t = pid_string;
      while (*t)
	{
	  *s++ = *t++;
	}
      *s++ = '\0';
    }
  return packed_name;
}

/*
 * css_add_client_version_string() - add the version_string to socket queue
 *                                   entry structure
 *   return: pointer to version_string in the socket queue entry structure
 *   version_string(in):
 */
char *
css_add_client_version_string (THREAD_ENTRY * thread_p, const char *version_string)
{
  char *ver_str = NULL;
  CSS_CONN_ENTRY *conn;

  assert (thread_p != NULL);

  conn = thread_p->conn_entry;
  if (conn != NULL)
    {
      if (conn->version_string == NULL)
	{
	  ver_str = (char *) malloc (strlen (version_string) + 1);
	  if (ver_str != NULL)
	    {
	      strcpy (ver_str, version_string);
	      conn->version_string = ver_str;
	    }
	  else
	    {
	      er_set (ER_ERROR_SEVERITY, ARG_FILE_LINE, ER_OUT_OF_VIRTUAL_MEMORY, 1,
		      (size_t) (strlen (version_string) + 1));
	    }
	}
      else
	{
	  /* already registered */
	  ver_str = conn->version_string;
	}
    }

  return ver_str;
}

#if defined (ENABLE_UNUSED_FUNCTION)
/*
 * css_get_client_version_string() - retrieve the version_string from socket
 *                                   queue entry structure
 *   return:
 */
char *
css_get_client_version_string (void)
{
  CSS_CONN_ENTRY *entry;

  entry = css_get_current_conn_entry ();
  if (entry != NULL)
    {
      return entry->version_string;
    }
  else
    {
      return NULL;
    }
}
#endif /* ENABLE_UNUSED_FUNCTION */

/*
 * css_cleanup_server_queues () -
 *   return:
 *   eid(in):
 */
void
css_cleanup_server_queues (unsigned int eid)
{
  int idx = CSS_ENTRYID_FROM_EID (eid);

  css_remove_all_unexpected_packets (&css_Conn_array[idx]);
}

/*
 * css_set_ha_num_of_hosts -
 *   return: none
 *
 * Note: be careful to use
 */
void
css_set_ha_num_of_hosts (int num)
{
  if (num < 1)
    {
      num = 1;
    }
  if (num > HA_LOG_APPLIER_STATE_TABLE_MAX)
    {
      num = HA_LOG_APPLIER_STATE_TABLE_MAX;
    }
  ha_Server_num_of_hosts = num - 1;
}

/*
 * css_get_ha_num_of_hosts -
 *   return: return the number of hosts
 *
 * Note:
 */
int
css_get_ha_num_of_hosts (void)
{
  return ha_Server_num_of_hosts;
}

/*
 * css_ha_server_state - return the current HA server state
 *   return: one of HA_SERVER_STATE
 */
HA_SERVER_STATE
css_ha_server_state (void)
{
  return ha_Server_state;
}

bool
css_is_ha_repl_delayed (void)
{
  return ha_Repl_delay_detected;
}

void
css_set_ha_repl_delayed (void)
{
  ha_Repl_delay_detected = true;
}

void
css_unset_ha_repl_delayed (void)
{
  ha_Repl_delay_detected = false;
}

/*
 * css_transit_ha_server_state - request to transit the current HA server
 *                               state to the required state
 *   return: new state changed if successful or HA_SERVER_STATE_NA
 *   req_state(in): the state for the server to transit
 *
 */
static HA_SERVER_STATE
css_transit_ha_server_state (THREAD_ENTRY * thread_p, HA_SERVER_STATE req_state)
{
  struct ha_server_state_transition_table
  {
    HA_SERVER_STATE cur_state;
    HA_SERVER_STATE req_state;
    HA_SERVER_STATE next_state;
  };
  static struct ha_server_state_transition_table ha_Server_state_transition[] = {
    /* idle -> active */
    {HA_SERVER_STATE_IDLE, HA_SERVER_STATE_ACTIVE, HA_SERVER_STATE_ACTIVE},
#if 0
    /* idle -> to-be-standby */
    {HA_SERVER_STATE_IDLE, HA_SERVER_STATE_STANDBY, HA_SERVER_STATE_TO_BE_STANDBY},
#else
    /* idle -> standby */
    {HA_SERVER_STATE_IDLE, HA_SERVER_STATE_STANDBY, HA_SERVER_STATE_STANDBY},
#endif
    /* idle -> maintenance */
    {HA_SERVER_STATE_IDLE, HA_SERVER_STATE_MAINTENANCE, HA_SERVER_STATE_MAINTENANCE},
    /* active -> active */
    {HA_SERVER_STATE_ACTIVE, HA_SERVER_STATE_ACTIVE, HA_SERVER_STATE_ACTIVE},
    /* active -> to-be-standby */
    {HA_SERVER_STATE_ACTIVE, HA_SERVER_STATE_STANDBY, HA_SERVER_STATE_TO_BE_STANDBY},
    /* to-be-active -> active */
    {HA_SERVER_STATE_TO_BE_ACTIVE, HA_SERVER_STATE_ACTIVE, HA_SERVER_STATE_ACTIVE},
    /* standby -> standby */
    {HA_SERVER_STATE_STANDBY, HA_SERVER_STATE_STANDBY, HA_SERVER_STATE_STANDBY},
    /* standby -> to-be-active */
    {HA_SERVER_STATE_STANDBY, HA_SERVER_STATE_ACTIVE, HA_SERVER_STATE_TO_BE_ACTIVE},
    /* statndby -> maintenance */
    {HA_SERVER_STATE_STANDBY, HA_SERVER_STATE_MAINTENANCE, HA_SERVER_STATE_MAINTENANCE},
    /* to-be-standby -> standby */
    {HA_SERVER_STATE_TO_BE_STANDBY, HA_SERVER_STATE_STANDBY, HA_SERVER_STATE_STANDBY},
    /* maintenance -> standby */
    {HA_SERVER_STATE_MAINTENANCE, HA_SERVER_STATE_STANDBY, HA_SERVER_STATE_TO_BE_STANDBY},
    /* end of table */
    {HA_SERVER_STATE_NA, HA_SERVER_STATE_NA, HA_SERVER_STATE_NA}
  };
  struct ha_server_state_transition_table *table;
  HA_SERVER_STATE new_state = HA_SERVER_STATE_NA;

  if (ha_Server_state == req_state)
    {
      return req_state;
    }

  csect_enter (thread_p, CSECT_HA_SERVER_STATE, INF_WAIT);

  for (table = ha_Server_state_transition; table->cur_state != HA_SERVER_STATE_NA; table++)
    {
      if (table->cur_state == ha_Server_state && table->req_state == req_state)
	{
	  er_log_debug (ARG_FILE_LINE, "css_transit_ha_server_state: " "ha_Server_state (%s) -> (%s)\n",
			css_ha_server_state_string (ha_Server_state), css_ha_server_state_string (table->next_state));
	  new_state = table->next_state;
	  /* append a dummy log record for LFT to wake LWTs up */
	  log_append_ha_server_state (thread_p, new_state);
	  if (!HA_DISABLED ())
	    {
	      er_set (ER_ERROR_SEVERITY, ARG_FILE_LINE, ER_CSS_SERVER_HA_MODE_CHANGE, 2,
		      css_ha_server_state_string (ha_Server_state), css_ha_server_state_string (new_state));
	    }
	  ha_Server_state = new_state;
	  /* sync up the current HA state with the system parameter */
	  prm_set_integer_value (PRM_ID_HA_SERVER_STATE, ha_Server_state);

	  if (ha_Server_state == HA_SERVER_STATE_ACTIVE)
	    {
	      log_set_ha_promotion_time (thread_p, ((INT64) time (0)));
	      css_start_all_threads ();
	    }

	  break;
	}
    }

  csect_exit (thread_p, CSECT_HA_SERVER_STATE);
  return new_state;
}

/*
 * css_check_ha_server_state_for_client
 *   return: NO_ERROR or errno
 *   whence(in): 0: others, 1: register_client, 2: unregister_client
 */
int
css_check_ha_server_state_for_client (THREAD_ENTRY * thread_p, int whence)
{
#define FROM_OTHERS             0
#define FROM_REGISTER_CLIENT    1
#define FROM_UNREGISTER_CLIENT  2
  int err = NO_ERROR;
  HA_SERVER_STATE state;

  /* csect_enter (thread_p, CSECT_HA_SERVER_STATE, INF_WAIT); */

  switch (ha_Server_state)
    {
    case HA_SERVER_STATE_TO_BE_ACTIVE:
      /* Server accepts clients even though it is in a to-be-active state */
      break;

    case HA_SERVER_STATE_TO_BE_STANDBY:
      /*
       * If the server's state is 'to-be-standby',
       * new connection request will be rejected for HA fail-back action.
       */
      if (whence == FROM_REGISTER_CLIENT)
	{
	  er_set (ER_ERROR_SEVERITY, ARG_FILE_LINE, ERR_CSS_ERROR_FROM_SERVER, 1,
		  "Connection rejected. " "The server is changing to standby mode.");
	  err = ERR_CSS_ERROR_FROM_SERVER;
	}
      /*
       * If all connected clients are released (by reset-on-commit),
       * change the state to 'standby' as a completion of HA fail-back action.
       */
      else if (whence == FROM_UNREGISTER_CLIENT)
	{
	  if (logtb_count_clients (thread_p) == 1)
	    {
	      er_log_debug (ARG_FILE_LINE,
			    "logtb_count_clients () = 1 including me "
			    "transit state from 'to-be-standby' to 'standby'\n");
	      state = css_transit_ha_server_state (thread_p, HA_SERVER_STATE_STANDBY);
	      assert (state == HA_SERVER_STATE_STANDBY);
	      if (state == HA_SERVER_STATE_STANDBY)
		{
		  er_log_debug (ARG_FILE_LINE, "css_check_ha_server_state_for_client: " "logtb_disable_update() \n");
		  logtb_disable_update (thread_p);
		}
	    }
	}
      break;

    default:
      break;
    }

  /* csect_exit (CSECT_HA_SERVER_STATE); */
  return err;
}

/*
 * css_check_ha_log_applier_done - check all log appliers have done
 *   return: true or false
 */
static bool
css_check_ha_log_applier_done (void)
{
  // Commuting to master_node already implies that the fetched data from stream is going to be applied
  // todo [replication]: Improve to check whether there is unapplied stream data
  return true;
}

/*
 * css_check_ha_log_applier_working - check all log appliers are working
 *   return: true or false
 */
static bool
css_check_ha_log_applier_working (void)
{
  int i;

  for (i = 0; i < ha_Server_num_of_hosts; i++)
    {
      if (ha_Log_applier_state[i].state != HA_LOG_APPLIER_STATE_WORKING
	  || ha_Log_applier_state[i].state != HA_LOG_APPLIER_STATE_DONE)
	{
	  break;
	}
    }
  if (i == ha_Server_num_of_hosts
      && (ha_Server_state == HA_SERVER_STATE_TO_BE_STANDBY || ha_Server_state == HA_SERVER_STATE_STANDBY))
    {
      return true;
    }
  return false;
}

// *INDENT-OFF*
/*
 * css_change_ha_server_state - change the server's HA state
 *   return: NO_ERROR or ER_FAILED
 *   state(in): new state for server to be
 *   force(in): force to change
 *   timeout(in): timeout (standby to maintenance)
 *   heartbeat(in): from heartbeat master
 */
int
css_change_ha_server_state (THREAD_ENTRY * thread_p, HA_SERVER_STATE state, bool force, int timeout, bool heartbeat)
{
  HA_SERVER_STATE orig_state;
  int i;

  er_log_debug (ARG_FILE_LINE, "css_change_ha_server_state: ha_Server_state %s " "state %s force %c heartbeat %c\n",
		css_ha_server_state_string (ha_Server_state), css_ha_server_state_string (state), (force ? 't' : 'f'),
		(heartbeat ? 't' : 'f'));

  assert (state >= HA_SERVER_STATE_IDLE && state <= HA_SERVER_STATE_DEAD);

  if (state == ha_Server_state)      
    {
      return NO_ERROR;
    }

  if (heartbeat == false && !(ha_Server_state == HA_SERVER_STATE_STANDBY && state == HA_SERVER_STATE_MAINTENANCE)
      && !(ha_Server_state == HA_SERVER_STATE_MAINTENANCE && state == HA_SERVER_STATE_STANDBY)
      && !(force && ha_Server_state == HA_SERVER_STATE_TO_BE_ACTIVE && state == HA_SERVER_STATE_ACTIVE))
    {
      return NO_ERROR;
    }

  csect_enter (thread_p, CSECT_HA_SERVER_STATE, INF_WAIT);

  orig_state = ha_Server_state;

  if (force)
    {
      if (ha_Server_state != state)
	{
	  er_log_debug (ARG_FILE_LINE, "css_change_ha_server_state:" " set force from %s to state %s\n",
			css_ha_server_state_string (ha_Server_state), css_ha_server_state_string (state));

	  if (state == HA_SERVER_STATE_ACTIVE)
	    {
	      er_log_debug (ARG_FILE_LINE, "css_change_ha_server_state: logtb_enable_update()\n");
	      if (!HA_DISABLED ())
		{
		  cubreplication::replication_node_manager::commute_to_master_state ();
		}
	      logtb_enable_update (thread_p);
	    }
	  else if (state == HA_SERVER_STATE_STANDBY)
	    {
	      assert (!HA_DISABLED ());
	      cubreplication::replication_node_manager::commute_to_slave_state ();
	    }
	  
	  ha_Server_state = state;

	  /* append a dummy log record for LFT to wake LWTs up */
	  log_append_ha_server_state (thread_p, state);
	  if (!HA_DISABLED ())
	    {
	      er_set (ER_ERROR_SEVERITY, ARG_FILE_LINE, ER_CSS_SERVER_HA_MODE_CHANGE, 2,
		      css_ha_server_state_string (ha_Server_state), css_ha_server_state_string (state));
	    }

	  if (ha_Server_state == HA_SERVER_STATE_ACTIVE)
	    {
	      log_set_ha_promotion_time (thread_p, ((INT64) time (0)));
	    }
	}
    }

  switch (state)
    {
    case HA_SERVER_STATE_ACTIVE:
      state = css_transit_ha_server_state (thread_p, HA_SERVER_STATE_ACTIVE);
      if (state == HA_SERVER_STATE_NA)
	{
	  break;
	}

      /* If log appliers have changed their state to done, go directly to active mode */
      if (!HA_DISABLED ())
	{
<<<<<<< HEAD
	  // currently this only guarantees that fetched data from stream is applied
	  cubreplication::replication_node_manager::commute_to_master_state ();
	}

      if (state == HA_SERVER_STATE_TO_BE_ACTIVE)
        {
	  // db_Disable_modifications flag should be set false before fully transitioning to HA_SERVER_STATE_ACTIVE
	  logtb_enable_update (thread_p);
        }
	
      er_log_debug (ARG_FILE_LINE, "css_change_ha_server_state: " "css_check_ha_log_applier_done ()\n");
      state = css_transit_ha_server_state (thread_p, HA_SERVER_STATE_ACTIVE);
      assert (state == HA_SERVER_STATE_ACTIVE);      
=======
	  if (!HA_DISABLED () && state == HA_SERVER_STATE_TO_BE_ACTIVE)
	    {
	      // currently this only guarantees that fetched data from stream is applied
	      cubreplication::replication_node_manager::commute_to_master_state ();
	    }
      
	  if (state == HA_SERVER_STATE_TO_BE_ACTIVE)
	    {
	      // db_Disable_modifications flag should be set false before fully transitioning to HA_SERVER_STATE_ACTIVE
	      logtb_enable_update (thread_p);
	    }
	  er_log_debug (ARG_FILE_LINE, "css_change_ha_server_state: " "css_check_ha_log_applier_done ()\n");
	  state = css_transit_ha_server_state (thread_p, HA_SERVER_STATE_ACTIVE);
	  assert (state == HA_SERVER_STATE_ACTIVE);
	}
>>>>>>> 302a94d6
      break;

    case HA_SERVER_STATE_STANDBY:
      state = css_transit_ha_server_state (thread_p, HA_SERVER_STATE_STANDBY);
      if (state == HA_SERVER_STATE_NA)
	{
	  break;
	}
      if (orig_state == HA_SERVER_STATE_IDLE)
	{
	  /* If all log appliers have done their recovering actions, go directly to standby mode */
	  if (css_check_ha_log_applier_working ())
	    {
	      er_log_debug (ARG_FILE_LINE, "css_change_ha_server_state: " "css_check_ha_log_applier_working ()\n");
	      state = css_transit_ha_server_state (thread_p, HA_SERVER_STATE_STANDBY);
	      assert (state == HA_SERVER_STATE_STANDBY);
	    }
	}
      else
	{
	  /* If there's no active clients (except me), go directly to standby mode */
	  if (logtb_count_clients (thread_p) == 0)
	    {
	      er_log_debug (ARG_FILE_LINE, "css_change_ha_server_state: " "logtb_count_clients () = 0\n");
	      state = css_transit_ha_server_state (thread_p, HA_SERVER_STATE_STANDBY);
	      assert (state == HA_SERVER_STATE_STANDBY);
	    }
	}
      if (orig_state == HA_SERVER_STATE_MAINTENANCE)
	{
	  boot_server_status (BOOT_SERVER_UP);
	}
      if (state == HA_SERVER_STATE_STANDBY)
	{
	  er_log_debug (ARG_FILE_LINE, "css_change_ha_server_state: " "logtb_disable_update() \n");
	  assert (!HA_DISABLED ());
	  cubreplication::replication_node_manager::commute_to_slave_state ();
	  logtb_disable_update (thread_p);
	}
      break;

    case HA_SERVER_STATE_MAINTENANCE:
      state = css_transit_ha_server_state (thread_p, HA_SERVER_STATE_MAINTENANCE);
      if (state == HA_SERVER_STATE_NA)
	{
	  break;
	}

      if (state == HA_SERVER_STATE_MAINTENANCE)
	{
	  er_log_debug (ARG_FILE_LINE, "css_change_ha_server_state: " "logtb_enable_update() \n");
	  logtb_enable_update (thread_p);

	  boot_server_status (BOOT_SERVER_MAINTENANCE);
	}

      for (i = 0; i < timeout; i++)
	{
	  /* waiting timeout second while transaction terminated normally. */
	  if (logtb_count_not_allowed_clients_in_maintenance_mode (thread_p) == 0)
	    {
	      break;
	    }
	  thread_sleep (1000);	/* 1000 msec */
	}

      if (logtb_count_not_allowed_clients_in_maintenance_mode (thread_p) != 0)
	{
	  LOG_TDES *tdes;

	  /* try to kill transaction. */
	  TR_TABLE_CS_ENTER (thread_p);
	  // start from transaction index i = 1; system transaction cannot be killed
	  for (i = 1; i < log_Gl.trantable.num_total_indices; i++)
	    {
	      tdes = log_Gl.trantable.all_tdes[i];
	      if (tdes != NULL && tdes->trid != NULL_TRANID)
		{
		  if (!BOOT_IS_ALLOWED_CLIENT_TYPE_IN_MT_MODE (tdes->client.get_host_name (), boot_Host_name,
							       tdes->client.client_type))
		    {
		      logtb_slam_transaction (thread_p, tdes->tran_index);
		    }
		}
	    }
	  TR_TABLE_CS_EXIT (thread_p);

	  thread_sleep (2000);	/* 2000 msec */
	}
      break;

    default:
      state = HA_SERVER_STATE_NA;
      break;
    }

  csect_exit (thread_p, CSECT_HA_SERVER_STATE);

  return (state != HA_SERVER_STATE_NA) ? NO_ERROR : ER_FAILED;
}
// *INDENT-ON*

/*
 * css_notify_ha_server_mode - notify the log applier's HA state
 *   return: NO_ERROR or ER_FAILED
 *   state(in): new state to be recorded
 */
int
css_notify_ha_log_applier_state (THREAD_ENTRY * thread_p, HA_LOG_APPLIER_STATE state)
{
  HA_LOG_APPLIER_STATE_TABLE *table;
  HA_SERVER_STATE server_state;
  int i, client_id;

  assert (state >= HA_LOG_APPLIER_STATE_UNREGISTERED && state <= HA_LOG_APPLIER_STATE_ERROR);

  csect_enter (thread_p, CSECT_HA_SERVER_STATE, INF_WAIT);

  client_id = css_get_client_id (thread_p);
  er_log_debug (ARG_FILE_LINE, "css_notify_ha_log_applier_state: client %d state %s\n", client_id,
		css_ha_applier_state_string (state));
  for (i = 0, table = ha_Log_applier_state; i < ha_Log_applier_state_num; i++, table++)
    {
      if (table->client_id == client_id)
	{
	  if (table->state == state)
	    {
	      csect_exit (thread_p, CSECT_HA_SERVER_STATE);
	      return NO_ERROR;
	    }
	  table->state = state;
	  break;
	}
      if (table->state == HA_LOG_APPLIER_STATE_UNREGISTERED)
	{
	  table->client_id = client_id;
	  table->state = state;
	  break;
	}
    }
  if (i == ha_Log_applier_state_num && ha_Log_applier_state_num < ha_Server_num_of_hosts)
    {
      table = &ha_Log_applier_state[ha_Log_applier_state_num++];
      table->client_id = client_id;
      table->state = state;
    }

  if (css_check_ha_log_applier_done ())
    {
      er_log_debug (ARG_FILE_LINE, "css_notify_ha_log_applier_state: " "css_check_ha_log_applier_done()\n");
      server_state = css_transit_ha_server_state (thread_p, HA_SERVER_STATE_ACTIVE);
      assert (server_state == HA_SERVER_STATE_ACTIVE);
      if (server_state == HA_SERVER_STATE_ACTIVE)
	{
	  er_log_debug (ARG_FILE_LINE, "css_notify_ha_log_applier_state: " "logtb_enable_update() \n");
	  logtb_enable_update (thread_p);
	}
    }

  if (css_check_ha_log_applier_working ())
    {
      er_log_debug (ARG_FILE_LINE, "css_notify_ha_log_applier_state: " "css_check_ha_log_applier_working()\n");
      server_state = css_transit_ha_server_state (thread_p, HA_SERVER_STATE_STANDBY);
      assert (server_state == HA_SERVER_STATE_STANDBY);
      if (server_state == HA_SERVER_STATE_STANDBY)
	{
	  er_log_debug (ARG_FILE_LINE, "css_notify_ha_log_applier_state: " "logtb_disable_update() \n");
	  logtb_disable_update (thread_p);
	}
    }

  csect_exit (thread_p, CSECT_HA_SERVER_STATE);
  return NO_ERROR;
}

#if defined(SERVER_MODE)
static int
css_check_accessibility (SOCKET new_fd)
{
#if defined(WINDOWS) || defined(SOLARIS)
  int saddr_len;
#elif defined(UNIXWARE7)
  size_t saddr_len;
#else
  socklen_t saddr_len;
#endif
  struct sockaddr_in clt_sock_addr;
  unsigned char *ip_addr;
  int err_code;

  saddr_len = sizeof (clt_sock_addr);

  if (getpeername (new_fd, (struct sockaddr *) &clt_sock_addr, &saddr_len) != 0)
    {
      return ER_FAILED;
    }

  ip_addr = (unsigned char *) &(clt_sock_addr.sin_addr);

  if (clt_sock_addr.sin_family == AF_UNIX
      || (ip_addr[0] == 127 && ip_addr[1] == 0 && ip_addr[2] == 0 && ip_addr[3] == 1))
    {
      return NO_ERROR;
    }

  if (css_Server_accessible_ip_info == NULL)
    {
      char ip_str[32];

      sprintf (ip_str, "%d.%d.%d.%d", (unsigned char) ip_addr[0], ip_addr[1], ip_addr[2], ip_addr[3]);

      er_set (ER_ERROR_SEVERITY, ARG_FILE_LINE, ER_INACCESSIBLE_IP, 1, ip_str);

      return ER_INACCESSIBLE_IP;
    }

  csect_enter_as_reader (NULL, CSECT_ACL, INF_WAIT);
  err_code = css_check_ip (css_Server_accessible_ip_info, ip_addr);
  csect_exit (NULL, CSECT_ACL);

  if (err_code != NO_ERROR)
    {
      char ip_str[32];

      sprintf (ip_str, "%d.%d.%d.%d", (unsigned char) ip_addr[0], ip_addr[1], ip_addr[2], ip_addr[3]);

      er_set (ER_ERROR_SEVERITY, ARG_FILE_LINE, ER_INACCESSIBLE_IP, 1, ip_str);
    }

  return err_code;
}

int
css_set_accessible_ip_info (void)
{
  int ret_val;
  IP_INFO *tmp_accessible_ip_info;

  if (prm_get_string_value (PRM_ID_ACCESS_IP_CONTROL_FILE) == NULL)
    {
      css_Server_accessible_ip_info = NULL;
      return NO_ERROR;
    }

#if defined (WINDOWS)
  if (strlen (prm_get_string_value (PRM_ID_ACCESS_IP_CONTROL_FILE)) > 2
      && isalpha (prm_get_string_value (PRM_ID_ACCESS_IP_CONTROL_FILE)[0])
      && prm_get_string_value (PRM_ID_ACCESS_IP_CONTROL_FILE)[1] == ':')
#else
  if (prm_get_string_value (PRM_ID_ACCESS_IP_CONTROL_FILE)[0] == PATH_SEPARATOR)
#endif
    {
      ip_list_file_name = (char *) prm_get_string_value (PRM_ID_ACCESS_IP_CONTROL_FILE);
    }
  else
    {
      ip_list_file_name =
	envvar_confdir_file (ip_file_real_path, PATH_MAX, prm_get_string_value (PRM_ID_ACCESS_IP_CONTROL_FILE));
    }

  ret_val = css_read_ip_info (&tmp_accessible_ip_info, ip_list_file_name);
  if (ret_val == NO_ERROR)
    {
      csect_enter (NULL, CSECT_ACL, INF_WAIT);

      if (css_Server_accessible_ip_info != NULL)
	{
	  css_free_accessible_ip_info ();
	}
      css_Server_accessible_ip_info = tmp_accessible_ip_info;

      csect_exit (NULL, CSECT_ACL);
    }

  return ret_val;
}

int
css_free_accessible_ip_info (void)
{
  int ret_val;

  ret_val = css_free_ip_info (css_Server_accessible_ip_info);
  css_Server_accessible_ip_info = NULL;

  return ret_val;
}

void
xacl_dump (THREAD_ENTRY * thread_p, FILE * outfp)
{
  int i, j;

  if (outfp == NULL)
    {
      outfp = stdout;
    }

  fprintf (outfp, "access_ip_control=%s\n", (prm_get_bool_value (PRM_ID_ACCESS_IP_CONTROL) ? "yes" : "no"));
  fprintf (outfp, "access_ip_control_file=%s\n", (ip_list_file_name != NULL) ? ip_list_file_name : "NULL");

  if (prm_get_bool_value (PRM_ID_ACCESS_IP_CONTROL) == false || css_Server_accessible_ip_info == NULL)
    {
      return;
    }

  csect_enter_as_reader (thread_p, CSECT_ACL, INF_WAIT);

  for (i = 0; i < css_Server_accessible_ip_info->num_list; i++)
    {
      int address_index = i * IP_BYTE_COUNT;

      for (j = 0; j < css_Server_accessible_ip_info->address_list[address_index]; j++)
	{
	  fprintf (outfp, "%d%s", css_Server_accessible_ip_info->address_list[address_index + j + 1],
		   ((j != 3) ? "." : ""));
	}
      if (j != 4)
	{
	  fprintf (outfp, "*");
	}
      fprintf (outfp, "\n");
    }

  fprintf (outfp, "\n");
  csect_exit (thread_p, CSECT_ACL);

  return;
}

int
xacl_reload (THREAD_ENTRY * thread_p)
{
  return css_set_accessible_ip_info ();
}
#endif

static void
css_process_new_slave (SOCKET master_fd)
{
  SOCKET new_fd;
  unsigned short rid;

  /* receive new socket descriptor from the master */
  new_fd = css_open_new_socket_from_master (master_fd, &rid);
  if (IS_INVALID_SOCKET (new_fd))
    {
      assert (false);
      return;
    }
  er_log_debug_replication (ARG_FILE_LINE, "css_process_new_slave:"
			    "received new slave fd from master fd=%d, current_state=%d\n", new_fd, ha_Server_state);

  assert (ha_Server_state == HA_SERVER_STATE_TO_BE_ACTIVE || ha_Server_state == HA_SERVER_STATE_ACTIVE);

  cubreplication::replication_node_manager::get_master_node ()->new_slave (new_fd);
}

static void
css_process_add_ctrl_chn (SOCKET master_fd)
{
  SOCKET new_fd;
  unsigned short rid;

  /* receive new socket descriptor from the master */
  new_fd = css_open_new_socket_from_master (master_fd, &rid);
  if (IS_INVALID_SOCKET (new_fd))
    {
      assert (false);
      return;
    }

  er_log_debug_replication (ARG_FILE_LINE, "css_process_add_ctrl_chn:"
			    "add new control channel fd from master fd=%d, current_state=%d\n", new_fd,
			    ha_Server_state);

  cubreplication::replication_node_manager::get_master_node ()->add_ctrl_chn (new_fd);
}

const char *
get_master_hostname ()
{
  return ha_Server_master_hostname;
}

/*
 * css_get_client_id() - returns the unique client identifier
 *   return: returns the unique client identifier, on error, returns -1
 *
 * Note: WARN: this function doesn't lock on thread_entry
 */
int
css_get_client_id (THREAD_ENTRY * thread_p)
{
  CSS_CONN_ENTRY *conn_p;

  if (thread_p == NULL)
    {
      thread_p = thread_get_thread_entry_info ();
    }

  assert (thread_p != NULL);

  conn_p = thread_p->conn_entry;
  if (conn_p != NULL)
    {
      return conn_p->client_id;
    }
  else
    {
      return -1;
    }
}

/*
 * css_set_thread_info () -
 *   return:
 *   thread_p(out):
 *   client_id(in):
 *   rid(in):
 *   tran_index(in):
 */
void
css_set_thread_info (THREAD_ENTRY * thread_p, int client_id, int rid, int tran_index, int net_request_index)
{
  thread_p->client_id = client_id;
  thread_p->rid = rid;
  thread_p->tran_index = tran_index;
  thread_p->net_request_index = net_request_index;
  thread_p->victim_request_fail = false;
  thread_p->next_wait_thrd = NULL;
  thread_p->wait_for_latch_promote = false;
  thread_p->lockwait = NULL;
  thread_p->lockwait_state = -1;
  thread_p->query_entry = NULL;
  thread_p->tran_next_wait = NULL;

  thread_p->end_resource_tracks ();
  thread_clear_recursion_depth (thread_p);
}

/*
 * css_get_comm_request_id() - returns the request id that started the current thread
 *   return: returns the comm system request id for the client request that
 *           started the thread. On error, returns -1
 *
 * Note: WARN: this function doesn't lock on thread_entry
 */
unsigned int
css_get_comm_request_id (THREAD_ENTRY * thread_p)
{
  if (thread_p == NULL)
    {
      thread_p = thread_get_thread_entry_info ();
    }

  assert (thread_p != NULL);

  return thread_p->rid;
}

/*
 * css_get_current_conn_entry() -
 *   return:
 */
CSS_CONN_ENTRY *
css_get_current_conn_entry (void)
{
  THREAD_ENTRY *thread_p;

  thread_p = thread_get_thread_entry_info ();
  assert (thread_p != NULL);

  return thread_p->conn_entry;
}

// *INDENT-OFF*
/*
 * css_push_server_task () - push a task on server request worker pool
 *
 * return          : void
 * thread_ref (in) : thread context
 * task (in)       : task to execute
 *
 * TODO: this is also used externally due to legacy design; should be internalized completely
 */
static void
css_push_server_task (CSS_CONN_ENTRY &conn_ref)
{
  // push the task
  //
  // note: cores are partitioned by connection index. this is particularly important in order to avoid having tasks
  //       randomly pushed to cores that are full. some of those tasks may belong to threads holding locks. as a
  //       consequence, lock waiters may wait longer or even indefinitely if we are really unlucky.
  //
  thread_get_manager ()->push_task_on_core (css_Server_request_worker_pool, new css_server_task (conn_ref),
                                            static_cast<size_t> (conn_ref.idx));
}

void
css_push_external_task (CSS_CONN_ENTRY *conn, cubthread::entry_task *task)
{
  thread_get_manager ()->push_task (css_Server_request_worker_pool, new css_server_external_task (conn, task));
}

void
css_server_task::execute (context_type &thread_ref)
{
  thread_ref.conn_entry = &m_conn;

  if (thread_ref.get_session () != NULL)
    {
      thread_ref.private_lru_index = session_get_private_lru_idx (thread_ref.get_session ());
    }
  else
    {
      assert (thread_ref.private_lru_index == -1);
    }

  thread_ref.m_status = cubthread::entry::status::TS_RUN;

  // TODO: we lock tran_index_lock because css_internal_request_handler expects it to be locked. however, I am not
  //       convinced we really need this
  pthread_mutex_lock (&thread_ref.tran_index_lock);
  (void) css_internal_request_handler (thread_ref, m_conn);

  thread_ref.clear_conn_session ();
  thread_ref.m_status = cubthread::entry::status::TS_FREE;
}

void
css_server_external_task::execute (context_type &thread_ref)
{
  thread_ref.conn_entry = m_conn;
  if (thread_ref.get_session () != NULL)
    {
      thread_ref.private_lru_index = session_get_private_lru_idx (thread_ref.get_session ());
    }
  else
    {
      assert (thread_ref.private_lru_index == -1);
    }

  // TODO: We lock tran_index_lock because external task expects it to be locked.
  //       However, I am not convinced we really need this
  pthread_mutex_lock (&thread_ref.tran_index_lock);

  m_task->execute (thread_ref);

  thread_ref.clear_conn_session ();
}

void
css_connection_task::execute (context_type & thread_ref)
{
  thread_ref.conn_entry = &m_conn;

  // todo: we lock tran_index_lock because css_connection_handler_thread expects it to be locked. however, I am not
  //       convinced we really need this
  pthread_mutex_lock (&thread_ref.tran_index_lock);
  (void) css_connection_handler_thread (&thread_ref, &m_conn);

  thread_ref.clear_conn_session ();
}

//
// css_stop_non_log_writer () - function mapped over worker pools to search and stop non-log writer workers
//
// thread_ref (in)         : entry of thread to check and stop
// stop_mapper (out)       : ignored; part of expected signature of mapper function
// stopper_thread_ref (in) : entry of thread mapping this function over worker pool
//
static void
css_stop_non_log_writer (THREAD_ENTRY & thread_ref, bool & stop_mapper, THREAD_ENTRY & stopper_thread_ref)
{
  (void) stop_mapper;    // suppress unused warning

  // porting of legacy code

  if (css_is_log_writer (thread_ref))
    {
      // not log writer
      return;
    }
  int tran_index = thread_ref.tran_index;
  if (tran_index == NULL_TRAN_INDEX)
    {
      // no transaction, no stop
      return;
    }

  (void) logtb_set_tran_index_interrupt (&stopper_thread_ref, tran_index, true);

  if (thread_ref.m_status == cubthread::entry::status::TS_WAIT && logtb_is_current_active (&thread_ref))
    {
      thread_lock_entry (&thread_ref);

      if (thread_ref.tran_index != NULL_TRAN_INDEX && thread_ref.m_status == cubthread::entry::status::TS_WAIT
          && thread_ref.lockwait == NULL && thread_ref.check_interrupt)
        {
          thread_ref.interrupted = true;
          thread_wakeup_already_had_mutex (&thread_ref, THREAD_RESUME_DUE_TO_INTERRUPT);
        }
      thread_unlock_entry (&thread_ref);
    }
  // make sure not blocked in locks
  lock_force_thread_timeout_lock (&thread_ref);
}

//
// css_stop_log_writer () - function mapped over worker pools to search and stop log writer workers
//
// thread_ref (in)         : entry of thread to check and stop
// stop_mapper (out)       : ignored; part of expected signature of mapper function
// stopper_thread_ref (in) : entry of thread mapping this function over worker pool
//
static void
css_stop_log_writer (THREAD_ENTRY & thread_ref, bool & stop_mapper)
{
  (void) stop_mapper; // suppress unused warning

  if (!css_is_log_writer (thread_ref))
    {
      // this is not log writer
      return;
    }
  if (thread_ref.tran_index == -1)
    {
      // no transaction, no stop
      return;
    }
  if (thread_ref.m_status == cubthread::entry::status::TS_WAIT && logtb_is_current_active (&thread_ref))
    {
      thread_check_suspend_reason_and_wakeup (&thread_ref, THREAD_RESUME_DUE_TO_INTERRUPT, THREAD_LOGWR_SUSPENDED);
      thread_ref.interrupted = true;
    }
  // make sure not blocked in locks
  lock_force_thread_timeout_lock (&thread_ref);
}


//
// css_find_not_stopped () - find any target thread that is not stopped
//
// thread_ref (in)    : entry of thread that should be stopped
// stop_mapper (out)  : output true to stop mapping
// is_log_writer (in) : true to target log writers, false to target non-log writers
// found (out)        : output true if target thread is not stopped
//
static void
css_find_not_stopped (THREAD_ENTRY & thread_ref, bool & stop_mapper, bool is_log_writer, bool & found)
{
  if (thread_ref.conn_entry == NULL)
    {
      // no conn_entry => does not need stopping
      return;
    }

  if (is_log_writer != css_is_log_writer (thread_ref))
    {
      // don't care
      return;
    }
  if (thread_ref.m_status != cubthread::entry::status::TS_FREE)
    {
      found = true;
      stop_mapper = true;
    }
}

//
// css_is_log_writer () - does thread entry belong to a log writer?
//
// return          : true for log writer, false otherwise
// thread_arg (in) : thread entry
//
static bool
css_is_log_writer (const THREAD_ENTRY &thread_arg)
{
  // note - access to thread entry is not exclusive and racing may occur
  volatile const css_conn_entry * connp = thread_arg.conn_entry;
  return connp != NULL && connp->stop_phase == THREAD_STOP_LOGWR;
}

//
// css_stop_all_workers () - stop target workers based on phase (log writers or non-log writers)
//
// thread_ref (in) : thread local entry
// stop_phase (in) : THREAD_STOP_WORKERS_EXCEPT_LOGWR or THREAD_STOP_LOGWR
//
static void
css_stop_all_workers (THREAD_ENTRY &thread_ref, css_thread_stop_type stop_phase)
{
  bool is_not_stopped;

  if (css_Server_request_worker_pool == NULL)
    {
      // nothing to stop
      return;
    }

  // note: this is legacy code ported from thread.c; the whole log writer management seems complicated, but hopefully
  //       it can be removed after HA refactoring.
  //
  // question: is it possible to have more than one log writer thread?
  //

  if (stop_phase == THREAD_STOP_WORKERS_EXCEPT_LOGWR)
    {
      // first block all connections
      css_block_all_active_conn (stop_phase);
    }

  // loop until all are stopped
  while (true)
    {
      // tell all to stop
      if (stop_phase == THREAD_STOP_LOGWR)
        {
          css_Server_request_worker_pool->map_running_contexts (css_stop_log_writer);
          css_Connection_worker_pool->map_running_contexts (css_stop_log_writer);
        }
      else
        {
          css_Server_request_worker_pool->map_running_contexts (css_stop_non_log_writer, thread_ref);
          css_Connection_worker_pool->map_running_contexts (css_stop_non_log_writer, thread_ref);
        }

      // sleep for 50 milliseconds
      std::this_thread::sleep_for (std::chrono::milliseconds (50));

      // check if any thread is not stopped
      is_not_stopped = false;
      css_Server_request_worker_pool->map_running_contexts (css_find_not_stopped, stop_phase == THREAD_STOP_LOGWR,
                                                            is_not_stopped);
      if (!is_not_stopped)
        {
          // check connection threads too
          css_Connection_worker_pool->map_running_contexts (css_find_not_stopped, stop_phase == THREAD_STOP_LOGWR,
                                                            is_not_stopped);
        }
      if (!is_not_stopped)
        {
          // all threads are stopped, break loop
          break;
        }

      if (css_is_shutdown_timeout_expired ())
        {
          er_log_debug (ARG_FILE_LINE, "could not stop all active workers");
          _exit (0);
        }
    }

  // we must not block active connection before terminating log writer thread
  if (stop_phase == THREAD_STOP_LOGWR)
    {
      css_block_all_active_conn (stop_phase);
    }
}

//
// css_get_thread_stats () - get statistics for server request handlers
//
// stats_out (out) : output statistics
//
void
css_get_thread_stats (UINT64 *stats_out)
{
  css_Server_request_worker_pool->get_stats (stats_out);
}

//
// css_get_num_request_workers () - get number of workers executing server requests
//
size_t
css_get_num_request_workers (void)
{
  return css_Server_request_worker_pool->get_max_count ();
}

//
// css_get_num_connection_workers () - get number of workers handling connections
//
size_t
css_get_num_connection_workers (void)
{
  return css_Connection_worker_pool->get_max_count ();
}

//
// css_get_num_total_workers () - get total number of workers (request and connection handlers)
//
size_t
css_get_num_total_workers (void)
{
  return css_get_num_request_workers () + css_get_num_connection_workers ();
}

//
// css_wp_worker_get_busy_count_mapper () - function to map through worker pool entries and count busy workers
//
// thread_ref (in)      : thread entry (context)
// stop_mapper (in/out) : normally used to stop mapping early, ignored here
// busy_count (out)     : increment when busy worker is found
//
static void
css_wp_worker_get_busy_count_mapper (THREAD_ENTRY & thread_ref, bool & stop_mapper, int & busy_count)
{
  (void) stop_mapper;   // suppress unused parameter warning

  if (thread_ref.tran_index != NULL_TRAN_INDEX)
    {
      // busy thread
      busy_count++;
    }
  else
    {
      // must be waiting for task; not busy
    }
}

//
// css_wp_core_job_scan_mapper () - function to map worker pool cores and get info required for "job scan"
//
// wp_core (in)         : worker pool core
// stop_mapper (in/out) : output true to stop mapper early
// thread_p (in)        : thread entry of job scan
// ctx (in)             : job scan context
// core_index (in/out)  : current core index; is incremented on each call
// error_code (out)     : output error_code if any errors occur
//
static void
css_wp_core_job_scan_mapper (const cubthread::entry_workpool::core & wp_core, bool & stop_mapper,
                             THREAD_ENTRY * thread_p, SHOWSTMT_ARRAY_CONTEXT * ctx, size_t & core_index,
                             int & error_code)
{
  DB_VALUE *vals = showstmt_alloc_tuple_in_context (thread_p, ctx);
  if (vals == NULL)
    {
      assert (false);
      error_code = ER_FAILED;
      stop_mapper = true;
      return;
    }

  // add core index; it used to be job queue index
  size_t val_index = 0;
  (void) db_make_int (&vals[val_index++], (int) core_index);

  // add max worker count; it used to be max thread workers per job queue
  (void) db_make_int (&vals[val_index++], (int) wp_core.get_max_worker_count ());

  // number of busy workers; core does not keep it, we need to count them manually
  int busy_count = 0;
  wp_core.map_running_contexts (stop_mapper, css_wp_worker_get_busy_count_mapper, busy_count);
  (void) db_make_int (&vals[val_index++], (int) busy_count);

  // number of connection workers; just for backward compatibility, there are no connections workers here
  (void) db_make_int (&vals[val_index++], 0);

  // increment core_index
  ++core_index;

  assert (val_index == CSS_JOB_QUEUE_SCAN_COLUMN_COUNT);
}

//
// css_is_any_thread_not_suspended_mapfunc
//
// thread_ref (in)   : current thread entry
// stop_mapper (out) : output true to stop mapper
// count (out)       : count number of threads
// found (out)       : output true when not suspended thread is found
//
static void
css_is_any_thread_not_suspended_mapfunc (THREAD_ENTRY & thread_ref, bool & stop_mapper, size_t & count, bool & found)
{
  if (thread_ref.m_status != cubthread::entry::status::TS_WAIT)
    {
      // found not suspended; stop
      stop_mapper = true;
      found = true;
      return;
    }
  ++count;
}

//
// css_are_all_request_handlers_suspended - are all request handlers suspended?
//
bool
css_are_all_request_handlers_suspended (void)
{
  // assume all are suspended
  bool is_any_not_suspended = false;
  size_t checked_threads_count = 0;

  css_Server_request_worker_pool->map_running_contexts (css_is_any_thread_not_suspended_mapfunc, checked_threads_count,
                                                        is_any_not_suspended);
  if (is_any_not_suspended)
    {
      // found a thread that was not suspended
      return false;
    }

  if (checked_threads_count == css_Server_request_worker_pool->get_max_count ())
    {
      // all threads are suspended
      return true;
    }
  else
    {
      // at least one thread is free
      return false;
    }
}

//
// css_count_transaction_worker_threads_mapfunc () - mapper function for worker pool thread entries. tries to identify
//                                                   entries belonging to given transaction/client and increment
//                                                   counter
//
// thread_ref (in)    : thread entry belonging to running worker
// stop_mapper (out)  : ignored
// caller_thread (in) : thread entry of caller
// tran_index (in)    : transaction index
// client_id (in)     : client id
// count (out)        : increment counter if thread entry belongs to transaction/client
//
static void
css_count_transaction_worker_threads_mapfunc (THREAD_ENTRY & thread_ref, bool & stop_mapper,
                                              THREAD_ENTRY * caller_thread, int tran_index, int client_id,
                                              size_t & count)
{
  (void) stop_mapper;   // suppress unused parameter warning

  CSS_CONN_ENTRY *conn_p;
  bool does_belong = false;

  if (caller_thread == &thread_ref || thread_ref.type != TT_WORKER)
    {
      // not what we need
      return;
    }

  (void) pthread_mutex_lock (&thread_ref.tran_index_lock);

  if (!thread_ref.is_on_current_thread ()
      && thread_ref.m_status != cubthread::entry::status::TS_DEAD
      && thread_ref.m_status != cubthread::entry::status::TS_FREE
      && thread_ref.m_status != cubthread::entry::status::TS_CHECK)
    {
      conn_p = thread_ref.conn_entry;
      if (tran_index == NULL_TRAN_INDEX)
        {
          // exact match client ID is required
          does_belong = (conn_p != NULL && conn_p->client_id == client_id);
        }
      else if (tran_index == thread_ref.tran_index)
        {
          // match client ID or null connection
          does_belong = (conn_p == NULL || conn_p->client_id == client_id);
        }
    }

  pthread_mutex_unlock (&thread_ref.tran_index_lock);

  if (does_belong)
    {
      count++;
    }
}

//
// css_count_transaction_worker_threads () - count thread entries belonging to transaction/client (exclude current
//                                           thread)
//
// return          : thread entries count
// thread_p (in)   : thread entry of caller
// tran_index (in) : transaction index
// client_id (in)  : client id
//
size_t
css_count_transaction_worker_threads (THREAD_ENTRY * thread_p, int tran_index, int client_id)
{
  size_t count = 0;

  css_Server_request_worker_pool->map_running_contexts (css_count_transaction_worker_threads_mapfunc, thread_p,
                                                        tran_index, client_id, count);

  return count;
}

static bool
css_get_connection_thread_pooling_configuration (void)
{
  return prm_get_bool_value (PRM_ID_THREAD_CONNECTION_POOLING);
}

static cubthread::wait_seconds
css_get_connection_thread_timeout_configuration (void)
{
  // todo: need infinite timeout
  return
    cubthread::wait_seconds (std::chrono::seconds (prm_get_integer_value (PRM_ID_THREAD_CONNECTION_TIMEOUT_SECONDS)));
}

static bool
css_get_server_request_thread_pooling_configuration (void)
{
  return prm_get_bool_value (PRM_ID_THREAD_WORKER_POOLING);
}

static cubthread::wait_seconds
css_get_server_request_thread_timeout_configuration (void)
{
  // todo: need infinite timeout
  return cubthread::wait_seconds (std::chrono::seconds (prm_get_integer_value (PRM_ID_THREAD_WORKER_TIMEOUT_SECONDS)));
}

static void
css_start_all_threads (void)
{
  if (css_Connection_worker_pool == NULL || css_Server_request_worker_pool == NULL)
    {
      // not started yet
      return;
    }

  // start if pooling is configured
  using clock_type = std::chrono::system_clock;
  clock_type::time_point start_time = clock_type::now ();

  bool start_connections = css_get_connection_thread_pooling_configuration ();
  bool start_workers = css_get_server_request_thread_pooling_configuration ();

  if (start_connections)
    {
      css_Connection_worker_pool->start_all_workers ();
    }
  if (start_workers)
    {
      css_Server_request_worker_pool->start_all_workers ();
    }

  clock_type::time_point end_time = clock_type::now ();
  er_log_debug (ARG_FILE_LINE,
                "css_start_all_threads: \n"
                "\tstarting connection threads: %s\n"
                "\tstarting transaction workers: %s\n"
                "\telapsed time: %lld microseconds",
                start_connections ? "true" : "false",
                start_workers ? "true" : "false",
                std::chrono::duration_cast<std::chrono::microseconds> (end_time - start_time).count ());
}
// *INDENT-ON*<|MERGE_RESOLUTION|>--- conflicted
+++ resolved
@@ -2333,21 +2333,6 @@
       /* If log appliers have changed their state to done, go directly to active mode */
       if (!HA_DISABLED ())
 	{
-<<<<<<< HEAD
-	  // currently this only guarantees that fetched data from stream is applied
-	  cubreplication::replication_node_manager::commute_to_master_state ();
-	}
-
-      if (state == HA_SERVER_STATE_TO_BE_ACTIVE)
-        {
-	  // db_Disable_modifications flag should be set false before fully transitioning to HA_SERVER_STATE_ACTIVE
-	  logtb_enable_update (thread_p);
-        }
-	
-      er_log_debug (ARG_FILE_LINE, "css_change_ha_server_state: " "css_check_ha_log_applier_done ()\n");
-      state = css_transit_ha_server_state (thread_p, HA_SERVER_STATE_ACTIVE);
-      assert (state == HA_SERVER_STATE_ACTIVE);      
-=======
 	  if (!HA_DISABLED () && state == HA_SERVER_STATE_TO_BE_ACTIVE)
 	    {
 	      // currently this only guarantees that fetched data from stream is applied
@@ -2363,7 +2348,6 @@
 	  state = css_transit_ha_server_state (thread_p, HA_SERVER_STATE_ACTIVE);
 	  assert (state == HA_SERVER_STATE_ACTIVE);
 	}
->>>>>>> 302a94d6
       break;
 
     case HA_SERVER_STATE_STANDBY:
