/*
 * Copyright (C) 2008 Search Solution Corporation. All rights reserved by Search Solution.
 *
 *   This program is free software; you can redistribute it and/or modify
 *   it under the terms of the GNU General Public License as published by
 *   the Free Software Foundation; either version 2 of the License, or
 *   (at your option) any later version.
 *
 *  This program is distributed in the hope that it will be useful,
 *  but WITHOUT ANY WARRANTY; without even the implied warranty of
 *  MERCHANTABILITY or FITNESS FOR A PARTICULAR PURPOSE. See the
 *  GNU General Public License for more details.
 *
 *  You should have received a copy of the GNU General Public License
 *  along with this program; if not, write to the Free Software
 *  Foundation, Inc., 51 Franklin Street, Fifth Floor, Boston, MA 02110-1301 USA
 *
 */

/*
 * server_support.c - server interface
 */

#ident "$Id$"

#include "config.h"
#include "session.h"
#include "thread_entry_task.hpp"
#include "thread_manager.hpp"
#include "thread_worker_pool.hpp"

#include <stdio.h>
#include <stdlib.h>
#include <string.h>
#include <errno.h>
#if !defined(WINDOWS)
#include <signal.h>
#include <unistd.h>
#if defined(SOLARIS)
#include <sys/filio.h>
#endif /* SOLARIS */
#include <sys/socket.h>
#include <fcntl.h>
#include <netinet/in.h>
#endif /* !WINDOWS */
#include <assert.h>

#include "porting.h"
#include "thread.h"		// for resource tracker
#include "memory_alloc.h"
#include "boot_sr.h"
#include "connection_defs.h"
#include "connection_globals.h"
#include "release_string.h"
#include "system_parameter.h"
#include "environment_variable.h"
#include "error_manager.h"
#include "connection_error.h"
#include "message_catalog.h"
#include "critical_section.h"
#include "lock_manager.h"
#include "log_manager.h"
#include "network.h"
#include "jsp_sr.h"
#include "show_scan.h"
#if defined(WINDOWS)
#include "wintcp.h"
#else /* WINDOWS */
#include "tcp.h"
#endif /* WINDOWS */
#include "connection_sr.h"
#include "xserver_interface.h"
#include "server_support.h"
#include "utility.h"
#include "vacuum.h"
#if !defined(WINDOWS)
#include "heartbeat.h"
#endif
#include "dbtype.h"


#define CSS_WAIT_COUNT 5	/* # of retry to connect to master */
#define CSS_GOING_DOWN_IMMEDIATELY "Server going down immediately"

#if defined(WINDOWS)
#define SockError    SOCKET_ERROR
#else /* WINDOWS */
#define SockError    -1
#endif /* WINDOWS */

#define RMUTEX_NAME_TEMP_CONN_ENTRY "TEMP_CONN_ENTRY"

static struct timeval css_Shutdown_timeout = { 0, 0 };

static char *css_Master_server_name = NULL;	/* database identifier */
static int css_Master_port_id;
static CSS_CONN_ENTRY *css_Master_conn;
static IP_INFO *css_Server_accessible_ip_info;
static char *ip_list_file_name = NULL;
static char ip_file_real_path[PATH_MAX];

/* internal request hander function */
static int (*css_Server_request_handler) (THREAD_ENTRY *, unsigned int, int, int, char *);

/* server's state for HA feature */
static HA_SERVER_STATE ha_Server_state = HA_SERVER_STATE_IDLE;
static bool ha_Repl_delay_detected = false;

static int ha_Server_num_of_hosts = 0;
static char ha_Server_master_hostname[MAXHOSTNAMELEN];

#define HA_LOG_APPLIER_STATE_TABLE_MAX  5
typedef struct ha_log_applier_state_table HA_LOG_APPLIER_STATE_TABLE;
struct ha_log_applier_state_table
{
  int client_id;
  HA_LOG_APPLIER_STATE state;
};

static HA_LOG_APPLIER_STATE_TABLE ha_Log_applier_state[HA_LOG_APPLIER_STATE_TABLE_MAX] = {
  {-1, HA_LOG_APPLIER_STATE_NA},
  {-1, HA_LOG_APPLIER_STATE_NA},
  {-1, HA_LOG_APPLIER_STATE_NA},
  {-1, HA_LOG_APPLIER_STATE_NA},
  {-1, HA_LOG_APPLIER_STATE_NA}
};

static int ha_Log_applier_state_num = 0;

// *INDENT-OFF*
static cubthread::entry_workpool *css_Server_request_worker_pool = NULL;
static cubthread::entry_workpool *css_Connection_worker_pool = NULL;

class css_server_task : public cubthread::entry_task
{
public:

  css_server_task (void) = delete;

  css_server_task (CSS_CONN_ENTRY &conn)
  : m_conn (conn)
  {
  }

  void execute (context_type &thread_ref) override final;

  // retire not overwritten; task is automatically deleted

private:
  CSS_CONN_ENTRY &m_conn;
};

// css_server_external_task - class used for legacy desgin; external modules may push tasks on css worker pool and we
//                            need to make sure conn_entry is properly initialized.
//
// TODO: remove me
class css_server_external_task : public cubthread::entry_task
{
public:
  css_server_external_task (void) = delete;

  css_server_external_task (CSS_CONN_ENTRY *conn, cubthread::entry_task *task)
  : m_conn (conn)
  , m_task (task)
  {
  }

  ~css_server_external_task (void)
  {
    m_task->retire ();
  }

  void execute (context_type &thread_ref) override final;

  // retire not overwritten; task is automatically deleted

private:
  CSS_CONN_ENTRY *m_conn;
  cubthread::entry_task *m_task;
};

class css_connection_task : public cubthread::entry_task
{
public:

  css_connection_task (void) = delete;

  css_connection_task (CSS_CONN_ENTRY & conn)
  : m_conn (conn)
  {
    //
  }

  void execute (context_type & thread_ref) override final;

  // retire not overwritten; task is automatically deleted

private:
  CSS_CONN_ENTRY &m_conn;
};
// *INDENT-ON*

static const size_t CSS_JOB_QUEUE_SCAN_COLUMN_COUNT = 4;

static void css_setup_server_loop (void);
static int css_check_conn (CSS_CONN_ENTRY * p);
static void css_set_shutdown_timeout (int timeout);
static int css_get_master_request (SOCKET master_fd);
static int css_process_master_request (SOCKET master_fd);
static void css_process_shutdown_request (SOCKET master_fd);
static void css_process_new_client (SOCKET master_fd);
static void css_process_get_server_ha_mode_request (SOCKET master_fd);
static void css_process_change_server_ha_mode_request (SOCKET master_fd);
static void css_process_get_eof_request (SOCKET master_fd);

static void css_close_connection_to_master (void);
static int css_reestablish_connection_to_master (void);
static int css_connection_handler_thread (THREAD_ENTRY * thrd, CSS_CONN_ENTRY * conn);
static css_error_code css_internal_connection_handler (CSS_CONN_ENTRY * conn);
static int css_internal_request_handler (THREAD_ENTRY & thread_ref, CSS_CONN_ENTRY & conn_ref);
static int css_test_for_client_errors (CSS_CONN_ENTRY * conn, unsigned int eid);
static int css_check_accessibility (SOCKET new_fd);

#if defined(WINDOWS)
static int css_process_new_connection_request (void);
#endif /* WINDOWS */

static bool css_check_ha_log_applier_done (void);
static bool css_check_ha_log_applier_working (void);
static void css_process_new_slave (SOCKET master_fd);

static void css_push_server_task (THREAD_ENTRY & thread_ref, CSS_CONN_ENTRY & conn_ref);
static void css_stop_non_log_writer (THREAD_ENTRY & thread_ref, bool &, THREAD_ENTRY & stopper_thread_ref);
static void css_stop_log_writer (THREAD_ENTRY & thread_ref, bool &);
static void css_find_not_stopped (THREAD_ENTRY & thread_ref, bool & stop, bool is_log_writer, bool & found);
static bool css_is_log_writer (const THREAD_ENTRY & thread_arg);
static void css_stop_all_workers (THREAD_ENTRY & thread_ref, css_thread_stop_type stop_phase);
static void css_wp_worker_get_busy_count_mapper (THREAD_ENTRY & thread_ref, bool & stop_mapper, int &busy_count);
// *INDENT-OFF*
// cubthread::entry_workpool::core confuses indent
static void css_wp_core_job_scan_mapper (const cubthread::entry_workpool::core & wp_core, bool & stop_mapper,
                                         THREAD_ENTRY * thread_p, SHOWSTMT_ARRAY_CONTEXT * ctx, size_t & core_index,
                                         int & error_code);
// *INDENT-ON*
static void css_is_any_thread_not_suspended_mapfunc (THREAD_ENTRY & thread_ref, bool & stop_mapper, size_t & count,
						     bool & found);
static void css_count_transaction_worker_threads_mapfunc (THREAD_ENTRY & thread_ref, bool & stop_mapper,
							  THREAD_ENTRY * caller_thread, int tran_index, int client_id,
							  size_t & count);

#if defined (SERVER_MODE)
/*
 * css_job_queues_start_scan() - start scan function for 'SHOW JOB QUEUES'
 *   return: NO_ERROR, or ER_code
 *   thread_p(in): thread entry
 *   show_type(in):
 *   arg_values(in):
 *   arg_cnt(in):
 *   ptr(in/out): 'show job queues' context
 *
 * NOTE: job queues don't really exist anymore, at least not the way SHOW JOB QUEUES statement was created for.
 *       we now have worker pool "cores" that act as partitions of workers and queued tasks.
 *       for backward compatibility, the statement is not changed; only its columns are reinterpreted
 *       1. job queue index => core index
 *       2. job queue max workers => core max workers
 *       3. job queue busy workers => core busy workers
 *       4. job queue connection workers => 0    // connection workers are separated in a different worker pool
 */
int
css_job_queues_start_scan (THREAD_ENTRY * thread_p, int show_type, DB_VALUE ** arg_values, int arg_cnt, void **ptr)
{
  int error = NO_ERROR;
  SHOWSTMT_ARRAY_CONTEXT *ctx = NULL;

  *ptr = NULL;

  ctx = showstmt_alloc_array_context (thread_p, (int) css_Server_request_worker_pool->get_core_count (),
				      (int) CSS_JOB_QUEUE_SCAN_COLUMN_COUNT);
  if (ctx == NULL)
    {
      ASSERT_ERROR_AND_SET (error);
      return error;
    }

  size_t core_index = 0;	// core index starts with 0
  css_Server_request_worker_pool->map_cores (css_wp_core_job_scan_mapper, thread_p, ctx, core_index, error);
  if (error != NO_ERROR)
    {
      ASSERT_ERROR ();
      showstmt_free_array_context (thread_p, ctx);
      return error;
    }
  *ptr = ctx;

  return NO_ERROR;
}
#endif // SERVER_MODE

/*
 * css_setup_server_loop() -
 *   return:
 */
static void
css_setup_server_loop (void)
{
#if !defined(WINDOWS)
  (void) os_set_signal_handler (SIGPIPE, SIG_IGN);
#endif /* not WINDOWS */

#if defined(LINUX) || defined(x86_SOLARIS) || defined(HPUX)
  if (!jsp_jvm_is_loaded ())
    {
      (void) os_set_signal_handler (SIGFPE, SIG_IGN);
    }
#else /* LINUX || x86_SOLARIS || HPUX */
  (void) os_set_signal_handler (SIGFPE, SIG_IGN);
#endif /* LINUX || x86_SOLARIS || HPUX */

  if (!IS_INVALID_SOCKET (css_Pipe_to_master))
    {
      /* execute master thread. */
      css_master_thread ();

    }
  else
    {
      er_set_with_oserror (ER_ERROR_SEVERITY, ARG_FILE_LINE, ERR_CSS_MASTER_PIPE_ERROR, 0);
    }
}

/*
 * css_check_conn() -
 *   return:
 *   p(in):
 */
static int
css_check_conn (CSS_CONN_ENTRY * p)
{
#if defined(WINDOWS)
  u_long status = 0;
#else
  int status = 0;
#endif

#if defined(WINDOWS)
  if (ioctlsocket (p->fd, FIONREAD, &status) == SockError || p->status != CONN_OPEN)
    {
      return ER_FAILED;
    }
#else /* WINDOWS */
  if (fcntl (p->fd, F_GETFL, status) < 0 || p->status != CONN_OPEN)
    {
      return ER_FAILED;
    }
#endif /* WINDOWS */

  return NO_ERROR;
}

/*
 * css_set_shutdown_timeout() -
 *   return:
 *   timeout(in):
 */
static void
css_set_shutdown_timeout (int timeout)
{
  if (gettimeofday (&css_Shutdown_timeout, NULL) == 0)
    {
      css_Shutdown_timeout.tv_sec += timeout;
    }
  return;
}

/*
 * css_master_thread() - Master thread, accept/process master process's request
 *   return:
 *   arg(in):
 */
THREAD_RET_T THREAD_CALLING_CONVENTION
css_master_thread (void)
{
  int r, run_code = 1, status = 0, nfds;
  struct pollfd po[] = { {0, 0, 0}, {0, 0, 0} };

  while (run_code)
    {
      /* check if socket has error or client is down */
      if (!IS_INVALID_SOCKET (css_Pipe_to_master) && css_check_conn (css_Master_conn) < 0)
	{
	  css_shutdown_conn (css_Master_conn);
	  css_Pipe_to_master = INVALID_SOCKET;
	}

      /* clear the pollfd each time before poll */
      nfds = 0;
      po[0].fd = -1;
      po[0].events = 0;

      if (!IS_INVALID_SOCKET (css_Pipe_to_master))
	{
	  po[0].fd = css_Pipe_to_master;
	  po[0].events = POLLIN;
	  nfds = 1;
	}
#if defined(WINDOWS)
      if (!IS_INVALID_SOCKET (css_Server_connection_socket))
	{
	  po[1].fd = css_Server_connection_socket;
	  po[1].events = POLLIN;
	  nfds = 2;
	}
#endif /* WINDOWS */

      /* select() sets timeout value to 0 or waited time */
      r = poll (po, nfds, (prm_get_integer_value (PRM_ID_TCP_CONNECTION_TIMEOUT) * 1000));
      if (r > 0 && (IS_INVALID_SOCKET (css_Pipe_to_master) || !(po[0].revents & POLLIN))
#if defined(WINDOWS)
	  && (IS_INVALID_SOCKET (css_Server_connection_socket) || !(po[1].revents & POLLIN))
#endif /* WINDOWS */
	)
	{
	  continue;
	}

      if (r < 0)
	{
	  if (!IS_INVALID_SOCKET (css_Pipe_to_master)
#if defined(WINDOWS)
	      && ioctlsocket (css_Pipe_to_master, FIONREAD, (u_long *) (&status)) == SockError
#else /* WINDOWS */
	      && fcntl (css_Pipe_to_master, F_GETFL, status) == SockError
#endif /* WINDOWS */
	    )
	    {
	      css_close_connection_to_master ();
	      break;
	    }
	}
      else if (r > 0)
	{
	  if (!IS_INVALID_SOCKET (css_Pipe_to_master) && (po[0].revents & POLLIN))
	    {
	      run_code = css_process_master_request (css_Pipe_to_master);
	      if (run_code == -1)
		{
		  css_close_connection_to_master ();
		  /* shutdown message received */
		  run_code = (!HA_DISABLED ())? 0 : 1;
		}

	      if (run_code == 0 && !HA_DISABLED ())
		{
		  er_set (ER_ERROR_SEVERITY, ARG_FILE_LINE, ER_HB_PROCESS_EVENT, 2,
			  "Disconnected with the cub_master and will shut itself down", "");
		}
	    }
#if !defined(WINDOWS)
	  else
	    {
	      break;
	    }

#else /* !WINDOWS */
	  if (!IS_INVALID_SOCKET (css_Server_connection_socket) && (po[1].revents & POLLIN))
	    {
	      css_process_new_connection_request ();
	    }
#endif /* !WINDOWS */
	}

      if (run_code)
	{
	  if (IS_INVALID_SOCKET (css_Pipe_to_master))
	    {
	      css_reestablish_connection_to_master ();
	    }
	}
      else
	{
	  break;
	}
    }

  css_set_shutdown_timeout (prm_get_integer_value (PRM_ID_SHUTDOWN_WAIT_TIME_IN_SECS));

#if defined(WINDOWS)
  return 0;
#else /* WINDOWS */
  return NULL;
#endif /* WINDOWS */
}

/*
 * css_get_master_request () -
 *   return:
 *   master_fd(in):
 */
static int
css_get_master_request (SOCKET master_fd)
{
  int request, r;

  r = css_readn (master_fd, (char *) &request, sizeof (int), -1);
  if (r == sizeof (int))
    {
      return ((int) ntohl (request));
    }
  else
    {
      return (-1);
    }
}

/*
 * css_process_master_request () -
 *   return:
 *   master_fd(in):
 *   read_fd_var(in):
 *   exception_fd_var(in):
 */
static int
css_process_master_request (SOCKET master_fd)
{
  int request, r;

  r = 1;
  request = (int) css_get_master_request (master_fd);

  switch (request)
    {
    case SERVER_START_NEW_CLIENT:
      css_process_new_client (master_fd);
      break;

    case SERVER_START_SHUTDOWN:
      css_process_shutdown_request (master_fd);
      r = 0;
      break;

    case SERVER_STOP_SHUTDOWN:
    case SERVER_SHUTDOWN_IMMEDIATE:
    case SERVER_START_TRACING:
    case SERVER_STOP_TRACING:
    case SERVER_HALT_EXECUTION:
    case SERVER_RESUME_EXECUTION:
    case SERVER_REGISTER_HA_PROCESS:
      break;
    case SERVER_GET_HA_MODE:
      css_process_get_server_ha_mode_request (master_fd);
      break;
#if !defined(WINDOWS)
    case SERVER_CHANGE_HA_MODE:
      css_process_change_server_ha_mode_request (master_fd);
      break;
    case SERVER_GET_EOF:
      css_process_get_eof_request (master_fd);
      break;
    case SERVER_RECEIVE_MASTER_HOSTNAME:
      css_process_master_hostname ();
      break;
    case SERVER_CONNECT_NEW_SLAVE:
      css_process_new_slave (master_fd);
      break;
#endif
    default:
      /* master do not respond */
      r = -1;
      break;
    }

  return r;
}

/*
 * css_process_shutdown_request () -
 *   return:
 *   master_fd(in):
 */
static void
css_process_shutdown_request (SOCKET master_fd)
{
  char buffer[MASTER_TO_SRV_MSG_SIZE];
  int r, timeout;

  timeout = (int) css_get_master_request (master_fd);

  r = css_readn (master_fd, buffer, MASTER_TO_SRV_MSG_SIZE, -1);
  if (r < 0)
    {
      er_set_with_oserror (ER_ERROR_SEVERITY, ARG_FILE_LINE, ERR_CSS_SHUTDOWN_ERROR, 0);
      return;
    }
}

/*
 * css_process_new_client () -
 *   return:
 *   master_fd(in):
 *   read_fd_var(in/out):
 *   exception_fd_var(in/out):
 */
static void
css_process_new_client (SOCKET master_fd)
{
  SOCKET new_fd;
  int reason, r;
  CSS_CONN_ENTRY *conn;
  unsigned short rid;
  CSS_CONN_ENTRY temp_conn;
  char *area;
  OR_ALIGNED_BUF (1024) a_buffer;
  char *buffer;
  int length = 1024;

  /* receive new socket descriptor from the master */
  new_fd = css_open_new_socket_from_master (master_fd, &rid);
  if (IS_INVALID_SOCKET (new_fd))
    {
      return;
    }

  buffer = OR_ALIGNED_BUF_START (a_buffer);

  if (prm_get_bool_value (PRM_ID_ACCESS_IP_CONTROL) == true && css_check_accessibility (new_fd) != NO_ERROR)
    {
      /* open a temporary connection to send a reply to client.
       * Note that no name is given for its csect. also see css_is_temporary_conn_csect.
       */
      css_initialize_conn (&temp_conn, new_fd);
      r = rmutex_initialize (&temp_conn.rmutex, RMUTEX_NAME_TEMP_CONN_ENTRY);
      assert (r == NO_ERROR);

      reason = htonl (SERVER_INACCESSIBLE_IP);
      css_send_data (&temp_conn, rid, (char *) &reason, (int) sizeof (int));

      area = er_get_area_error (buffer, &length);

      temp_conn.db_error = ER_INACCESSIBLE_IP;
      css_send_error (&temp_conn, rid, area, length);
      css_shutdown_conn (&temp_conn);
      css_dealloc_conn_rmutex (&temp_conn);
      er_clear ();
      return;
    }

  conn = css_make_conn (new_fd);
  if (conn == NULL)
    {
      /* open a temporary connection to send a reply to client.
       * Note that no name is given for its csect. also see css_is_temporary_conn_csect.
       */
      css_initialize_conn (&temp_conn, new_fd);
      r = rmutex_initialize (&temp_conn.rmutex, RMUTEX_NAME_TEMP_CONN_ENTRY);
      assert (r == NO_ERROR);

      er_set (ER_ERROR_SEVERITY, ARG_FILE_LINE, ER_CSS_CLIENTS_EXCEEDED, 1, NUM_NORMAL_TRANS);
      reason = htonl (SERVER_CLIENTS_EXCEEDED);
      css_send_data (&temp_conn, rid, (char *) &reason, (int) sizeof (int));

      area = er_get_area_error (buffer, &length);

      temp_conn.db_error = ER_CSS_CLIENTS_EXCEEDED;
      css_send_error (&temp_conn, rid, area, length);
      css_shutdown_conn (&temp_conn);
      css_dealloc_conn_rmutex (&temp_conn);
      er_clear ();
      return;
    }

  reason = htonl (SERVER_CONNECTED);
  css_send_data (conn, rid, (char *) &reason, sizeof (int));

  if (css_Connect_handler)
    {
      if ((*css_Connect_handler) (conn) != NO_ERRORS)
	{
	  assert_release (false);
	}
    }
  else
    {
      assert_release (false);
    }
}

/*
 * css_process_get_server_ha_mode_request() -
 *   return:
 */
static void
css_process_get_server_ha_mode_request (SOCKET master_fd)
{
  int r;
  int response;

  if (HA_DISABLED ())
    {
      response = htonl (HA_SERVER_STATE_NA);
    }
  else
    {
      response = htonl (ha_Server_state);
    }

  r = send (master_fd, (char *) &response, sizeof (int), 0);
  if (r < 0)
    {
      er_set_with_oserror (ER_ERROR_SEVERITY, ARG_FILE_LINE, ER_IO_WRITE, 0);
      return;
    }

}

/*
 * css_process_get_server_ha_mode_request() -
 *   return:
 */
static void
css_process_change_server_ha_mode_request (SOCKET master_fd)
{
#if !defined(WINDOWS)
  HA_SERVER_STATE state;
  THREAD_ENTRY *thread_p;

  state = (HA_SERVER_STATE) css_get_master_request (master_fd);

  thread_p = thread_get_thread_entry_info ();
  assert (thread_p != NULL);

  if (state == HA_SERVER_STATE_ACTIVE || state == HA_SERVER_STATE_STANDBY)
    {
      if (css_change_ha_server_state (thread_p, state, false, HA_CHANGE_MODE_IMMEDIATELY, true) != NO_ERROR)
	{
	  er_set (ER_ERROR_SEVERITY, ARG_FILE_LINE, ERR_CSS_ERROR_FROM_SERVER, 1, "Cannot change server HA mode");
	}
    }
  else
    {
      er_log_debug (ARG_FILE_LINE, "ERROR : unexpected state. (state :%d). \n", state);
    }

  state = (HA_SERVER_STATE) htonl ((int) css_ha_server_state ());

  css_send_heartbeat_request (css_Master_conn, SERVER_CHANGE_HA_MODE);
  css_send_heartbeat_data (css_Master_conn, (char *) &state, sizeof (state));
#endif
}

/*
 * css_process_get_eof_request() -
 *   return:
 */
static void
css_process_get_eof_request (SOCKET master_fd)
{
#if !defined(WINDOWS)
  LOG_LSA *eof_lsa;
  OR_ALIGNED_BUF (OR_LOG_LSA_ALIGNED_SIZE) a_reply;
  char *reply;
  THREAD_ENTRY *thread_p;

  reply = OR_ALIGNED_BUF_START (a_reply);

  thread_p = thread_get_thread_entry_info ();
  assert (thread_p != NULL);

  LOG_CS_ENTER_READ_MODE (thread_p);

  eof_lsa = log_get_eof_lsa ();
  (void) or_pack_log_lsa (reply, eof_lsa);

  LOG_CS_EXIT (thread_p);

  css_send_heartbeat_request (css_Master_conn, SERVER_GET_EOF);
  css_send_heartbeat_data (css_Master_conn, reply, OR_ALIGNED_BUF_SIZE (a_reply));
#endif
}

int
css_process_master_hostname ()
{
  int hostname_length, error;

  error = css_receive_heartbeat_data (css_Master_conn, (char *) &hostname_length, sizeof (int));
  if (error != NO_ERRORS)
    {
      return error;
    }

  if (hostname_length == 0)
    {
      return NO_ERRORS;
    }
  else if (hostname_length < 0)
    {
      return ER_FAILED;
    }

  error = css_receive_heartbeat_data (css_Master_conn, ha_Server_master_hostname, hostname_length);
  if (error != NO_ERRORS)
    {
      return error;
    }
  ha_Server_master_hostname[hostname_length] = '\0';

  assert (hostname_length > 0 && ha_Server_state == HA_SERVER_STATE_STANDBY);

  //create slave replication channel and connect to hostname

  er_log_debug (ARG_FILE_LINE, "css_process_master_hostname:" "connected to master_hostname:%s\n",
		 ha_Server_master_hostname);

  return NO_ERRORS;
}

/*
 * css_close_connection_to_master() -
 *   return:
 */
static void
css_close_connection_to_master (void)
{
  if (!IS_INVALID_SOCKET (css_Pipe_to_master))
    {
      css_shutdown_conn (css_Master_conn);
    }
  css_Pipe_to_master = INVALID_SOCKET;
  css_Master_conn = NULL;
}

/*
 * css_shutdown_timeout() -
 *   return:
 */
bool
css_is_shutdown_timeout_expired (void)
{
  struct timeval timeout;

  /* css_Shutdown_timeout is set by shutdown request */
  if (css_Shutdown_timeout.tv_sec != 0 && gettimeofday (&timeout, NULL) == 0)
    {
      if (css_Shutdown_timeout.tv_sec <= timeout.tv_sec)
	{
	  return true;
	}
    }

  return false;
}

#if defined(WINDOWS)
/*
 * css_process_new_connection_request () -
 *   return:
 *
 * Note: Called when a connect() is detected on the
 *       css_Server_connection_socket indicating the presence of a new client
 *       attempting to connect. Accept the connection and establish a new FD
 *       for this client. Send him back a little blip so he knows things are
 *       ok.
 */
static int
css_process_new_connection_request (void)
{
  SOCKET new_fd;
  int reason, buffer_size, rc;
  CSS_CONN_ENTRY *conn;
  unsigned short rid;
  OR_ALIGNED_BUF (1024) a_buffer;
  char *buffer;
  int length = 1024, r;
  CSS_CONN_ENTRY new_conn;
  char *error_string;

  NET_HEADER header = { 0, 0, 0, 0, 0, 0, 0, 0, 0 };

  new_fd = css_server_accept (css_Server_connection_socket);

  if (!IS_INVALID_SOCKET (new_fd))
    {
      buffer = OR_ALIGNED_BUF_START (a_buffer);

      if (prm_get_bool_value (PRM_ID_ACCESS_IP_CONTROL) == true && css_check_accessibility (new_fd) != NO_ERROR)
	{
	  css_initialize_conn (&new_conn, new_fd);
	  r = rmutex_initialize (&new_conn.rmutex, RMUTEX_NAME_TEMP_CONN_ENTRY);
	  assert (r == NO_ERROR);

	  rc = css_read_header (&new_conn, &header);
	  buffer_size = rid = 0;

	  reason = htonl (SERVER_INACCESSIBLE_IP);
	  css_send_data (&new_conn, rid, (char *) &reason, (int) sizeof (int));

	  error_string = er_get_area_error (buffer, &length);
	  new_conn.db_error = ER_INACCESSIBLE_IP;
	  css_send_error (&new_conn, rid, error_string, length);
	  css_shutdown_conn (&new_conn);
	  css_dealloc_conn_rmutex (&new_conn);

	  er_clear ();
	  return -1;
	}

      conn = css_make_conn (new_fd);
      if (conn == NULL)
	{
	  /* 
	   * all pre-allocated connection entries are being used now.
	   * create a new entry and send error message throuth it.
	   */
	  css_initialize_conn (&new_conn, new_fd);
	  r = rmutex_initialize (&new_conn.rmutex, RMUTEX_NAME_TEMP_CONN_ENTRY);
	  assert (r == NO_ERROR);

	  rc = css_read_header (&new_conn, &header);
	  buffer_size = rid = 0;
	  er_set (ER_ERROR_SEVERITY, ARG_FILE_LINE, ER_CSS_CLIENTS_EXCEEDED, 1, NUM_NORMAL_TRANS);
	  reason = htonl (SERVER_CLIENTS_EXCEEDED);
	  css_send_data (&new_conn, rid, (char *) &reason, (int) sizeof (int));

	  error_string = er_get_area_error (buffer, &length);
	  new_conn.db_error = ER_CSS_CLIENTS_EXCEEDED;
	  css_send_error (&new_conn, rid, error_string, length);
	  css_shutdown_conn (&new_conn);
	  css_dealloc_conn_rmutex (&new_conn);

	  er_clear ();
	  return -1;
	}

      buffer_size = sizeof (NET_HEADER);
      do
	{
	  /* css_receive_request */
	  if (!conn || conn->status != CONN_OPEN)
	    {
	      rc = CONNECTION_CLOSED;
	      break;
	    }

	  rc = css_read_header (conn, &header);
	  if (rc == NO_ERRORS)
	    {
	      rid = (unsigned short) ntohl (header.request_id);

	      if (ntohl (header.type) != COMMAND_TYPE)
		{
		  buffer_size = reason = rid = 0;
		  rc = WRONG_PACKET_TYPE;
		}
	      else
		{
		  reason = (int) (unsigned short) ntohs (header.function_code);
		  buffer_size = (int) ntohl (header.buffer_size);
		}
	    }
	}
      while (rc == WRONG_PACKET_TYPE);

      if (rc == NO_ERRORS)
	{
	  if (reason == DATA_REQUEST)
	    {
	      reason = htonl (SERVER_CONNECTED);
	      (void) css_send_data (conn, rid, (char *) &reason, sizeof (int));

	      if (css_Connect_handler)
		{
		  if ((*css_Connect_handler) (conn) != NO_ERRORS)
		    {
		      assert_release (false);
		    }
		}
	    }
	  else
	    {
	      reason = htonl (SERVER_NOT_FOUND);
	      (void) css_send_data (conn, rid, (char *) &reason, sizeof (int));
	      css_free_conn (conn);
	    }
	}
    }

  /* can't let problems accepting client requests terminate the loop */
  return 1;
}
#endif /* WINDOWS */

/*
 * css_reestablish_connection_to_master() -
 *   return:
 */
static int
css_reestablish_connection_to_master (void)
{
  CSS_CONN_ENTRY *conn;
  static int i = CSS_WAIT_COUNT;
  char *packed_server_name;
  int name_length;

  if (i-- > 0)
    {
      return 0;
    }
  i = CSS_WAIT_COUNT;

  packed_server_name = css_pack_server_name (css_Master_server_name, &name_length);
  if (packed_server_name != NULL)
    {
      conn = css_connect_to_master_server (css_Master_port_id, packed_server_name, name_length);
      if (conn != NULL)
	{
	  css_Pipe_to_master = conn->fd;
	  if (css_Master_conn)
	    {
	      css_free_conn (css_Master_conn);
	    }
	  css_Master_conn = conn;
	  free_and_init (packed_server_name);
	  return 1;
	}
      else
	{
	  free_and_init (packed_server_name);
	}
    }

  css_Pipe_to_master = INVALID_SOCKET;
  return 0;
}

/*
 * css_connection_handler_thread () - Accept/process request from one client
 *   return:
 *   arg(in):
 *
 * Note: One server thread per one client
 */
static int
css_connection_handler_thread (THREAD_ENTRY * thread_p, CSS_CONN_ENTRY * conn)
{
  int n, type, rv, status;
  volatile int conn_status;
  int css_peer_alive_timeout, poll_timeout;
  int max_num_loop, num_loop;
  SOCKET fd;
  struct pollfd po[1] = { {0, 0, 0} };

  if (thread_p == NULL)
    {
      thread_p = thread_get_thread_entry_info ();
    }

  fd = conn->fd;

  pthread_mutex_unlock (&thread_p->tran_index_lock);

  thread_p->type = TT_SERVER;	/* server thread */

  css_peer_alive_timeout = 5000;
  poll_timeout = 100;
  max_num_loop = css_peer_alive_timeout / poll_timeout;
  num_loop = 0;

  status = NO_ERRORS;
  /* check if socket has error or client is down */
  while (thread_p->shutdown == false && conn->stop_talk == false)
    {
      /* check the connection */
      conn_status = conn->status;
      if (conn_status == CONN_CLOSING)
	{
	  /* There's an interesting race condition among client, worker thread and connection handler.
	   * Please find CBRD-21375 for detail and also see sboot_notify_unregister_client.
	   * 
	   * We have to synchronize here with worker thread which may be in sboot_notify_unregister_client
	   * to let it have a chance to send reply to client.
	   */
	  rmutex_lock (thread_p, &conn->rmutex);

	  conn_status = conn->status;

	  rmutex_unlock (thread_p, &conn->rmutex);
	}

      if (conn_status != CONN_OPEN)
	{
	  er_log_debug (ARG_FILE_LINE, "css_connection_handler_thread: conn->status (%d) is not CONN_OPEN.",
			conn_status);
	  status = CONNECTION_CLOSED;
	  break;
	}

      po[0].fd = fd;
      po[0].events = POLLIN;
      po[0].revents = 0;
      n = poll (po, 1, poll_timeout);
      if (n == 0)
	{
	  if (num_loop < max_num_loop)
	    {
	      num_loop++;
	      continue;
	    }
	  num_loop = 0;

#if !defined (WINDOWS)
	  /* 0 means it timed out and no fd is changed. */
	  if (CHECK_CLIENT_IS_ALIVE ())
	    {
	      if (css_peer_alive (fd, css_peer_alive_timeout) == false)
		{
		  er_log_debug (ARG_FILE_LINE, "css_connection_handler_thread: css_peer_alive() error\n");
		  status = CONNECTION_CLOSED;
		  break;
		}
	    }

	  /* check server's HA state */
	  if (ha_Server_state == HA_SERVER_STATE_TO_BE_STANDBY && conn->in_transaction == false
	      && css_count_transaction_worker_threads (thread_p, conn->get_tran_index (), conn->client_id) == 0)
	    {
	      status = REQUEST_REFUSED;
	      break;
	    }
#endif /* !WINDOWS */
	  continue;
	}
      else if (n < 0)
	{
	  num_loop = 0;

	  if (errno == EINTR)
	    {
	      continue;
	    }
	  else
	    {
	      er_log_debug (ARG_FILE_LINE, "css_connection_handler_thread: select() error\n");
	      status = ERROR_ON_READ;
	      break;
	    }
	}
      else
	{
	  num_loop = 0;

	  if (po[0].revents & POLLERR || po[0].revents & POLLHUP)
	    {
	      status = ERROR_ON_READ;
	      break;
	    }

	  /* read command/data/etc request from socket, and enqueue it to appr. queue */
	  status = css_read_and_queue (conn, &type);
	  if (status != NO_ERRORS)
	    {
	      er_log_debug (ARG_FILE_LINE, "css_connection_handler_thread: css_read_and_queue() error\n");
	      break;
	    }
	  else
	    {
	      /* if new command request has arrived, make new job and add it to job queue */
	      if (type == COMMAND_TYPE)
		{
		  // push new task
		  css_push_server_task (*thread_p, *conn);
		}
	    }
	}
    }

  /* check the connection and call connection error handler */
  if (status != NO_ERRORS || css_check_conn (conn) != NO_ERROR)
    {
      er_log_debug (ARG_FILE_LINE,
		    "css_connection_handler_thread: status %d conn { status %d transaction_id %d "
		    "db_error %d stop_talk %d stop_phase %d }\n", status, conn->status, conn->get_tran_index (),
		    conn->db_error, conn->stop_talk, conn->stop_phase);
      rv = pthread_mutex_lock (&thread_p->tran_index_lock);
      (*css_Connection_error_handler) (thread_p, conn);
    }
  else
    {
      assert (thread_p->shutdown == true || conn->stop_talk == true);
    }

  return 0;
}

/*
 * css_block_all_active_conn() - Before shutdown, stop all server thread
 *   return:
 *
 * Note:  All communication will be stopped
 */
void
css_block_all_active_conn (unsigned short stop_phase)
{
  CSS_CONN_ENTRY *conn;
  int r;

  START_EXCLUSIVE_ACCESS_ACTIVE_CONN_ANCHOR (r);

  for (conn = css_Active_conn_anchor; conn != NULL; conn = conn->next)
    {
      r = rmutex_lock (NULL, &conn->rmutex);
      assert (r == NO_ERROR);

      if (conn->stop_phase != stop_phase)
	{
	  r = rmutex_unlock (NULL, &conn->rmutex);
	  assert (r == NO_ERROR);
	  continue;
	}
      css_end_server_request (conn);
      if (!IS_INVALID_SOCKET (conn->fd) && conn->fd != css_Pipe_to_master)
	{
	  conn->stop_talk = true;
	  logtb_set_tran_index_interrupt (NULL, conn->get_tran_index (), 1);
	}

      r = rmutex_unlock (NULL, &conn->rmutex);
      assert (r == NO_ERROR);
    }

  END_EXCLUSIVE_ACCESS_ACTIVE_CONN_ANCHOR (r);
}

/*
 * css_internal_connection_handler() -
 *   return:
 *   conn(in):
 *
 * Note: This routine is "registered" to be called when a new connection is requested by the client
 */
static css_error_code
css_internal_connection_handler (CSS_CONN_ENTRY * conn)
{
  css_insert_into_active_conn_list (conn);

  // push connection handler task
  if (!cubthread::get_manager ()->try_task (cubthread::get_entry (), css_Connection_worker_pool,
					    new css_connection_task (*conn)))
    {
      assert_release (false);
      return REQUEST_REFUSED;
    }

  return NO_ERRORS;
}

/*
 * css_internal_request_handler() -
 *   return:
 *   arg(in):
 *
 * Note: This routine is "registered" to be called when a new request is
 *       initiated by the client.
 *
 *       To now support multiple concurrent requests from the same client,
 *       check if a request is actually sent on the socket. If data was sent
 *       (not a request), then just return and the scheduler will wake up the
 *       thread that is blocking for data.
 */
static int
css_internal_request_handler (THREAD_ENTRY & thread_ref, CSS_CONN_ENTRY & conn_ref)
{
  unsigned short rid;
  unsigned int eid;
  int request, rc, size = 0;
  char *buffer = NULL;
  int local_tran_index;
  int status = CSS_UNPLANNED_SHUTDOWN;

  assert (thread_ref.conn_entry == &conn_ref);

  local_tran_index = thread_ref.tran_index;

  rc = css_receive_request (&conn_ref, &rid, &request, &size);
  if (rc == NO_ERRORS)
    {
      /* 1. change thread's transaction id to this connection's */
      thread_ref.tran_index = conn_ref.get_tran_index ();

      pthread_mutex_unlock (&thread_ref.tran_index_lock);

      if (size)
	{
	  rc = css_receive_data (&conn_ref, rid, &buffer, &size, -1);
	  if (rc != NO_ERRORS)
	    {
	      return status;
	    }
	}

      conn_ref.db_error = 0;	/* This will reset the error indicator */

      eid = css_return_eid_from_conn (&conn_ref, rid);
      /* 2. change thread's client, rid, tran_index for this request */
      css_set_thread_info (&thread_ref, conn_ref.client_id, eid, conn_ref.get_tran_index (), request);

      /* 3. Call server_request() function */
      status = css_Server_request_handler (&thread_ref, eid, request, size, buffer);

      /* 4. reset thread transaction id(may be NULL_TRAN_INDEX) */
      css_set_thread_info (&thread_ref, -1, 0, local_tran_index, -1);
    }
  else
    {
      pthread_mutex_unlock (&thread_ref.tran_index_lock);

      if (rc == ERROR_WHEN_READING_SIZE || rc == NO_DATA_AVAILABLE)
	{
	  status = CSS_NO_ERRORS;
	}
    }

  return status;
}

/*
 * css_initialize_server_interfaces() - initialize the server interfaces
 *   return:
 *   request_handler(in):
 *   thrd(in):
 *   eid(in):
 *   request(in):
 *   size(in):
 *   buffer(in):
 */
void
css_initialize_server_interfaces (int (*request_handler) (THREAD_ENTRY * thrd, unsigned int eid, int request,
							  int size, char *buffer),
				  CSS_THREAD_FN connection_error_function)
{
  css_Server_request_handler = request_handler;
  css_register_handler_routines (css_internal_connection_handler, NULL /* disabled */ , connection_error_function);
}

/*
 * css_init() -
 *   return:
 *   thread_p(in):
 *   server_name(in):
 *   name_length(in):
 *   port_id(in):
 *
 * Note: This routine is the entry point for the server interface. Once this
 *       routine is called, control will not return to the caller until the
 *       server/scheduler is stopped. Please call
 *       css_initialize_server_interfaces before calling this function.
 */
int
css_init (THREAD_ENTRY * thread_p, char *server_name, int name_length, int port_id)
{
  CSS_CONN_ENTRY *conn;
  int status = NO_ERROR;

  if (server_name == NULL || port_id <= 0)
    {
      return ER_FAILED;
    }

#if defined(WINDOWS)
  if (css_windows_startup () < 0)
    {
      fprintf (stderr, "Winsock startup error\n");
      return ER_FAILED;
    }
#endif /* WINDOWS */

  // initialize worker pool for server requests
  const std::size_t MAX_WORKERS = NUM_NON_SYSTEM_TRANS;
  const std::size_t MAX_TASK_COUNT = 2 * NUM_NON_SYSTEM_TRANS;	// not that it matters...

  css_Server_request_worker_pool = cubthread::get_manager ()->create_worker_pool (MAX_WORKERS, MAX_TASK_COUNT, NULL,
										  cubthread::system_core_count (),
										  false);
  if (css_Server_request_worker_pool == NULL)
    {
      assert (false);
      er_set (ER_FATAL_ERROR_SEVERITY, ARG_FILE_LINE, ER_GENERIC_ERROR, 0);
      status = ER_FAILED;
      goto shutdown;
    }

  css_Connection_worker_pool = cubthread::get_manager ()->create_worker_pool (MAX_WORKERS, MAX_WORKERS, NULL, 1, false);
  if (css_Connection_worker_pool == NULL)
    {
      assert (false);
      er_set (ER_FATAL_ERROR_SEVERITY, ARG_FILE_LINE, ER_GENERIC_ERROR, 0);
      status = ER_FAILED;
      goto shutdown;
    }

  css_Server_connection_socket = INVALID_SOCKET;

  conn = css_connect_to_master_server (port_id, server_name, name_length);
  if (conn != NULL)
    {
      /* insert conn into active conn list */
      css_insert_into_active_conn_list (conn);

      css_Master_server_name = strdup (server_name);
      css_Master_port_id = port_id;
      css_Pipe_to_master = conn->fd;
      css_Master_conn = conn;

#if !defined(WINDOWS)
      if (!HA_DISABLED ())
	{
	  status = hb_register_to_master (css_Master_conn, HB_PTYPE_SERVER);
	  if (status != NO_ERROR)
	    {
	      fprintf (stderr, "failed to heartbeat register.\n");
	    }
	}
#endif

      if (status == NO_ERROR)
	{
	  // server message loop
	  css_setup_server_loop ();
	}
    }

shutdown:
  /* 
   * start to shutdown server
   */

  // stop threads; in first phase we need to stop active workers, but keep log writers for a while longer to make sure
  // all log is transfered
  css_stop_all_workers (*thread_p, THREAD_STOP_WORKERS_EXCEPT_LOGWR);

  /* stop vacuum threads. */
  vacuum_stop (thread_p);

  /* we should flush all append pages before stop log writer */
  LOG_CS_ENTER (thread_p);
  logpb_flush_pages_direct (thread_p);

#if !defined(NDEBUG)
  pthread_mutex_lock (&log_Gl.prior_info.prior_lsa_mutex);
  if (!LSA_EQ (&log_Gl.append.nxio_lsa, &log_Gl.prior_info.prior_lsa))
    {
      LOG_PRIOR_NODE *node;

      assert (LSA_LT (&log_Gl.append.nxio_lsa, &log_Gl.prior_info.prior_lsa));
      node = log_Gl.prior_info.prior_list_header;
      while (node != NULL)
	{
	  /* All active transaction and vacuum workers should have been stopped. Only system transactions are still
	   * running. */
	  assert (node->log_header.trid == LOG_SYSTEM_TRANID);
	  node = node->next;
	}
    }
  pthread_mutex_unlock (&log_Gl.prior_info.prior_lsa_mutex);
#endif

  LOG_CS_EXIT (thread_p);

  // stop log writers
  css_stop_all_workers (*thread_p, THREAD_STOP_LOGWR);

  // destroy thread worker pools
  thread_get_manager ()->destroy_worker_pool (css_Server_request_worker_pool);
  thread_get_manager ()->destroy_worker_pool (css_Connection_worker_pool);

  if (!HA_DISABLED ())
    {
      css_close_connection_to_master ();
    }

  if (css_Master_server_name)
    {
      free_and_init (css_Master_server_name);
    }

  /* If this was opened for the new style connection protocol, make sure it gets closed. */
  css_close_server_connection_socket ();

#if defined(WINDOWS)
  css_windows_shutdown ();
#endif /* WINDOWS */

  return status;
}

/*
 * css_send_data_to_client() - send a data buffer to the server
 *   return:
 *   eid(in): enquiry id
 *   buffer(in): data buffer to queue for expected data.
 *   buffer_size(in): size of data buffer
 *
 * Note: This is to be used ONLY by the server to return data to the client
 */
unsigned int
css_send_data_to_client (CSS_CONN_ENTRY * conn, unsigned int eid, char *buffer, int buffer_size)
{
  int rc = 0;

  assert (conn != NULL);

  rc = css_send_data (conn, CSS_RID_FROM_EID (eid), buffer, buffer_size);
  return (rc == NO_ERRORS) ? 0 : rc;
}

/*
 * css_send_reply_and_data_to_client() - send a reply to the server,
 *                                       and optionaly, an additional data
 *  buffer
 *   return:
 *   eid(in): enquiry id
 *   reply(in): the reply data (error or no error)
 *   reply_size(in): the size of the reply data.
 *   buffer(in): data buffer to queue for expected data.
 *   buffer_size(in): size of data buffer
 *
 * Note: This is to be used only by the server
 */
unsigned int
css_send_reply_and_data_to_client (CSS_CONN_ENTRY * conn, unsigned int eid, char *reply, int reply_size, char *buffer,
				   int buffer_size)
{
  int rc = 0;

  assert (conn != NULL);

  if (buffer_size > 0 && buffer != NULL)
    {
      rc = css_send_two_data (conn, CSS_RID_FROM_EID (eid), reply, reply_size, buffer, buffer_size);
    }
  else
    {
      rc = css_send_data (conn, CSS_RID_FROM_EID (eid), reply, reply_size);
    }

  return (rc == NO_ERRORS) ? NO_ERROR : rc;
}

#if 0
/*
 * css_send_reply_and_large_data_to_client() - send a reply to the server,
 *                                       and optionaly, an additional l
 *                                       large data
 *  buffer
 *   return:
 *   eid(in): enquiry id
 *   reply(in): the reply data (error or no error)
 *   reply_size(in): the size of the reply data.
 *   buffer(in): data buffer to queue for expected data.
 *   buffer_size(in): size of data buffer
 *
 * Note: This is to be used only by the server
 */
unsigned int
css_send_reply_and_large_data_to_client (unsigned int eid, char *reply, int reply_size, char *buffer, INT64 buffer_size)
{
  CSS_CONN_ENTRY *conn;
  int rc = 0;
  int idx = CSS_ENTRYID_FROM_EID (eid);
  int num_buffers;
  char **buffers;
  int *buffers_size, i;
  INT64 pos = 0;

  conn = &css_Conn_array[idx];
  if (buffer_size > 0 && buffer != NULL)
    {
      num_buffers = (int) (buffer_size / INT_MAX) + 2;

      buffers = (char **) malloc (sizeof (char *) * num_buffers);
      if (buffers == NULL)
	{
	  er_set (ER_ERROR_SEVERITY, ARG_FILE_LINE, ER_OUT_OF_VIRTUAL_MEMORY, 1, sizeof (char *) * num_buffers);
	  return ER_OUT_OF_VIRTUAL_MEMORY;
	}

      buffers_size = (int *) malloc (sizeof (int) * num_buffers);
      if (buffers_size == NULL)
	{
	  free (buffers);
	  er_set (ER_ERROR_SEVERITY, ARG_FILE_LINE, ER_OUT_OF_VIRTUAL_MEMORY, 1, sizeof (int) * num_buffers);
	  return ER_OUT_OF_VIRTUAL_MEMORY;
	}

      buffers[0] = reply;
      buffers_size[0] = reply_size;

      for (i = 1; i < num_buffers; i++)
	{
	  buffers[i] = &buffer[pos];
	  if (buffer_size > INT_MAX)
	    {
	      buffers_size[i] = INT_MAX;
	    }
	  else
	    {
	      buffers_size[i] = buffer_size;
	    }
	  pos += buffers_size[i];
	}

      rc = css_send_large_data (conn, CSS_RID_FROM_EID (eid), (const char **) buffers, buffers_size, num_buffers);

      free (buffers);
      free (buffers_size);
    }
  else
    {
      rc = css_send_data (conn, CSS_RID_FROM_EID (eid), reply, reply_size);
    }

  return (rc == NO_ERRORS) ? NO_ERROR : rc;
}
#endif

/*
 * css_send_reply_and_2_data_to_client() - send a reply to the server,
 *                                         and optionaly, an additional data
 *  buffer
 *   return:
 *   eid(in): enquiry id
 *   reply(in): the reply data (error or no error)
 *   reply_size(in): the size of the reply data.
 *   buffer1(in): data buffer to queue for expected data.
 *   buffer1_size(in): size of data buffer
 *   buffer2(in): data buffer to queue for expected data.
 *   buffer2_size(in): size of data buffer
 *
 * Note: This is to be used only by the server
 */
unsigned int
css_send_reply_and_2_data_to_client (CSS_CONN_ENTRY * conn, unsigned int eid, char *reply, int reply_size,
				     char *buffer1, int buffer1_size, char *buffer2, int buffer2_size)
{
  int rc = 0;

  assert (conn != NULL);

  if (buffer2 == NULL || buffer2_size <= 0)
    {
      return (css_send_reply_and_data_to_client (conn, eid, reply, reply_size, buffer1, buffer1_size));
    }
  rc =
    css_send_three_data (conn, CSS_RID_FROM_EID (eid), reply, reply_size, buffer1, buffer1_size, buffer2, buffer2_size);

  return (rc == NO_ERRORS) ? 0 : rc;
}

/*
 * css_send_reply_and_3_data_to_client() - send a reply to the server,
 *                                         and optionaly, an additional data
 *  buffer
 *   return:
 *   eid(in): enquiry id
 *   reply(in): the reply data (error or no error)
 *   reply_size(in): the size of the reply data.
 *   buffer1(in): data buffer to queue for expected data.
 *   buffer1_size(in): size of data buffer
 *   buffer2(in): data buffer to queue for expected data.
 *   buffer2_size(in): size of data buffer
 *   buffer3(in): data buffer to queue for expected data.
 *   buffer3_size(in): size of data buffer
 *
 * Note: This is to be used only by the server
 */
unsigned int
css_send_reply_and_3_data_to_client (CSS_CONN_ENTRY * conn, unsigned int eid, char *reply, int reply_size,
				     char *buffer1, int buffer1_size, char *buffer2, int buffer2_size, char *buffer3,
				     int buffer3_size)
{
  int rc = 0;

  assert (conn != NULL);

  if (buffer3 == NULL || buffer3_size <= 0)
    {
      return (css_send_reply_and_2_data_to_client (conn, eid, reply, reply_size, buffer1, buffer1_size, buffer2,
						   buffer2_size));
    }

  rc = css_send_four_data (conn, CSS_RID_FROM_EID (eid), reply, reply_size, buffer1, buffer1_size, buffer2,
			   buffer2_size, buffer3, buffer3_size);

  return (rc == NO_ERRORS) ? 0 : rc;
}

/*
 * css_send_error_to_client() - send an error buffer to the server
 *   return:
 *   conn(in): connection entry
 *   eid(in): enquiry id
 *   buffer(in): data buffer to queue for expected data.
 *   buffer_size(in): size of data buffer
 *
 * Note: This is to be used ONLY by the server to return error data to the
 *       client.
 */
unsigned int
css_send_error_to_client (CSS_CONN_ENTRY * conn, unsigned int eid, char *buffer, int buffer_size)
{
  int rc;

  assert (conn != NULL);

  rc = css_send_error (conn, CSS_RID_FROM_EID (eid), buffer, buffer_size);

  return (rc == NO_ERRORS) ? 0 : rc;
}

/*
 * css_send_abort_to_client() - send an abort message to the client
 *   return:
 *   eid(in): enquiry id
 */
unsigned int
css_send_abort_to_client (CSS_CONN_ENTRY * conn, unsigned int eid)
{
  int rc = 0;

  assert (conn != NULL);

  rc = css_send_abort_request (conn, CSS_RID_FROM_EID (eid));

  return (rc == NO_ERRORS) ? 0 : rc;
}

/*
 * css_test_for_client_errors () -
 *   return: error id from the client
 *   conn(in):
 *   eid(in):
 */
static int
css_test_for_client_errors (CSS_CONN_ENTRY * conn, unsigned int eid)
{
  char *error_buffer;
  int error_size, rc, errid = NO_ERROR;

  assert (conn != NULL);

  if (css_return_queued_error (conn, CSS_RID_FROM_EID (eid), &error_buffer, &error_size, &rc))
    {
      errid = er_set_area_error (error_buffer);
      free_and_init (error_buffer);
    }
  return errid;
}

/*
 * css_receive_data_from_client() - return data that was sent by the server
 *   return:
 *   eid(in): enquiry id
 *   buffer(out): data buffer to send to client.
 *   buffer_size(out): size of data buffer
 *
 *   note: caller should know that it returns zero on success and
 *   returns css error code on failure
 */
unsigned int
css_receive_data_from_client (CSS_CONN_ENTRY * conn, unsigned int eid, char **buffer, int *size)
{
  return css_receive_data_from_client_with_timeout (conn, eid, buffer, size, -1);
}

/*
 * css_receive_data_from_client_with_timeout() - return data that was sent by the server
 *   return:
 *   eid(in): enquiry id
 *   buffer(out): data buffer to send to client.
 *   buffer_size(out): size of data buffer
 *   timeout(in): timeout in seconds
 *
 *   note: caller should know that it returns zero on success and
 *   returns css error code on failure
 */
unsigned int
css_receive_data_from_client_with_timeout (CSS_CONN_ENTRY * conn, unsigned int eid, char **buffer, int *size,
					   int timeout)
{
  int rc = 0;

  assert (conn != NULL);

  *size = 0;

  rc = css_receive_data (conn, CSS_RID_FROM_EID (eid), buffer, size, timeout);

  if (rc == NO_ERRORS || rc == RECORD_TRUNCATED)
    {
      css_test_for_client_errors (conn, eid);
      return 0;
    }

  return rc;
}

/*
 * css_end_server_request() - terminates the request from the client
 *   return:
 *   conn(in/out):
 */
void
css_end_server_request (CSS_CONN_ENTRY * conn)
{
  int r;

  r = rmutex_lock (NULL, &conn->rmutex);
  assert (r == NO_ERROR);

  css_remove_all_unexpected_packets (conn);
  conn->status = CONN_CLOSING;

  r = rmutex_unlock (NULL, &conn->rmutex);
  assert (r == NO_ERROR);
}

/*
 * css_pack_server_name() -
 *   return: a new string containing the server name and the database version
 *           string
 *   server_name(in): the name of the database volume
 *   name_length(out): returned size of the server_name
 *
 * Note: Builds a character buffer with three embedded strings: the database
 *       volume name, a string containing the release identifier, and the
 *       CUBRID environment variable (if exists)
 */
char *
css_pack_server_name (const char *server_name, int *name_length)
{
  char *packed_name = NULL;
  const char *env_name = NULL;
  char pid_string[16], *s;
  const char *t;

  if (server_name != NULL)
    {
      env_name = envvar_root ();
      if (env_name == NULL)
	{
	  return NULL;
	}

      /* 
       * here we changed the 2nd string in packed_name from
       * rel_release_string() to rel_major_release_string()
       * solely for the purpose of matching the name of the cubrid driver.
       * That is, the name of the cubrid driver has been changed to use
       * MAJOR_RELEASE_STRING (see drivers/Makefile).  So, here we must also
       * use rel_major_release_string(), so master can successfully find and
       * fork cubrid drivers.
       */

      sprintf (pid_string, "%d", getpid ());
      *name_length =
	(int) (strlen (server_name) + 1 + strlen (rel_major_release_string ()) + 1 + strlen (env_name) + 1 +
	       strlen (pid_string) + 1);

      /* in order to prepend '#' */
      if (!HA_DISABLED ())
	{
	  (*name_length)++;
	}

      packed_name = (char *) malloc (*name_length);
      if (packed_name == NULL)
	{
	  er_set (ER_ERROR_SEVERITY, ARG_FILE_LINE, ER_OUT_OF_VIRTUAL_MEMORY, 1, (size_t) (*name_length));
	  return NULL;
	}

      s = packed_name;
      t = server_name;

      if (!HA_DISABLED ())
	{
	  *s++ = '#';
	}

      while (*t)
	{
	  *s++ = *t++;
	}
      *s++ = '\0';

      t = rel_major_release_string ();
      while (*t)
	{
	  *s++ = *t++;
	}
      *s++ = '\0';

      t = env_name;
      while (*t)
	{
	  *s++ = *t++;
	}
      *s++ = '\0';

      t = pid_string;
      while (*t)
	{
	  *s++ = *t++;
	}
      *s++ = '\0';
    }
  return packed_name;
}

/*
 * css_add_client_version_string() - add the version_string to socket queue
 *                                   entry structure
 *   return: pointer to version_string in the socket queue entry structure
 *   version_string(in):
 */
char *
css_add_client_version_string (THREAD_ENTRY * thread_p, const char *version_string)
{
  char *ver_str = NULL;
  CSS_CONN_ENTRY *conn;

  assert (thread_p != NULL);

  conn = thread_p->conn_entry;
  if (conn != NULL)
    {
      if (conn->version_string == NULL)
	{
	  ver_str = (char *) malloc (strlen (version_string) + 1);
	  if (ver_str != NULL)
	    {
	      strcpy (ver_str, version_string);
	      conn->version_string = ver_str;
	    }
	  else
	    {
	      er_set (ER_ERROR_SEVERITY, ARG_FILE_LINE, ER_OUT_OF_VIRTUAL_MEMORY, 1,
		      (size_t) (strlen (version_string) + 1));
	    }
	}
      else
	{
	  /* already registered */
	  ver_str = conn->version_string;
	}
    }

  return ver_str;
}

#if defined (ENABLE_UNUSED_FUNCTION)
/*
 * css_get_client_version_string() - retrieve the version_string from socket
 *                                   queue entry structure
 *   return:
 */
char *
css_get_client_version_string (void)
{
  CSS_CONN_ENTRY *entry;

  entry = css_get_current_conn_entry ();
  if (entry != NULL)
    {
      return entry->version_string;
    }
  else
    {
      return NULL;
    }
}
#endif /* ENABLE_UNUSED_FUNCTION */

/*
 * css_cleanup_server_queues () -
 *   return:
 *   eid(in):
 */
void
css_cleanup_server_queues (unsigned int eid)
{
  int idx = CSS_ENTRYID_FROM_EID (eid);

  css_remove_all_unexpected_packets (&css_Conn_array[idx]);
}

/*
 * css_set_ha_num_of_hosts -
 *   return: none
 *
 * Note: be careful to use
 */
void
css_set_ha_num_of_hosts (int num)
{
  if (num < 1)
    {
      num = 1;
    }
  if (num > HA_LOG_APPLIER_STATE_TABLE_MAX)
    {
      num = HA_LOG_APPLIER_STATE_TABLE_MAX;
    }
  ha_Server_num_of_hosts = num - 1;
}

/*
 * css_get_ha_num_of_hosts -
 *   return: return the number of hosts
 *
 * Note:
 */
int
css_get_ha_num_of_hosts (void)
{
  return ha_Server_num_of_hosts;
}

/*
 * css_ha_server_state - return the current HA server state
 *   return: one of HA_SERVER_STATE
 */
HA_SERVER_STATE
css_ha_server_state (void)
{
  return ha_Server_state;
}

bool
css_is_ha_repl_delayed (void)
{
  return ha_Repl_delay_detected;
}

void
css_set_ha_repl_delayed (void)
{
  ha_Repl_delay_detected = true;
}

void
css_unset_ha_repl_delayed (void)
{
  ha_Repl_delay_detected = false;
}

/*
 * css_transit_ha_server_state - request to transit the current HA server
 *                               state to the required state
 *   return: new state changed if successful or HA_SERVER_STATE_NA
 *   req_state(in): the state for the server to transit
 *
 */
static HA_SERVER_STATE
css_transit_ha_server_state (THREAD_ENTRY * thread_p, HA_SERVER_STATE req_state)
{
  struct ha_server_state_transition_table
  {
    HA_SERVER_STATE cur_state;
    HA_SERVER_STATE req_state;
    HA_SERVER_STATE next_state;
  };
  static struct ha_server_state_transition_table ha_Server_state_transition[] = {
    /* idle -> active */
    {HA_SERVER_STATE_IDLE, HA_SERVER_STATE_ACTIVE, HA_SERVER_STATE_ACTIVE},
#if 0
    /* idle -> to-be-standby */
    {HA_SERVER_STATE_IDLE, HA_SERVER_STATE_STANDBY,
     HA_SERVER_STATE_TO_BE_STANDBY},
#else
    /* idle -> standby */
    {HA_SERVER_STATE_IDLE, HA_SERVER_STATE_STANDBY,
     HA_SERVER_STATE_STANDBY},
#endif
    /* idle -> maintenance */
    {HA_SERVER_STATE_IDLE, HA_SERVER_STATE_MAINTENANCE,
     HA_SERVER_STATE_MAINTENANCE},
    /* active -> active */
    {HA_SERVER_STATE_ACTIVE, HA_SERVER_STATE_ACTIVE, HA_SERVER_STATE_ACTIVE},
    /* active -> to-be-standby */
    {HA_SERVER_STATE_ACTIVE, HA_SERVER_STATE_STANDBY,
     HA_SERVER_STATE_TO_BE_STANDBY},
    /* to-be-active -> active */
    {HA_SERVER_STATE_TO_BE_ACTIVE, HA_SERVER_STATE_ACTIVE,
     HA_SERVER_STATE_ACTIVE},
    /* standby -> standby */
    {HA_SERVER_STATE_STANDBY, HA_SERVER_STATE_STANDBY,
     HA_SERVER_STATE_STANDBY},
    /* standby -> to-be-active */
    {HA_SERVER_STATE_STANDBY, HA_SERVER_STATE_ACTIVE,
     HA_SERVER_STATE_TO_BE_ACTIVE},
    /* statndby -> maintenance */
    {HA_SERVER_STATE_STANDBY, HA_SERVER_STATE_MAINTENANCE,
     HA_SERVER_STATE_MAINTENANCE},
    /* to-be-standby -> standby */
    {HA_SERVER_STATE_TO_BE_STANDBY, HA_SERVER_STATE_STANDBY,
     HA_SERVER_STATE_STANDBY},
    /* maintenance -> standby */
    {HA_SERVER_STATE_MAINTENANCE, HA_SERVER_STATE_STANDBY,
     HA_SERVER_STATE_TO_BE_STANDBY},
    /* end of table */
    {HA_SERVER_STATE_NA, HA_SERVER_STATE_NA, HA_SERVER_STATE_NA}
  };
  struct ha_server_state_transition_table *table;
  HA_SERVER_STATE new_state = HA_SERVER_STATE_NA;

  if (ha_Server_state == req_state)
    {
      return req_state;
    }

  csect_enter (thread_p, CSECT_HA_SERVER_STATE, INF_WAIT);

  for (table = ha_Server_state_transition; table->cur_state != HA_SERVER_STATE_NA; table++)
    {
      if (table->cur_state == ha_Server_state && table->req_state == req_state)
	{
	  er_log_debug (ARG_FILE_LINE, "css_transit_ha_server_state: " "ha_Server_state (%s) -> (%s)\n",
			css_ha_server_state_string (ha_Server_state), css_ha_server_state_string (table->next_state));
	  new_state = table->next_state;
	  /* append a dummy log record for LFT to wake LWTs up */
	  log_append_ha_server_state (thread_p, new_state);
	  if (!HA_DISABLED ())
	    {
	      er_set (ER_ERROR_SEVERITY, ARG_FILE_LINE, ER_CSS_SERVER_HA_MODE_CHANGE, 2,
		      css_ha_server_state_string (ha_Server_state), css_ha_server_state_string (new_state));
	    }
	  ha_Server_state = new_state;
	  /* sync up the current HA state with the system parameter */
	  prm_set_integer_value (PRM_ID_HA_SERVER_STATE, ha_Server_state);

	  if (ha_Server_state == HA_SERVER_STATE_ACTIVE)
	    {
	      log_set_ha_promotion_time (thread_p, ((INT64) time (0)));
	    }

	  break;
	}
    }

  csect_exit (thread_p, CSECT_HA_SERVER_STATE);
  return new_state;
}

/*
 * css_check_ha_server_state_for_client
 *   return: NO_ERROR or errno
 *   whence(in): 0: others, 1: register_client, 2: unregister_client
 */
int
css_check_ha_server_state_for_client (THREAD_ENTRY * thread_p, int whence)
{
#define FROM_OTHERS             0
#define FROM_REGISTER_CLIENT    1
#define FROM_UNREGISTER_CLIENT  2
  int err = NO_ERROR;
  HA_SERVER_STATE state;

  /* csect_enter (thread_p, CSECT_HA_SERVER_STATE, INF_WAIT); */

  switch (ha_Server_state)
    {
    case HA_SERVER_STATE_TO_BE_ACTIVE:
      /* Server accepts clients even though it is in a to-be-active state */
      break;

    case HA_SERVER_STATE_TO_BE_STANDBY:
      /* 
       * If the server's state is 'to-be-standby',
       * new connection request will be rejected for HA fail-back action.
       */
      if (whence == FROM_REGISTER_CLIENT)
	{
	  er_set (ER_ERROR_SEVERITY, ARG_FILE_LINE, ERR_CSS_ERROR_FROM_SERVER, 1,
		  "Connection rejected. " "The server is changing to standby mode.");
	  err = ERR_CSS_ERROR_FROM_SERVER;
	}
      /* 
       * If all connected clients are released (by reset-on-commit),
       * change the state to 'standby' as a completion of HA fail-back action.
       */
      else if (whence == FROM_UNREGISTER_CLIENT)
	{
	  if (logtb_count_clients (thread_p) == 1)
	    {
	      er_log_debug (ARG_FILE_LINE,
			    "logtb_count_clients () = 1 including me "
			    "transit state from 'to-be-standby' to 'standby'\n");
	      state = css_transit_ha_server_state (thread_p, HA_SERVER_STATE_STANDBY);
	      assert (state == HA_SERVER_STATE_STANDBY);
	      if (state == HA_SERVER_STATE_STANDBY)
		{
		  er_log_debug (ARG_FILE_LINE, "css_check_ha_server_state_for_client: " "logtb_disable_update() \n");
		  logtb_disable_update (thread_p);
		}
	    }
	}
      break;

    default:
      break;
    }

  /* csect_exit (CSECT_HA_SERVER_STATE); */
  return err;
}

/*
 * css_check_ha_log_applier_done - check all log appliers have done
 *   return: true or false
 */
static bool
css_check_ha_log_applier_done (void)
{
  int i;

  for (i = 0; i < ha_Server_num_of_hosts; i++)
    {
      if (ha_Log_applier_state[i].state != HA_LOG_APPLIER_STATE_DONE)
	{
	  break;
	}
    }
  if (i == ha_Server_num_of_hosts
      && (ha_Server_state == HA_SERVER_STATE_TO_BE_ACTIVE || ha_Server_state == HA_SERVER_STATE_ACTIVE))
    {
      return true;
    }
  return false;
}

/*
 * css_check_ha_log_applier_working - check all log appliers are working
 *   return: true or false
 */
static bool
css_check_ha_log_applier_working (void)
{
  int i;

  for (i = 0; i < ha_Server_num_of_hosts; i++)
    {
      if (ha_Log_applier_state[i].state != HA_LOG_APPLIER_STATE_WORKING
	  || ha_Log_applier_state[i].state != HA_LOG_APPLIER_STATE_DONE)
	{
	  break;
	}
    }
  if (i == ha_Server_num_of_hosts
      && (ha_Server_state == HA_SERVER_STATE_TO_BE_STANDBY || ha_Server_state == HA_SERVER_STATE_STANDBY))
    {
      return true;
    }
  return false;
}

/*
 * css_change_ha_server_state - change the server's HA state
 *   return: NO_ERROR or ER_FAILED
 *   state(in): new state for server to be
 *   force(in): force to change
 *   timeout(in): timeout (standby to maintenance)
 *   heartbeat(in): from heartbeat master
 */
int
css_change_ha_server_state (THREAD_ENTRY * thread_p, HA_SERVER_STATE state, bool force, int timeout, bool heartbeat)
{
  HA_SERVER_STATE orig_state;
  int i;

  er_log_debug (ARG_FILE_LINE, "css_change_ha_server_state: ha_Server_state %s " "state %s force %c heartbeat %c\n",
		css_ha_server_state_string (ha_Server_state), css_ha_server_state_string (state), (force ? 't' : 'f'),
		(heartbeat ? 't' : 'f'));

  assert (state >= HA_SERVER_STATE_IDLE && state <= HA_SERVER_STATE_DEAD);

  if (state == ha_Server_state
      || (!force && ha_Server_state == HA_SERVER_STATE_TO_BE_ACTIVE && state == HA_SERVER_STATE_ACTIVE)
      || (!force && ha_Server_state == HA_SERVER_STATE_TO_BE_STANDBY && state == HA_SERVER_STATE_STANDBY))
    {
      return NO_ERROR;
    }

  if (heartbeat == false && !(ha_Server_state == HA_SERVER_STATE_STANDBY && state == HA_SERVER_STATE_MAINTENANCE)
      && !(ha_Server_state == HA_SERVER_STATE_MAINTENANCE && state == HA_SERVER_STATE_STANDBY)
      && !(force && ha_Server_state == HA_SERVER_STATE_TO_BE_ACTIVE && state == HA_SERVER_STATE_ACTIVE))
    {
      return NO_ERROR;
    }

  csect_enter (thread_p, CSECT_HA_SERVER_STATE, INF_WAIT);

  orig_state = ha_Server_state;

  if (force)
    {
      if (ha_Server_state != state)
	{
	  er_log_debug (ARG_FILE_LINE, "css_change_ha_server_state:" " set force from %s to state %s\n",
			css_ha_server_state_string (ha_Server_state), css_ha_server_state_string (state));
	  ha_Server_state = state;
	  /* append a dummy log record for LFT to wake LWTs up */
	  log_append_ha_server_state (thread_p, state);
	  if (!HA_DISABLED ())
	    {
	      er_set (ER_ERROR_SEVERITY, ARG_FILE_LINE, ER_CSS_SERVER_HA_MODE_CHANGE, 2,
		      css_ha_server_state_string (ha_Server_state), css_ha_server_state_string (state));
	    }

	  if (ha_Server_state == HA_SERVER_STATE_ACTIVE)
	    {
	      log_set_ha_promotion_time (thread_p, ((INT64) time (0)));
	    }
	}
    }

  switch (state)
    {
    case HA_SERVER_STATE_ACTIVE:
      state = css_transit_ha_server_state (thread_p, HA_SERVER_STATE_ACTIVE);
      if (state == HA_SERVER_STATE_NA)
	{
	  break;
	}
      /* If log appliers have changed their state to done, go directly to active mode */
      if (css_check_ha_log_applier_done ())
	{
	  er_log_debug (ARG_FILE_LINE, "css_change_ha_server_state: " "css_check_ha_log_applier_done ()\n");
	  state = css_transit_ha_server_state (thread_p, HA_SERVER_STATE_ACTIVE);
	  assert (state == HA_SERVER_STATE_ACTIVE);
	}
      if (state == HA_SERVER_STATE_ACTIVE)
	{
	  er_log_debug (ARG_FILE_LINE, "css_change_ha_server_state: " "logtb_enable_update() \n");
	  logtb_enable_update (thread_p);
	}
      // init master replication channel manager
      break;

    case HA_SERVER_STATE_STANDBY:
      state = css_transit_ha_server_state (thread_p, HA_SERVER_STATE_STANDBY);
      if (state == HA_SERVER_STATE_NA)
	{
	  break;
	}
      if (orig_state == HA_SERVER_STATE_IDLE)
	{
	  /* If all log appliers have done their recovering actions, go directly to standby mode */
	  if (css_check_ha_log_applier_working ())
	    {
	      er_log_debug (ARG_FILE_LINE, "css_change_ha_server_state: " "css_check_ha_log_applier_working ()\n");
	      state = css_transit_ha_server_state (thread_p, HA_SERVER_STATE_STANDBY);
	      assert (state == HA_SERVER_STATE_STANDBY);
	    }
	}
      else
	{
	  /* If there's no active clients (except me), go directly to standby mode */
	  if (logtb_count_clients (thread_p) == 0)
	    {
	      er_log_debug (ARG_FILE_LINE, "css_change_ha_server_state: " "logtb_count_clients () = 0\n");
	      state = css_transit_ha_server_state (thread_p, HA_SERVER_STATE_STANDBY);
	      assert (state == HA_SERVER_STATE_STANDBY);
	    }
	}
      if (orig_state == HA_SERVER_STATE_MAINTENANCE)
	{
	  boot_server_status (BOOT_SERVER_UP);
	}
      if (state == HA_SERVER_STATE_STANDBY)
	{
	  er_log_debug (ARG_FILE_LINE, "css_change_ha_server_state: " "logtb_disable_update() \n");
	  logtb_disable_update (thread_p);
	}
      break;

    case HA_SERVER_STATE_MAINTENANCE:
      state = css_transit_ha_server_state (thread_p, HA_SERVER_STATE_MAINTENANCE);
      if (state == HA_SERVER_STATE_NA)
	{
	  break;
	}

      if (state == HA_SERVER_STATE_MAINTENANCE)
	{
	  er_log_debug (ARG_FILE_LINE, "css_change_ha_server_state: " "logtb_enable_update() \n");
	  logtb_enable_update (thread_p);

	  boot_server_status (BOOT_SERVER_MAINTENANCE);
	}

      for (i = 0; i < timeout; i++)
	{
	  /* waiting timeout second while transaction terminated normally. */
	  if (logtb_count_not_allowed_clients_in_maintenance_mode (thread_p) == 0)
	    {
	      break;
	    }
	  thread_sleep (1000);	/* 1000 msec */
	}

      if (logtb_count_not_allowed_clients_in_maintenance_mode (thread_p) != 0)
	{
	  LOG_TDES *tdes;

	  /* try to kill transaction. */
	  TR_TABLE_CS_ENTER (thread_p);
	  // start from transaction index i = 1; system transaction cannot be killed
	  for (i = 1; i < log_Gl.trantable.num_total_indices; i++)
	    {
	      tdes = log_Gl.trantable.all_tdes[i];
	      if (tdes != NULL && tdes->trid != NULL_TRANID)
		{
		  if (!BOOT_IS_ALLOWED_CLIENT_TYPE_IN_MT_MODE (tdes->client.host_name, boot_Host_name,
							       tdes->client.client_type))
		    {
		      logtb_slam_transaction (thread_p, tdes->tran_index);
		    }
		}
	    }
	  TR_TABLE_CS_EXIT (thread_p);

	  thread_sleep (2000);	/* 2000 msec */
	}
      break;

    default:
      state = HA_SERVER_STATE_NA;
      break;
    }

  csect_exit (thread_p, CSECT_HA_SERVER_STATE);

  return (state != HA_SERVER_STATE_NA) ? NO_ERROR : ER_FAILED;
}

/*
 * css_notify_ha_server_mode - notify the log applier's HA state
 *   return: NO_ERROR or ER_FAILED
 *   state(in): new state to be recorded
 */
int
css_notify_ha_log_applier_state (THREAD_ENTRY * thread_p, HA_LOG_APPLIER_STATE state)
{
  HA_LOG_APPLIER_STATE_TABLE *table;
  HA_SERVER_STATE server_state;
  int i, client_id;

  assert (state >= HA_LOG_APPLIER_STATE_UNREGISTERED && state <= HA_LOG_APPLIER_STATE_ERROR);

  csect_enter (thread_p, CSECT_HA_SERVER_STATE, INF_WAIT);

  client_id = css_get_client_id (thread_p);
  er_log_debug (ARG_FILE_LINE, "css_notify_ha_log_applier_state: client %d state %s\n", client_id,
		css_ha_applier_state_string (state));
  for (i = 0, table = ha_Log_applier_state; i < ha_Log_applier_state_num; i++, table++)
    {
      if (table->client_id == client_id)
	{
	  if (table->state == state)
	    {
	      csect_exit (thread_p, CSECT_HA_SERVER_STATE);
	      return NO_ERROR;
	    }
	  table->state = state;
	  break;
	}
      if (table->state == HA_LOG_APPLIER_STATE_UNREGISTERED)
	{
	  table->client_id = client_id;
	  table->state = state;
	  break;
	}
    }
  if (i == ha_Log_applier_state_num && ha_Log_applier_state_num < ha_Server_num_of_hosts)
    {
      table = &ha_Log_applier_state[ha_Log_applier_state_num++];
      table->client_id = client_id;
      table->state = state;
    }

  if (css_check_ha_log_applier_done ())
    {
      er_log_debug (ARG_FILE_LINE, "css_notify_ha_log_applier_state: " "css_check_ha_log_applier_done()\n");
      server_state = css_transit_ha_server_state (thread_p, HA_SERVER_STATE_ACTIVE);
      assert (server_state == HA_SERVER_STATE_ACTIVE);
      if (server_state == HA_SERVER_STATE_ACTIVE)
	{
	  er_log_debug (ARG_FILE_LINE, "css_notify_ha_log_applier_state: " "logtb_enable_update() \n");
	  logtb_enable_update (thread_p);
	}
    }

  if (css_check_ha_log_applier_working ())
    {
      er_log_debug (ARG_FILE_LINE, "css_notify_ha_log_applier_state: " "css_check_ha_log_applier_working()\n");
      server_state = css_transit_ha_server_state (thread_p, HA_SERVER_STATE_STANDBY);
      assert (server_state == HA_SERVER_STATE_STANDBY);
      if (server_state == HA_SERVER_STATE_STANDBY)
	{
	  er_log_debug (ARG_FILE_LINE, "css_notify_ha_log_applier_state: " "logtb_disable_update() \n");
	  logtb_disable_update (thread_p);
	}
    }

  csect_exit (thread_p, CSECT_HA_SERVER_STATE);
  return NO_ERROR;
}

#if defined(SERVER_MODE)
static int
css_check_accessibility (SOCKET new_fd)
{
#if defined(WINDOWS) || defined(SOLARIS)
  int saddr_len;
#elif defined(UNIXWARE7)
  size_t saddr_len;
#else
  socklen_t saddr_len;
#endif
  struct sockaddr_in clt_sock_addr;
  unsigned char *ip_addr;
  int err_code;

  saddr_len = sizeof (clt_sock_addr);

  if (getpeername (new_fd, (struct sockaddr *) &clt_sock_addr, &saddr_len) != 0)
    {
      return ER_FAILED;
    }

  ip_addr = (unsigned char *) &(clt_sock_addr.sin_addr);

  if (clt_sock_addr.sin_family == AF_UNIX
      || (ip_addr[0] == 127 && ip_addr[1] == 0 && ip_addr[2] == 0 && ip_addr[3] == 1))
    {
      return NO_ERROR;
    }

  if (css_Server_accessible_ip_info == NULL)
    {
      char ip_str[32];

      sprintf (ip_str, "%d.%d.%d.%d", (unsigned char) ip_addr[0], ip_addr[1], ip_addr[2], ip_addr[3]);

      er_set (ER_ERROR_SEVERITY, ARG_FILE_LINE, ER_INACCESSIBLE_IP, 1, ip_str);

      return ER_INACCESSIBLE_IP;
    }

  csect_enter_as_reader (NULL, CSECT_ACL, INF_WAIT);
  err_code = css_check_ip (css_Server_accessible_ip_info, ip_addr);
  csect_exit (NULL, CSECT_ACL);

  if (err_code != NO_ERROR)
    {
      char ip_str[32];

      sprintf (ip_str, "%d.%d.%d.%d", (unsigned char) ip_addr[0], ip_addr[1], ip_addr[2], ip_addr[3]);

      er_set (ER_ERROR_SEVERITY, ARG_FILE_LINE, ER_INACCESSIBLE_IP, 1, ip_str);
    }

  return err_code;
}

int
css_set_accessible_ip_info (void)
{
  int ret_val;
  IP_INFO *tmp_accessible_ip_info;

  if (prm_get_string_value (PRM_ID_ACCESS_IP_CONTROL_FILE) == NULL)
    {
      css_Server_accessible_ip_info = NULL;
      return NO_ERROR;
    }

#if defined (WINDOWS)
  if (strlen (prm_get_string_value (PRM_ID_ACCESS_IP_CONTROL_FILE)) > 2
      && isalpha (prm_get_string_value (PRM_ID_ACCESS_IP_CONTROL_FILE)[0])
      && prm_get_string_value (PRM_ID_ACCESS_IP_CONTROL_FILE)[1] == ':')
#else
  if (prm_get_string_value (PRM_ID_ACCESS_IP_CONTROL_FILE)[0] == PATH_SEPARATOR)
#endif
    {
      ip_list_file_name = (char *) prm_get_string_value (PRM_ID_ACCESS_IP_CONTROL_FILE);
    }
  else
    {
      ip_list_file_name =
	envvar_confdir_file (ip_file_real_path, PATH_MAX, prm_get_string_value (PRM_ID_ACCESS_IP_CONTROL_FILE));
    }

  ret_val = css_read_ip_info (&tmp_accessible_ip_info, ip_list_file_name);
  if (ret_val == NO_ERROR)
    {
      csect_enter (NULL, CSECT_ACL, INF_WAIT);

      if (css_Server_accessible_ip_info != NULL)
	{
	  css_free_accessible_ip_info ();
	}
      css_Server_accessible_ip_info = tmp_accessible_ip_info;

      csect_exit (NULL, CSECT_ACL);
    }

  return ret_val;
}

int
css_free_accessible_ip_info (void)
{
  int ret_val;

  ret_val = css_free_ip_info (css_Server_accessible_ip_info);
  css_Server_accessible_ip_info = NULL;

  return ret_val;
}

void
xacl_dump (THREAD_ENTRY * thread_p, FILE * outfp)
{
  int i, j;

  if (outfp == NULL)
    {
      outfp = stdout;
    }

  fprintf (outfp, "access_ip_control=%s\n", (prm_get_bool_value (PRM_ID_ACCESS_IP_CONTROL) ? "yes" : "no"));
  fprintf (outfp, "access_ip_control_file=%s\n", (ip_list_file_name != NULL) ? ip_list_file_name : "NULL");

  if (prm_get_bool_value (PRM_ID_ACCESS_IP_CONTROL) == false || css_Server_accessible_ip_info == NULL)
    {
      return;
    }

  csect_enter_as_reader (thread_p, CSECT_ACL, INF_WAIT);

  for (i = 0; i < css_Server_accessible_ip_info->num_list; i++)
    {
      int address_index = i * IP_BYTE_COUNT;

      for (j = 0; j < css_Server_accessible_ip_info->address_list[address_index]; j++)
	{
	  fprintf (outfp, "%d%s", css_Server_accessible_ip_info->address_list[address_index + j + 1],
		   ((j != 3) ? "." : ""));
	}
      if (j != 4)
	{
	  fprintf (outfp, "*");
	}
      fprintf (outfp, "\n");
    }

  fprintf (outfp, "\n");
  csect_exit (thread_p, CSECT_ACL);

  return;
}

int
xacl_reload (THREAD_ENTRY * thread_p)
{
  return css_set_accessible_ip_info ();
}
#endif

<<<<<<< HEAD
static void
css_process_new_slave (SOCKET master_fd)
{

  SOCKET new_fd;
  unsigned short rid;

  /* receive new socket descriptor from the master */
  new_fd = css_open_new_socket_from_master (master_fd, &rid);
  if (IS_INVALID_SOCKET (new_fd))
    {
      assert (false);
      return;
    }
  er_log_debug (ARG_FILE_LINE, "css_process_new_slave:" "received new slave fd from master fd=%d, current_state=%d\n",
		 new_fd, ha_Server_state);

  assert (ha_Server_state == HA_SERVER_STATE_TO_BE_ACTIVE || ha_Server_state == HA_SERVER_STATE_ACTIVE);

  // add slave to master replication channel manager
#if 1
  // remove this after master/slave repl chn impl
  css_shutdown_socket (new_fd);
#endif
}

const char *
get_master_hostname ()
{
  return ha_Server_master_hostname;
=======
/*
 * css_get_client_id() - returns the unique client identifier
 *   return: returns the unique client identifier, on error, returns -1
 *
 * Note: WARN: this function doesn't lock on thread_entry
 */
int
css_get_client_id (THREAD_ENTRY * thread_p)
{
  CSS_CONN_ENTRY *conn_p;

  if (thread_p == NULL)
    {
      thread_p = thread_get_thread_entry_info ();
    }

  assert (thread_p != NULL);

  conn_p = thread_p->conn_entry;
  if (conn_p != NULL)
    {
      return conn_p->client_id;
    }
  else
    {
      return -1;
    }
}

/*
 * css_set_thread_info () -
 *   return:
 *   thread_p(out):
 *   client_id(in):
 *   rid(in):
 *   tran_index(in):
 */
void
css_set_thread_info (THREAD_ENTRY * thread_p, int client_id, int rid, int tran_index, int net_request_index)
{
  thread_p->client_id = client_id;
  thread_p->rid = rid;
  thread_p->tran_index = tran_index;
  thread_p->net_request_index = net_request_index;
  thread_p->victim_request_fail = false;
  thread_p->next_wait_thrd = NULL;
  thread_p->wait_for_latch_promote = false;
  thread_p->lockwait = NULL;
  thread_p->lockwait_state = -1;
  thread_p->query_entry = NULL;
  thread_p->tran_next_wait = NULL;

  (void) thread_rc_track_clear_all (thread_p);
  thread_clear_recursion_depth (thread_p);
}

/*
 * css_get_comm_request_id() - returns the request id that started the current thread
 *   return: returns the comm system request id for the client request that
 *           started the thread. On error, returns -1
 *
 * Note: WARN: this function doesn't lock on thread_entry
 */
unsigned int
css_get_comm_request_id (THREAD_ENTRY * thread_p)
{
  if (thread_p == NULL)
    {
      thread_p = thread_get_thread_entry_info ();
    }

  assert (thread_p != NULL);

  return thread_p->rid;
}

/*
 * css_get_current_conn_entry() -
 *   return:
 */
CSS_CONN_ENTRY *
css_get_current_conn_entry (void)
{
  THREAD_ENTRY *thread_p;

  thread_p = thread_get_thread_entry_info ();
  assert (thread_p != NULL);

  return thread_p->conn_entry;
>>>>>>> 532a9f53
}

// *INDENT-OFF*
/*
 * css_push_server_task () - push a task on server request worker pool
 *
 * return          : void
 * thread_ref (in) : thread context
 * task (in)       : task to execute
 *
 * TODO: this is also used externally due to legacy design; should be internalized completely
 */
static void
css_push_server_task (THREAD_ENTRY &thread_ref, CSS_CONN_ENTRY &conn_ref)
{
  // push the task
  //
  // note: cores are partitioned by connection index. this is particularly important in order to avoid having tasks
  //       randomly pushed to cores that are full. some of those tasks may belong to threads holding locks. as a
  //       consequence, lock waiters may wait longer or even indefinitely if we are really unlucky.
  //
  thread_get_manager ()->push_task_on_core (thread_ref, css_Server_request_worker_pool,
                                            new css_server_task (conn_ref), static_cast<size_t> (conn_ref.idx));
}

void
css_push_external_task (THREAD_ENTRY &thread_ref, CSS_CONN_ENTRY *conn, cubthread::entry_task *task)
{
  thread_get_manager ()->push_task (thread_ref, css_Server_request_worker_pool,
				    new css_server_external_task (conn, task));
}

void
css_server_task::execute (context_type &thread_ref)
{
  thread_ref.conn_entry = &m_conn;

  if (thread_ref.conn_entry->session_p != NULL)
    {
      thread_ref.private_lru_index = session_get_private_lru_idx (thread_ref.conn_entry->session_p);
    }
  else
    {
      assert (thread_ref.private_lru_index == -1);
    }

  thread_ref.m_status = cubthread::entry::status::TS_RUN;

  // TODO: we lock tran_index_lock because css_internal_request_handler expects it to be locked. however, I am not
  //       convinced we really need this
  pthread_mutex_lock (&thread_ref.tran_index_lock);
  (void) css_internal_request_handler (thread_ref, m_conn);

  thread_ref.private_lru_index = -1;
  thread_ref.conn_entry = NULL;
  thread_ref.m_status = cubthread::entry::status::TS_FREE;
}

void
css_server_external_task::execute (context_type &thread_ref)
{
  thread_ref.conn_entry = m_conn;
  if (thread_ref.conn_entry != NULL && thread_ref.conn_entry->session_p != NULL)
    {
      thread_ref.private_lru_index = session_get_private_lru_idx (thread_ref.conn_entry->session_p);
    }
  else
    {
      assert (thread_ref.private_lru_index == -1);
    }

  // TODO: We lock tran_index_lock because external task expects it to be locked.
  //       However, I am not convinced we really need this
  pthread_mutex_lock (&thread_ref.tran_index_lock);

  m_task->execute (thread_ref);

  thread_ref.private_lru_index = -1;
  thread_ref.conn_entry = NULL;
}

void
css_connection_task::execute (context_type & thread_ref)
{
  thread_ref.conn_entry = &m_conn;

  // todo: we lock tran_index_lock because css_connection_handler_thread expects it to be locked. however, I am not
  //       convinced we really need this
  pthread_mutex_lock (&thread_ref.tran_index_lock);
  (void) css_connection_handler_thread (&thread_ref, &m_conn);

  thread_ref.conn_entry = NULL;
}

//
// css_stop_non_log_writer () - function mapped over worker pools to search and stop non-log writer workers
//
// thread_ref (in)         : entry of thread to check and stop
// stop_mapper (out)       : ignored; part of expected signature of mapper function
// stopper_thread_ref (in) : entry of thread mapping this function over worker pool
//
static void
css_stop_non_log_writer (THREAD_ENTRY & thread_ref, bool & stop_mapper, THREAD_ENTRY & stopper_thread_ref)
{
  (void) stop_mapper;    // suppress unused warning

  // porting of legacy code

  if (css_is_log_writer (thread_ref))
    {
      // not log writer
      return;
    }
  if (thread_ref.tran_index == -1)
    {
      // no transaction, no stop
      return;
    }

  (void) logtb_set_tran_index_interrupt (&stopper_thread_ref, thread_ref.tran_index, true);

  if (thread_ref.m_status == cubthread::entry::status::TS_WAIT && logtb_is_current_active (&thread_ref))
    {
      thread_lock_entry (&thread_ref);

      if (thread_ref.tran_index != -1 && thread_ref.m_status == cubthread::entry::status::TS_WAIT
          && thread_ref.lockwait == NULL && thread_ref.check_interrupt)
        {
          thread_ref.interrupted = true;
          thread_wakeup_already_had_mutex (&thread_ref, THREAD_RESUME_DUE_TO_INTERRUPT);
        }
      thread_unlock_entry (&thread_ref);
    }
  // make sure not blocked in locks
  lock_force_thread_timeout_lock (&thread_ref);
}

//
// css_stop_log_writer () - function mapped over worker pools to search and stop log writer workers
//
// thread_ref (in)         : entry of thread to check and stop
// stop_mapper (out)       : ignored; part of expected signature of mapper function
// stopper_thread_ref (in) : entry of thread mapping this function over worker pool
//
static void
css_stop_log_writer (THREAD_ENTRY & thread_ref, bool & stop_mapper)
{
  (void) stop_mapper; // suppress unused warning

  if (!css_is_log_writer (thread_ref))
    {
      // this is not log writer
      return;
    }
  if (thread_ref.tran_index == -1)
    {
      // no transaction, no stop
      return;
    }
  if (thread_ref.m_status == cubthread::entry::status::TS_WAIT && logtb_is_current_active (&thread_ref))
    {
      thread_check_suspend_reason_and_wakeup (&thread_ref, THREAD_RESUME_DUE_TO_INTERRUPT, THREAD_LOGWR_SUSPENDED);
      thread_ref.interrupted = true;
    }
  // make sure not blocked in locks
  lock_force_thread_timeout_lock (&thread_ref);
}


//
// css_find_not_stopped () - find any target thread that is not stopped
//
// thread_ref (in)    : entry of thread that should be stopped
// stop_mapper (out)  : output true to stop mapping
// is_log_writer (in) : true to target log writers, false to target non-log writers
// found (out)        : output true if target thread is not stopped
//
static void
css_find_not_stopped (THREAD_ENTRY & thread_ref, bool & stop_mapper, bool is_log_writer, bool & found)
{
  if (is_log_writer != css_is_log_writer (thread_ref))
    {
      // don't care
      return;
    }
  if (thread_ref.m_status != cubthread::entry::status::TS_FREE)
    {
      found = true;
      stop_mapper = true;
    }
}

//
// css_is_log_writer () - does thread entry belong to a log writer?
//
// return          : true for log writer, false otherwise
// thread_arg (in) : thread entry
//
static bool
css_is_log_writer (const THREAD_ENTRY &thread_arg)
{
  return thread_arg.conn_entry != NULL && thread_arg.conn_entry->stop_phase == THREAD_STOP_LOGWR;
}

//
// css_stop_all_workers () - stop target workers based on phase (log writers or non-log writers)
//
// thread_ref (in) : thread local entry
// stop_phase (in) : THREAD_STOP_WORKERS_EXCEPT_LOGWR or THREAD_STOP_LOGWR
//
static void
css_stop_all_workers (THREAD_ENTRY &thread_ref, css_thread_stop_type stop_phase)
{
  bool is_not_stopped;

  if (css_Server_request_worker_pool == NULL)
    {
      // nothing to stop
      return;
    }

  // note: this is legacy code ported from thread.c; the whole log writer management seems complicated, but hopefully
  //       it can be removed after HA refactoring.
  //
  // question: is it possible to have more than one log writer thread?
  //

  if (stop_phase == THREAD_STOP_WORKERS_EXCEPT_LOGWR)
    {
      // first block all connections
      css_block_all_active_conn (stop_phase);
    }

  // loop until all are stopped
  while (true)
    {
      // tell all to stop
      if (stop_phase == THREAD_STOP_LOGWR)
        {
          css_Server_request_worker_pool->map_running_contexts (css_stop_log_writer);
          css_Connection_worker_pool->map_running_contexts (css_stop_log_writer);
        }
      else
        {
          css_Server_request_worker_pool->map_running_contexts (css_stop_non_log_writer, thread_ref);
          css_Connection_worker_pool->map_running_contexts (css_stop_non_log_writer, thread_ref);
        }

      // sleep for 50 milliseconds
      std::this_thread::sleep_for (std::chrono::milliseconds (50));

      // check if any thread is not stopped
      is_not_stopped = false;
      css_Server_request_worker_pool->map_running_contexts (css_find_not_stopped, stop_phase == THREAD_STOP_LOGWR,
                                                            is_not_stopped);
      if (!is_not_stopped)
        {
          // check connection threads too
          css_Connection_worker_pool->map_running_contexts (css_find_not_stopped, stop_phase == THREAD_STOP_LOGWR,
                                                            is_not_stopped);
        }
      if (!is_not_stopped)
        {
          // all threads are stopped, break loop
          break;
        }

      if (css_is_shutdown_timeout_expired ())
        {
          er_log_debug (ARG_FILE_LINE, "could not stop all active workers");
          _exit (0);
        }
    }

  // we must not block active connection before terminating log writer thread
  if (stop_phase == THREAD_STOP_LOGWR)
    {
      css_block_all_active_conn (stop_phase);
    }
}

//
// css_get_thread_stats () - get statistics for server request handlers
//
// stats_out (out) : output statistics
//
void
css_get_thread_stats (UINT64 *stats_out)
{
  css_Server_request_worker_pool->get_stats (stats_out);
}

//
// css_get_num_request_workers () - get number of workers executing server requests
//
size_t
css_get_num_request_workers (void)
{
  return css_Server_request_worker_pool->get_max_count ();
}

//
// css_get_num_connection_workers () - get number of workers handling connections
//
size_t
css_get_num_connection_workers (void)
{
  return css_Connection_worker_pool->get_max_count ();
}

//
// css_get_num_total_workers () - get total number of workers (request and connection handlers)
//
size_t
css_get_num_total_workers (void)
{
  return css_get_num_request_workers () + css_get_num_connection_workers ();
}

//
// css_wp_worker_get_busy_count_mapper () - function to map through worker pool entries and count busy workers
//
// thread_ref (in)      : thread entry (context)
// stop_mapper (in/out) : normally used to stop mapping early, ignored here
// busy_count (out)     : increment when busy worker is found
//
static void
css_wp_worker_get_busy_count_mapper (THREAD_ENTRY & thread_ref, bool & stop_mapper, int & busy_count)
{
  (void) stop_mapper;   // suppress unused parameter warning

  if (thread_ref.tran_index != NULL_TRAN_INDEX)
    {
      // busy thread
      busy_count++;
    }
  else
    {
      // must be waiting for task; not busy
    }
}

//
// css_wp_core_job_scan_mapper () - function to map worker pool cores and get info required for "job scan"
//
// wp_core (in)         : worker pool core
// stop_mapper (in/out) : output true to stop mapper early
// thread_p (in)        : thread entry of job scan
// ctx (in)             : job scan context
// core_index (in/out)  : current core index; is incremented on each call
// error_code (out)     : output error_code if any errors occur
//
static void
css_wp_core_job_scan_mapper (const cubthread::entry_workpool::core & wp_core, bool & stop_mapper,
                             THREAD_ENTRY * thread_p, SHOWSTMT_ARRAY_CONTEXT * ctx, size_t & core_index,
                             int & error_code)
{
  DB_VALUE *vals = showstmt_alloc_tuple_in_context (thread_p, ctx);
  if (vals == NULL)
    {
      assert (false);
      error_code = ER_FAILED;
      stop_mapper = true;
      return;
    }

  // add core index; it used to be job queue index
  size_t val_index = 0;
  (void) db_make_int (&vals[val_index++], (int) core_index);

  // add max worker count; it used to be max thread workers per job queue
  (void) db_make_int (&vals[val_index++], (int) wp_core.get_max_worker_count ());

  // number of busy workers; core does not keep it, we need to count them manually
  int busy_count = 0;
  wp_core.map_running_contexts (stop_mapper, css_wp_worker_get_busy_count_mapper, busy_count);
  (void) db_make_int (&vals[val_index++], (int) busy_count);

  // number of connection workers; just for backward compatibility, there are no connections workers here
  (void) db_make_int (&vals[val_index++], 0);

  // increment core_index
  ++core_index;

  assert (val_index == CSS_JOB_QUEUE_SCAN_COLUMN_COUNT);
}

//
// css_is_any_thread_not_suspended_mapfunc
//
// thread_ref (in)   : current thread entry
// stop_mapper (out) : output true to stop mapper
// count (out)       : count number of threads
// found (out)       : output true when not suspended thread is found
//
static void
css_is_any_thread_not_suspended_mapfunc (THREAD_ENTRY & thread_ref, bool & stop_mapper, size_t & count, bool & found)
{
  if (thread_ref.m_status != cubthread::entry::status::TS_WAIT)
    {
      // found not suspended; stop
      stop_mapper = true;
      found = true;
      return;
    }
  ++count;
}

//
// css_are_all_request_handlers_suspended - are all request handlers suspended?
//
bool
css_are_all_request_handlers_suspended (void)
{
  // assume all are suspended
  bool is_any_not_suspended = false;
  size_t checked_threads_count = 0;

  css_Server_request_worker_pool->map_running_contexts (css_is_any_thread_not_suspended_mapfunc, checked_threads_count,
                                                        is_any_not_suspended);
  if (is_any_not_suspended)
    {
      // found a thread that was not suspended
      return false;
    }

  if (checked_threads_count == css_Server_request_worker_pool->get_max_count ())
    {
      // all threads are suspended
      return true;
    }
  else
    {
      // at least one thread is free
      return false;
    }
}

//
// css_count_transaction_worker_threads_mapfunc () - mapper function for worker pool thread entries. tries to identify
//                                                   entries belonging to given transaction/client and increment
//                                                   counter
//
// thread_ref (in)    : thread entry belonging to running worker
// stop_mapper (out)  : ignored
// caller_thread (in) : thread entry of caller
// tran_index (in)    : transaction index
// client_id (in)     : client id
// count (out)        : increment counter if thread entry belongs to transaction/client
//
static void
css_count_transaction_worker_threads_mapfunc (THREAD_ENTRY & thread_ref, bool & stop_mapper,
                                              THREAD_ENTRY * caller_thread, int tran_index, int client_id,
                                              size_t & count)
{
  (void) stop_mapper;   // suppress unused parameter warning

  CSS_CONN_ENTRY *conn_p;
  bool does_belong = false;

  if (caller_thread == &thread_ref || thread_ref.type != TT_WORKER)
    {
      // not what we need
      return;
    }

  (void) pthread_mutex_lock (&thread_ref.tran_index_lock);

  if (!thread_ref.is_on_current_thread ()
      && thread_ref.m_status != cubthread::entry::status::TS_DEAD
      && thread_ref.m_status != cubthread::entry::status::TS_FREE
      && thread_ref.m_status != cubthread::entry::status::TS_CHECK)
    {
      conn_p = thread_ref.conn_entry;
      if (tran_index == NULL_TRAN_INDEX)
        {
          // exact match client ID is required
          does_belong = (conn_p != NULL && conn_p->client_id == client_id);
        }
      else if (tran_index == thread_ref.tran_index)
        {
          // match client ID or null connection
          does_belong = (conn_p == NULL || conn_p->client_id == client_id);
        }
    }

  pthread_mutex_unlock (&thread_ref.tran_index_lock);

  if (does_belong)
    {
      count++;
    }
}

//
// css_count_transaction_worker_threads () - count thread entries belonging to transaction/client (exclude current
//                                           thread)
//
// return          : thread entries count
// thread_p (in)   : thread entry of caller
// tran_index (in) : transaction index
// client_id (in)  : client id
//
size_t
css_count_transaction_worker_threads (THREAD_ENTRY * thread_p, int tran_index, int client_id)
{
  size_t count = 0;

  css_Server_request_worker_pool->map_running_contexts (css_count_transaction_worker_threads_mapfunc, thread_p,
                                                        tran_index, client_id, count);

  return count;
}
// *INDENT-ON*<|MERGE_RESOLUTION|>--- conflicted
+++ resolved
@@ -809,7 +809,7 @@
   //create slave replication channel and connect to hostname
 
   er_log_debug (ARG_FILE_LINE, "css_process_master_hostname:" "connected to master_hostname:%s\n",
-		 ha_Server_master_hostname);
+		ha_Server_master_hostname);
 
   return NO_ERRORS;
 }
@@ -2678,7 +2678,6 @@
 }
 #endif
 
-<<<<<<< HEAD
 static void
 css_process_new_slave (SOCKET master_fd)
 {
@@ -2694,7 +2693,7 @@
       return;
     }
   er_log_debug (ARG_FILE_LINE, "css_process_new_slave:" "received new slave fd from master fd=%d, current_state=%d\n",
-		 new_fd, ha_Server_state);
+		new_fd, ha_Server_state);
 
   assert (ha_Server_state == HA_SERVER_STATE_TO_BE_ACTIVE || ha_Server_state == HA_SERVER_STATE_ACTIVE);
 
@@ -2709,7 +2708,8 @@
 get_master_hostname ()
 {
   return ha_Server_master_hostname;
-=======
+}
+
 /*
  * css_get_client_id() - returns the unique client identifier
  *   return: returns the unique client identifier, on error, returns -1
@@ -2799,7 +2799,6 @@
   assert (thread_p != NULL);
 
   return thread_p->conn_entry;
->>>>>>> 532a9f53
 }
 
 // *INDENT-OFF*
