--- conflicted
+++ resolved
@@ -68,13 +68,11 @@
             PTR = 0;            \
           }                     \
         } while (0)
-<<<<<<< HEAD
+#endif
+
 #define CUBRID_HOSTS_CONF            "cubrid_hosts.conf"
 #define MAX_FQDN_LEN                 (255)
 #define MAX_LABEL_LEN                (63)
-=======
-#endif
->>>>>>> feabb395
 
 typedef enum
 {
