--- conflicted
+++ resolved
@@ -346,17 +346,13 @@
 	{
 	  flags |= NET_HEADER_FLAG_INVALIDATE_SNAPSHOT;
 	}
-<<<<<<< HEAD
 
       if (conn->in_method)
 	{
 	  flags |= NET_HEADER_FLAG_METHOD_MODE;
 	}
 
-      header.flags = ntohs (flags);
-=======
       header.flags = htons (flags);
->>>>>>> 95c5509f
       header.db_error = htonl (conn->db_error);
       /* timeout in milli-second in css_net_send() */
       css_net_send (conn, (char *) &header, sizeof (NET_HEADER), -1);
