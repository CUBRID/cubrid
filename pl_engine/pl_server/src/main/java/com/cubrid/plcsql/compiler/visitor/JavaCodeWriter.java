/*
 * Copyright (c) 2016 CUBRID Corporation.
 *
 * Redistribution and use in source and binary forms, with or without modification,
 * are permitted provided that the following conditions are met:
 *
 * - Redistributions of source code must retain the above copyright notice,
 *   this list of conditions and the following disclaimer.
 *
 * - Redistributions in binary form must reproduce the above copyright notice,
 *   this list of conditions and the following disclaimer in the documentation
 *   and/or other materials provided with the distribution.
 *
 * - Neither the name of the <ORGANIZATION> nor the names of its contributors
 *   may be used to endorse or promote products derived from this software without
 *   specific prior written permission.
 *
 * THIS SOFTWARE IS PROVIDED BY THE COPYRIGHT HOLDERS AND CONTRIBUTORS "AS IS" AND
 * ANY EXPRESS OR IMPLIED WARRANTIES, INCLUDING, BUT NOT LIMITED TO, THE IMPLIED
 * WARRANTIES OF MERCHANTABILITY AND FITNESS FOR A PARTICULAR PURPOSE ARE DISCLAIMED.
 * IN NO EVENT SHALL THE COPYRIGHT OWNER OR CONTRIBUTORS BE LIABLE FOR ANY DIRECT,
 * INDIRECT, INCIDENTAL, SPECIAL, EXEMPLARY, OR CONSEQUENTIAL DAMAGES (INCLUDING,
 * BUT NOT LIMITED TO, PROCUREMENT OF SUBSTITUTE GOODS OR SERVICES; LOSS OF USE, DATA,
 * OR PROFITS; OR BUSINESS INTERRUPTION) HOWEVER CAUSED AND ON ANY THEORY OF LIABILITY,
 * WHETHER IN CONTRACT, STRICT LIABILITY, OR TORT (INCLUDING NEGLIGENCE OR OTHERWISE)
 * ARISING IN ANY WAY OUT OF THE USE OF THIS SOFTWARE, EVEN IF ADVISED OF THE POSSIBILITY
 * OF SUCH DAMAGE.
 *
 */

package com.cubrid.plcsql.compiler.visitor;

import com.cubrid.plcsql.compiler.Coercion;
import com.cubrid.plcsql.compiler.Misc;
import com.cubrid.plcsql.compiler.ast.*;
import java.util.ArrayList;
import java.util.Arrays;
import java.util.HashSet;
import java.util.LinkedHashMap;
import java.util.LinkedList;
import java.util.List;
import java.util.Set;

public class JavaCodeWriter extends AstVisitor<JavaCodeWriter.CodeToResolve> {

    public List<String> codeLines = new ArrayList<>(); // no LinkedList : frequent access by indexes
    public StringBuilder codeRangeMarkers = new StringBuilder();

    public String buildCodeLines(Unit unit) {

        CodeToResolve ctr = visitUnit(unit);
        ctr.resolve(0, codeLines, codeRangeMarkers);

        codeLines.add(
                "  private static List<CodeRangeMarker> codeRangeMarkerList = buildCodeRangeMarkerList(\""
                        + codeRangeMarkers
                        + "\");");
        codeLines.add("}");

        return String.join("\n", codeLines.toArray(DUMMY_STRING_ARRAY));
    }

    @Override
    public <E extends AstNode> CodeTemplateList visitNodeList(NodeList<E> nodeList) {
        CodeTemplateList list = new CodeTemplateList();
        for (E e : nodeList.nodes) {
            list.addElement((CodeTemplate) visit(e));
        }
        return list;
    }

    // -----------------------------------------------------------------
    // Unit
    //
    private static final String tmplGetConn =
            "Connection conn = DriverManager.getConnection(\"jdbc:default:connection::?autonomous_transaction=%s\");";
    private static final String[] tmplUnit =
            new String[] {
                "%'+IMPORTS'%",
                "import static com.cubrid.plcsql.predefined.sp.SpLib.*;",
                "",
                "public class %'CLASS-NAME'% {",
                "",
                "  public static %'RETURN-TYPE'% %'METHOD-NAME'%(",
                "      %'+PARAMETERS'%",
                "    ) throws Exception {",
                "    %'+NULLIFY-OUT-PARAMETERS'%",
                "    try {",
                "      Long[] sql_rowcount = new Long[] { null };",
                "      %'GET-CONNECTION'%",
                "      %'+DECL-CLASS'%",
                "      %'+BODY'%",
                "    } catch (OutOfMemoryError e) {",
                "      Server.log(e);",
                "      int[] pos = getPlcLineColumn(codeRangeMarkerList, e, \"%'CLASS-NAME'%.java\");",
                "      throw new STORAGE_ERROR().setPlcLineColumn(pos);",
                "    } catch (PlcsqlRuntimeError e) {",
                "      int[] pos = getPlcLineColumn(codeRangeMarkerList, e, \"%'CLASS-NAME'%.java\");",
                "      throw e.setPlcLineColumn(pos);",
                "    } catch (Throwable e) {",
                "      Server.log(e);",
                "      int[] pos = getPlcLineColumn(codeRangeMarkerList, e, \"%'CLASS-NAME'%.java\");",
                "      throw new PROGRAM_ERROR().setPlcLineColumn(pos);",
                "    }",
                "  }"
            };

    @Override
    public CodeToResolve visitUnit(Unit node) {

        // get connection, if necessary
        String strGetConn =
                node.connectionRequired
                        ? String.format(tmplGetConn, node.autonomousTransaction)
                        : "";

        // declarations
        Object codeDeclClass =
                node.routine.decls == null
                        ? ""
                        : new CodeTemplate(
                                "DeclClass of Unit",
                                Misc.UNKNOWN_LINE_COLUMN,
                                tmplDeclBlock,
                                "%'BLOCK'%",
                                node.routine.getDeclBlockName(),
                                "%'+DECLARATIONS'%",
                                visitNodeList(node.routine.decls));

        // imports
        String[] importsArray = node.getImportsArray();
        int len = importsArray.length;
        for (int i = 0; i < len; i++) {
            importsArray[i] = "import " + importsArray[i] + ";";
        }

        // parameters
        Object strParamArr =
                Misc.isEmpty(node.routine.paramList)
                        ? ""
                        : visitNodeList(node.routine.paramList).setDelimiter(",");

        // nullify OUT parameters
        String[] strNullifyOutParam = getNullifyOutParamCode(node.routine.paramList);

        return new CodeTemplate(
                "Unit",
                new int[] {1, 1},
                tmplUnit,
                "%'+IMPORTS'%",
                importsArray,
                "%'CLASS-NAME'%",
                node.getClassName(),
                "%'RETURN-TYPE'%",
                node.routine.retType == null ? "void" : node.routine.retType.javaCode(),
                "%'METHOD-NAME'%",
                node.routine.name,
                "%'+PARAMETERS'%",
                strParamArr,
                "%'+NULLIFY-OUT-PARAMETERS'%",
                strNullifyOutParam,
                "%'GET-CONNECTION'%",
                strGetConn,
                "%'+DECL-CLASS'%",
                codeDeclClass,
                "%'+BODY'%",
                visit(node.routine.body));
    }

    // -----------------------------------------------------------------
    // Routine (Procedure, Function)
    //

    private static final String[] tmplDeclRoutine =
            new String[] {
                "%'RETURN-TYPE'% %'METHOD-NAME'%(",
                "    %'+PARAMETERS'%",
                "  ) throws Exception {",
                "  %'+NULLIFY-OUT-PARAMETERS'%",
                "  %'+DECL-CLASS'%",
                "  %'+BODY'%",
                "}"
            };

    private CodeToResolve visitDeclRoutine(DeclRoutine node) {

        assert node.paramList != null;

        // declarations
        Object codeDeclClass =
                node.decls == null
                        ? ""
                        : new CodeTemplate(
                                "DeclClass of Routine",
                                Misc.UNKNOWN_LINE_COLUMN,
                                tmplDeclBlock,
                                "%'BLOCK'%",
                                node.getDeclBlockName(),
                                "%'+DECLARATIONS'%",
                                visitNodeList(node.decls));

        String[] strNullifyOutParam = getNullifyOutParamCode(node.paramList);

        return new CodeTemplate(
                "DeclRoutine",
                Misc.getLineColumnOf(node.ctx),
                tmplDeclRoutine,
                "%'RETURN-TYPE'%",
                node.retType == null ? "void" : node.retType.javaCode(),
                "%'+PARAMETERS'%",
                visitNodeList(node.paramList).setDelimiter(","),
                "%'+NULLIFY-OUT-PARAMETERS'%",
                strNullifyOutParam,
                "%'+DECL-CLASS'%",
                codeDeclClass,
                "%'+BODY'%",
                visitBody(node.body),
                "%'METHOD-NAME'%",
                node.name);
    }

    @Override
    public CodeToResolve visitDeclFunc(DeclFunc node) {
        return visitDeclRoutine(node);
    }

    @Override
    public CodeToResolve visitDeclProc(DeclProc node) {
        return visitDeclRoutine(node);
    }

    @Override
    public CodeToResolve visitDeclParamIn(DeclParamIn node) {
        String code = String.format("%s %s", node.typeSpec.javaCode(), node.name);
        return new CodeTemplate("DeclParamIn", Misc.getLineColumnOf(node.ctx), code);
    }

    @Override
    public CodeToResolve visitDeclParamOut(DeclParamOut node) {
        String code = String.format("%s[] %s", node.typeSpec.javaCode(), node.name);
        return new CodeTemplate("DeclParamOut", Misc.getLineColumnOf(node.ctx), code);
    }

    // -----------------------------------------------------------------
    // DeclVar
    //

    private static final String[] tmplNotNullVar =
            new String[] {
                "%'TYPE'%[] %'NAME'% = new %'TYPE'%[] { checkNotNull(",
                "  %'+VAL'%, \"NOT NULL constraint violated\") };"
            };
    private static final String[] tmplNullableVar =
            new String[] {"%'TYPE'%[] %'NAME'% = new %'TYPE'%[] {", "  %'+VAL'%", "};"};

    @Override
    public CodeToResolve visitDeclVar(DeclVar node) {

        String ty = node.typeSpec.javaCode();
        if (node.val == null) {
            String code = String.format("%s[] %s = new %s[] { null };", ty, node.name, ty);
            return new CodeTemplate("DeclVar", Misc.getLineColumnOf(node.ctx), code);
        } else {
            return new CodeTemplate(
                    "DeclVar",
                    Misc.getLineColumnOf(node.ctx),
                    node.notNull ? tmplNotNullVar : tmplNullableVar,
                    "%'TYPE'%",
                    ty,
                    "%'NAME'%",
                    node.name,
                    "%'+VAL'%",
                    visit(node.val));
        }
    }

    // -----------------------------------------------------------------
    // DeclConst
    //

    private static final String[] tmplNotNullConst =
            new String[] {
                "final %'TYPE'% %'NAME'% = checkNotNull(",
                "  %'+VAL'%, \"NOT NULL constraint violated\");"
            };
    private static final String[] tmplNullableConst =
            new String[] {"final %'TYPE'% %'NAME'% =", "  %'+VAL'%;"};

    @Override
    public CodeToResolve visitDeclConst(DeclConst node) {

        return new CodeTemplate(
                "DeclConst",
                Misc.getLineColumnOf(node.ctx),
                node.notNull ? tmplNotNullConst : tmplNullableConst,
                "%'TYPE'%",
                node.typeSpec.javaCode(),
                "%'NAME'%",
                node.name,
                "%'+VAL'%",
                visit(node.val));
    }

    @Override
    public CodeToResolve visitDeclCursor(DeclCursor node) {

        String code =
                String.format(
                        "final Query %s = new Query(\"%s\"); // param-ref-counts: %s, param-marks: %s",
                        node.name,
                        node.staticSql.rewritten,
                        Arrays.toString(node.paramRefCounts),
                        Arrays.toString(node.paramNumOfHostExpr));
        return new CodeTemplate("DeclCursor", Misc.getLineColumnOf(node.ctx), code);
    }

    @Override
    public CodeToResolve visitDeclLabel(DeclLabel node) {
        throw new RuntimeException("unreachable");
    }

    @Override
    public CodeToResolve visitDeclException(DeclException node) {
        String code = "class " + node.name + " extends $APP_ERROR {}";
        return new CodeTemplate("DeclException", Misc.getLineColumnOf(node.ctx), code);
    }

    // -------------------------------------------------------------------------
    // ExprBetween
    //

    private static String[] tmplExprBetween =
            new String[] {
                "opBetween%'TIMESTAMP'%(",
                "  %'+TARGET'%,",
                "  %'+LOWER-BOUND'%,",
                "  %'+UPPER-BOUND'%",
                ")"
            };

    @Override
    public CodeToResolve visitExprBetween(ExprBetween node) {
        CodeTemplate tmpl =
                new CodeTemplate(
                        "ExprBetween",
                        Misc.getLineColumnOf(node.ctx),
                        tmplExprBetween,
                        "%'TIMESTAMP'%",
                        node.forTimestampParam ? "Timestamp" : "",
                        "%'+TARGET'%",
                        visit(node.target),
                        "%'+LOWER-BOUND'%",
                        visit(node.lowerBound),
                        "%'+UPPER-BOUND'%",
                        visit(node.upperBound));

        return applyCoercion(node.coercion, tmpl);
    }

    // -------------------------------------------------------------------------
    // ExprBinaryOp
    //

    private static String[] tmplExprBinaryOp =
            new String[] {
                "op%'OPERATION'%%'TIMESTAMP'%(", "  %'+LEFT-OPERAND'%,", "  %'+RIGHT-OPERAND'%", ")"
            };

    @Override
    public CodeToResolve visitExprBinaryOp(ExprBinaryOp node) {
        CodeTemplate tmpl =
                new CodeTemplate(
                        "ExprBinaryOp",
                        Misc.getLineColumnOf(node.ctx),
                        tmplExprBinaryOp,
                        "%'OPERATION'%",
                        node.opStr,
                        "%'TIMESTAMP'%",
                        node.forTimestampParam ? "Timestamp" : "",
                        "%'+LEFT-OPERAND'%",
                        visit(node.left),
                        "%'+RIGHT-OPERAND'%",
                        visit(node.right));

        return applyCoercion(node.coercion, tmpl);
    }

    // -------------------------------------------------------------------------
    // ExprCase
    //

    private static String[] tmplExprCase =
            new String[] {
                "(new Object() { %'RESULT-TYPE'% invoke(%'SELECTOR-TYPE'% selector) // simple case expression",
                "   throws Exception {",
                "  return",
                "    %'+WHEN-PARTS'%",
                "    %'+ELSE-PART'%;",
                "}}.invoke(",
                "  %'+SELECTOR-VALUE'%))"
            };

    @Override
    public CodeToResolve visitExprCase(ExprCase node) {

        assert node.selectorType != null;
        assert node.resultType != null;

        CodeTemplate tmpl;

        if (node.resultType.equals(TypeSpecSimple.NULL)) {
            // in this case, every branch including else-part has null as its expression.
            tmpl = new CodeTemplate("ExprCase", Misc.getLineColumnOf(node.ctx), "null");
        } else {
            tmpl =
                    new CodeTemplate(
                            "ExprCase",
                            Misc.getLineColumnOf(node.ctx),
                            tmplExprCase,
                            "%'SELECTOR-TYPE'%",
                            node.selectorType.javaCode(),
                            "%'+SELECTOR-VALUE'%",
                            visit(node.selector),
                            "%'+WHEN-PARTS'%",
                            visitNodeList(node.whenParts),
                            "%'+ELSE-PART'%",
                            node.elsePart == null ? "null" : visit(node.elsePart),
                            "%'RESULT-TYPE'%",
                            node.resultType.javaCode());
        }

        return applyCoercion(node.coercion, tmpl);
    }

    // -------------------------------------------------------------------------
    // ExprCond
    //

    private static String[] tmplExprCond =
            new String[] {"(", "  %'+COND-PARTS'%", "  %'+ELSE-PART'%)"};

    @Override
    public CodeToResolve visitExprCond(ExprCond node) {

        assert node.resultType != null;

        CodeTemplate tmpl;

        if (node.resultType.equals(TypeSpecSimple.NULL)) {
            // in this case, every branch including else has null as its expression.
            tmpl = new CodeTemplate("ExprCond", Misc.getLineColumnOf(node.ctx), "null");
        } else {
            tmpl =
                    new CodeTemplate(
                            "ExprCond",
                            Misc.getLineColumnOf(node.ctx),
                            tmplExprCond,
                            "%'+COND-PARTS'%",
                            visitNodeList(node.condParts),
                            "%'+ELSE-PART'%",
                            node.elsePart == null ? "null" : visit(node.elsePart));
        }

        return applyCoercion(node.coercion, tmpl);
    }

    // -------------------------------------------------------------------------
    // ExprCursorAttr
    //

    private static final String tmplIsOpen =
            "((%'CURSOR'% == null) ? Boolean.FALSE : %'CURSOR'%.%'METHOD'%())";

    private static final String tmplOthers =
            "((%'CURSOR'% == null) ? (%'JAVA-TYPE'%) throwInvalidCursor(\"%'SUBMSG'%\") : %'CURSOR'%.%'METHOD'%())";

    @Override
    public CodeToResolve visitExprCursorAttr(ExprCursorAttr node) {

        CodeTemplate tmpl;

        if (node.attr == ExprCursorAttr.Attr.ISOPEN) {
            tmpl =
                    new CodeTemplate(
                            "ExprCursorAttr",
                            Misc.getLineColumnOf(node.ctx),
                            tmplIsOpen,
                            "%'CURSOR'%",
                            node.id.javaCode(),
                            "%'METHOD'%",
                            node.attr.method);
        } else {
            tmpl =
                    new CodeTemplate(
                            "ExprCursorAttr",
                            Misc.getLineColumnOf(node.ctx),
                            tmplOthers,
                            "%'CURSOR'%",
                            node.id.javaCode(),
                            "%'JAVA-TYPE'%",
                            node.attr.ty.javaCode(),
                            "%'SUBMSG'%",
                            "tried to retrieve an attribute from an unopened SYS_REFCURSOR",
                            "%'METHOD'%",
                            node.attr.method);
        }

        return applyCoercion(node.coercion, tmpl);
    }

    @Override
    public CodeToResolve visitExprDate(ExprDate node) {

        CodeTemplate tmpl = new CodeTemplate("ExprDate", Misc.UNKNOWN_LINE_COLUMN, node.javaCode());
        return applyCoercion(node.coercion, tmpl);
    }

    @Override
    public CodeToResolve visitExprDatetime(ExprDatetime node) {

        CodeTemplate tmpl =
                new CodeTemplate("ExprDatetime", Misc.UNKNOWN_LINE_COLUMN, node.javaCode());
        return applyCoercion(node.coercion, tmpl);
    }

    @Override
    public CodeToResolve visitExprFalse(ExprFalse node) {

        CodeTemplate tmpl =
                new CodeTemplate("ExprFalse", Misc.UNKNOWN_LINE_COLUMN, node.javaCode());
        return applyCoercion(node.coercion, tmpl);
    }

    @Override
    public CodeToResolve visitExprField(ExprField node) {

        CodeTemplate tmpl =
                new CodeTemplate("ExprField", Misc.getLineColumnOf(node.ctx), node.javaCode());
        return applyCoercion(node.coercion, tmpl);
    }

    // -------------------------------------------------------------------------
    // ExprGlobalFuncCall
    //

    private static String[] tmplExprGlobalFuncCall =
            new String[] {
                "(new Object() { // global function call: %'FUNC-NAME'%",
                "  %'RETURN-TYPE'% invoke(%'PARAMETERS'%) throws Exception {",
                "    try {",
                "      String dynSql = \"%'DYNAMIC-SQL'%\";",
                "      CallableStatement stmt = conn.prepareCall(dynSql);",
                "      stmt.registerOutParameter(1, java.sql.Types.OTHER);",
                "      %'+SET-GLOBAL-FUNC-ARGS'%",
                "      stmt.execute();",
                "      %'+UPDATE-GLOBAL-FUNC-OUT-ARGS'%",
                "      %'RETURN-TYPE'% ret = (%'RETURN-TYPE'%) stmt.getObject(1);",
                "      %'+UPDATE-GLOBAL-FUNC-OUT-ARGS'%",
                "      stmt.close();",
                "      return ret;",
                "    } catch (SQLException e) {",
                "      Server.log(e);",
                "      throw new SQL_ERROR(e.getMessage());",
                "    }",
                "  }",
                "}.invoke(",
                "  %'+ARGUMENTS'%",
                "))"
            };

<<<<<<< HEAD
    private static String[] getGlobalFuncArgsSetCode(int size, NodeList<DeclParam> paramList) {

        List<String> ret = new LinkedList<>();
=======
    private static String getGlobalFuncParamStr(int size, NodeList<DeclParam> paramList) {

        if (size == 0) {
            return "";
        }
>>>>>>> 15955c49

        for (int i = 0; i < size; i++) {

            DeclParam param = paramList.nodes.get(i);

<<<<<<< HEAD
            if (param instanceof DeclParamOut) {
                ret.add(
                        String.format(
                                "stmt.registerOutParameter(%d, java.sql.Types.OTHER);", i + 2));
            }

            if (param instanceof DeclParamIn) {
                ret.add(String.format("stmt.setObject(%d, o%d);", i + 2, i));
            } else if (((DeclParamOut) param).alsoIn) {
                ret.add(String.format("stmt.setObject(%d, o%d[0]);", i + 2, i));
=======
            if (first) {
                first = false;
            } else {
                sbuf.append(", ");
            }

            if (param instanceof DeclParamOut) {
                sbuf.append(String.format("%s[] o%d", param.typeSpec.javaCode, i));
            } else {
                sbuf.append(String.format("%s o%d", param.typeSpec.javaCode, i));
>>>>>>> 15955c49
            }
        }

        return ret.toArray(DUMMY_STRING_ARRAY);
    }

    private static String[] getUpdateGlobalFuncOutArgsCode(
            int size, NodeList<Expr> args, NodeList<DeclParam> paramList) {

        List<String> ret = new LinkedList<>();

        for (int i = 0; i < size; i++) {

            DeclParam param = paramList.nodes.get(i);

            if (param instanceof DeclParamOut) {
                ret.add(
                        String.format(
                                "o%d[0] = (%s) stmt.getObject(%d);",
                                i, param.typeSpec.javaCode, i + 2));

                // add code to check if a not-null variable was set null by this function call
                Expr arg = args.nodes.get(i);
                assert arg instanceof ExprId; // by earlier check
                ExprId id = (ExprId) arg;
                DeclId declId = id.decl;
                if (declId instanceof DeclVar && ((DeclVar) declId).notNull) {
                    ret.add(
                            String.format(
                                    "checkNotNull(o%d[0], \"a not-null variable %s was set NULL by this function call\");",
                                    i, id.name));
                }
            }
        }

        return ret.toArray(DUMMY_STRING_ARRAY);
    }

    private static String[] getGlobalFuncArgsSetCode(int size, NodeList<DeclParam> paramList) {

        List<String> ret = new LinkedList<>();

        for (int i = 0; i < size; i++) {

            DeclParam param = paramList.nodes.get(i);

            if (param instanceof DeclParamOut) {
                ret.add(
                        String.format(
                                "stmt.registerOutParameter(%d, java.sql.Types.OTHER);", i + 2));
            }

            if (param instanceof DeclParamIn) {
                ret.add(String.format("stmt.setObject(%d, o%d);", i + 2, i));
            } else if (((DeclParamOut) param).alsoIn) {
                ret.add(String.format("stmt.setObject(%d, o%d[0]);", i + 2, i));
            }
        }

        return ret.toArray(DUMMY_STRING_ARRAY);
    }

    private static String[] getUpdateGlobalFuncOutArgsCode(
            int size, NodeList<DeclParam> paramList) {

        List<String> ret = new LinkedList<>();

        for (int i = 0; i < size; i++) {

            DeclParam param = paramList.nodes.get(i);

            if (param instanceof DeclParamOut) {
                ret.add(
                        String.format(
                                "o%d[0] = (%s) stmt.getObject(%d);",
                                i, param.typeSpec.javaCode, i + 2));
            }
        }

        return ret.toArray(DUMMY_STRING_ARRAY);
    }

    @Override
    public CodeToResolve visitExprGlobalFuncCall(ExprGlobalFuncCall node) {

        assert node.decl != null;

        int argSize = node.args.nodes.size();
        String dynSql = String.format("?= call %s(%s)", node.name, getQuestionMarks(argSize));
<<<<<<< HEAD
        String paramStr = getFuncParamStr(argSize, node.decl.paramList);
        String[] setGlobalFuncArgs = getGlobalFuncArgsSetCode(argSize, node.decl.paramList);
        String[] updateGlobalFuncOutArgs =
                getUpdateGlobalFuncOutArgsCode(argSize, node.args, node.decl.paramList);
=======
        String paramStr = getGlobalFuncParamStr(argSize, node.decl.paramList);
        String[] setGlobalFuncArgs = getGlobalFuncArgsSetCode(argSize, node.decl.paramList);
        String[] updateGlobalFuncOutArgs =
                getUpdateGlobalFuncOutArgsCode(argSize, node.decl.paramList);
>>>>>>> 15955c49

        CodeTemplate tmpl =
                new CodeTemplate(
                        "ExprGlobalFuncCall",
                        Misc.getLineColumnOf(node.ctx),
                        tmplExprGlobalFuncCall,
                        "%'FUNC-NAME'%",
                        node.name,
                        "%'DYNAMIC-SQL'%",
                        dynSql,
                        "%'RETURN-TYPE'%",
                        node.decl.retType.javaCode(),
                        "%'PARAMETERS'%",
                        paramStr,
                        "%'+SET-GLOBAL-FUNC-ARGS'%",
                        setGlobalFuncArgs,
                        "%'+UPDATE-GLOBAL-FUNC-OUT-ARGS'%",
                        updateGlobalFuncOutArgs,
                        "%'+ARGUMENTS'%",
                        visitArguments(node.args, node.decl.paramList));

        return applyCoercion(node.coercion, tmpl);
    }

    // -------------------------------------------------------------------------
    // ExprId
    //

    @Override
    public CodeToResolve visitExprId(ExprId node) {

        CodeTemplate tmpl = new CodeTemplate("ExprId", Misc.UNKNOWN_LINE_COLUMN, node.javaCode());
        return applyCoercion(node.coercion, tmpl);
    }

    // -------------------------------------------------------------------------
    // ExprIn
    //

    private static String[] tmplExprIn =
            new String[] {"opIn%'TIMESTAMP'%(", "  %'+TARGET'%,", "  %'+IN-ELEMENTS'%", ")"};

    @Override
    public CodeToResolve visitExprIn(ExprIn node) {

        CodeTemplate tmpl =
                new CodeTemplate(
                        "ExprIn",
                        Misc.getLineColumnOf(node.ctx),
                        tmplExprIn,
                        "%'TIMESTAMP'%",
                        node.forTimestampParam ? "Timestamp" : "",
                        "%'+TARGET'%",
                        visit(node.target),
                        "%'+IN-ELEMENTS'%",
                        visitNodeList(node.inElements).setDelimiter(","));

        return applyCoercion(node.coercion, tmpl);
    }

    // -------------------------------------------------------------------------
    // ExprLike
    //

    private static String[] tmplExprLike =
            new String[] {"opLike(", "  %'+TARGET'%,", "  %'PATTERN'%,", "  %'ESCAPE'%", ")"};

    @Override
    public CodeToResolve visitExprLike(ExprLike node) {

        CodeTemplate tmpl =
                new CodeTemplate(
                        "ExprLike",
                        Misc.getLineColumnOf(node.ctx),
                        tmplExprLike,
                        "%'+TARGET'%",
                        visit(node.target),
                        "%'PATTERN'%",
                        node.pattern.javaCode(),
                        "%'ESCAPE'%",
                        node.escape == null ? "null" : node.escape.javaCode());

        return applyCoercion(node.coercion, tmpl);
    }

    // -------------------------------------------------------------------------
    // ExprBuiltInFuncCall
    //

    private static String[] tmplExprBuiltinFuncCall =
            new String[] {
                "(%'RESULT-TYPE'%) invokeBuiltinFunc(conn, \"%'NAME'%\",", "  %'+ARGS'%", ")"
            };

    @Override
    public CodeToResolve visitExprBuiltinFuncCall(ExprBuiltinFuncCall node) {

        assert node.args != null;
        assert node.resultType != null;
        String ty = node.resultType.javaCode();

        CodeTemplate tmpl;

        if (node.args.nodes.size() == 0) {
            tmpl =
                    new CodeTemplate(
                            "ExprBuiltinFuncCall",
                            Misc.getLineColumnOf(node.ctx),
                            String.format("(%s) invokeBuiltinFunc(conn, \"%s\")", ty, node.name));
        } else {
            tmpl =
                    new CodeTemplate(
                            "ExprBuiltinFuncCall",
                            Misc.getLineColumnOf(node.ctx),
                            tmplExprBuiltinFuncCall,
                            "%'RESULT-TYPE'%",
                            ty,
                            "%'NAME'%",
                            node.name,
                            // assumption: built-in functions do not have OUT parameters
                            "%'+ARGS'%",
                            visitNodeList(node.args).setDelimiter(","));
        }

        return applyCoercion(node.coercion, tmpl);
    }

    // -------------------------------------------------------------------------
    // ExprLocalFuncCall
    //

    private static String[] tmplExprLocalFuncCall =
            new String[] {
                "(new Object() { // local function call: %'FUNC-NAME'%",
                "  %'RETURN-TYPE'% invoke(%'PARAMETERS'%) throws Exception {",
                "    %'RETURN-TYPE'% ret = %'BLOCK'%%'FUNC-NAME'%(%'ARGS'%);",
                "    %'+CHECK-NOT-NULL-OUT-ARGS'%",
                "    return ret;",
                "  }",
                "}.invoke(",
                "  %'+ARGUMENTS'%",
                "))"
            };

    private static String getLocalFuncArgsStr(int size) {

        StringBuffer sbuf = new StringBuffer();
        boolean first = true;
        for (int i = 0; i < size; i++) {

            if (first) {
                first = false;
            } else {
                sbuf.append(", ");
            }

            sbuf.append("o" + i);
        }

        return sbuf.toString();
    }

    private static String[] getCheckNotNullOutArgsCode(
            int size, NodeList<Expr> args, NodeList<DeclParam> paramList) {

        List<String> ret = new LinkedList<>();

        for (int i = 0; i < size; i++) {

            DeclParam param = paramList.nodes.get(i);

            if (param instanceof DeclParamOut) {

                // add code to check if a not-null variable was set null by this function call
                Expr arg = args.nodes.get(i);
                assert arg instanceof ExprId; // by earlier check
                ExprId id = (ExprId) arg;
                DeclId declId = id.decl;
                if (declId instanceof DeclVar && ((DeclVar) declId).notNull) {
                    ret.add(
                            String.format(
                                    "checkNotNull(o%d[0], \"a not-null variable %s was set NULL by this function call\");",
                                    i, id.name));
                }
            }
        }

        return ret.toArray(DUMMY_STRING_ARRAY);
    }

    @Override
    public CodeToResolve visitExprLocalFuncCall(ExprLocalFuncCall node) {

        assert node.decl != null;

        int argSize = node.args.nodes.size();
        String paramStr = getFuncParamStr(argSize, node.decl.paramList);
        String block = node.prefixDeclBlock ? node.decl.scope().block + "." : "";
        String args = getLocalFuncArgsStr(argSize);
        String[] checkNotNullOutArgs =
                getCheckNotNullOutArgsCode(argSize, node.args, node.decl.paramList);

        CodeTemplate tmpl =
                new CodeTemplate(
                        "ExprLocalFuncCall",
                        Misc.getLineColumnOf(node.ctx),
                        tmplExprLocalFuncCall,
                        "%'FUNC-NAME'%",
                        node.name,
                        "%'RETURN-TYPE'%",
                        node.decl.retType.javaCode(),
                        "%'PARAMETERS'%",
                        paramStr,
                        "%'BLOCK'%",
                        block,
                        "%'ARGS'%",
                        args,
                        "%'+CHECK-NOT-NULL-OUT-ARGS'%",
                        checkNotNullOutArgs,
                        "%'+ARGUMENTS'%",
                        visitArguments(node.args, node.decl.paramList));

        return applyCoercion(node.coercion, tmpl);
    }

    // -------------------------------------------------------------------------
    // ExprNull
    //

    @Override
    public CodeToResolve visitExprNull(ExprNull node) {

        CodeTemplate tmpl = new CodeTemplate("ExprNull", Misc.UNKNOWN_LINE_COLUMN, "null");

        return applyCoercion(node.coercion, tmpl);
    }

    @Override
    public CodeToResolve visitExprUint(ExprUint node) {
        CodeTemplate tmpl = new CodeTemplate("ExprUnit", Misc.UNKNOWN_LINE_COLUMN, node.javaCode());
        return applyCoercion(node.coercion, tmpl);
    }

    @Override
    public CodeToResolve visitExprFloat(ExprFloat node) {
        CodeTemplate tmpl =
                new CodeTemplate("ExprFloat", Misc.UNKNOWN_LINE_COLUMN, node.javaCode());
        return applyCoercion(node.coercion, tmpl);
    }

    // -------------------------------------------------------------------------
    // ExprSerialVal
    //

    private static String[] tmplExprSerialVal =
            new String[] {
                "(new Object() {",
                "  BigDecimal getSerialVal() throws Exception {",
                "    try {",
                "      BigDecimal ret;",
                "      String dynSql = \"select %'SERIAL-NAME'%.%'SERIAL-VAL'%\";",
                "      PreparedStatement stmt = conn.prepareStatement(dynSql);",
                "      ResultSet r = stmt.executeQuery();",
                "      if (r.next()) {",
                "        ret = r.getBigDecimal(1);",
                "      } else {",
                "        ret = null;",
                "      }",
                "      stmt.close();",
                "      return ret;",
                "    } catch (SQLException e) {",
                "      Server.log(e);",
                "      throw new SQL_ERROR(e.getMessage());",
                "    }",
                "  }",
                "}.getSerialVal())"
            };

    @Override
    public CodeToResolve visitExprSerialVal(ExprSerialVal node) {

        CodeTemplate tmpl =
                new CodeTemplate(
                        "ExprSerialVal",
                        Misc.getLineColumnOf(node.ctx),
                        tmplExprSerialVal,
                        "%'SERIAL-NAME'%",
                        node.name,
                        "%'SERIAL-VAL'%",
                        (node.mode == ExprSerialVal.SerialVal.CURR_VAL)
                                ? "CURRENT_VALUE"
                                : "NEXT_VALUE");
        return applyCoercion(node.coercion, tmpl);
    }

    @Override
    public CodeToResolve visitExprSqlRowCount(ExprSqlRowCount node) {

        CodeTemplate tmpl =
                new CodeTemplate("ExprSqlRowCount", Misc.UNKNOWN_LINE_COLUMN, "sql_rowcount[0]");
        return applyCoercion(node.coercion, tmpl);
    }

    @Override
    public CodeToResolve visitExprStr(ExprStr node) {

        CodeTemplate tmpl = new CodeTemplate("ExprStr", Misc.UNKNOWN_LINE_COLUMN, node.javaCode());
        return applyCoercion(node.coercion, tmpl);
    }

    @Override
    public CodeToResolve visitExprTime(ExprTime node) {

        CodeTemplate tmpl = new CodeTemplate("ExprTime", Misc.UNKNOWN_LINE_COLUMN, node.javaCode());
        return applyCoercion(node.coercion, tmpl);
    }

    @Override
    public CodeToResolve visitExprTrue(ExprTrue node) {

        CodeTemplate tmpl = new CodeTemplate("ExprTrue", Misc.UNKNOWN_LINE_COLUMN, "true");
        return applyCoercion(node.coercion, tmpl);
    }

    // -------------------------------------------------------------------------
    // ExprUnaryOp
    //

    private static String[] tmplExprUnaryOp =
            new String[] {"op%'OPERATION'%(", "  %'+OPERAND'%", ")"};

    @Override
    public CodeToResolve visitExprUnaryOp(ExprUnaryOp node) {

        CodeTemplate tmpl;
        tmpl =
                new CodeTemplate(
                        "ExprUnaryOp",
                        Misc.getLineColumnOf(node.ctx),
                        tmplExprUnaryOp,
                        "%'OPERATION'%",
                        node.opStr,
                        "%'+OPERAND'%",
                        visit(node.operand));
        return applyCoercion(node.coercion, tmpl);
    }

    @Override
    public CodeToResolve visitExprTimestamp(ExprTimestamp node) {

        CodeTemplate tmpl =
                new CodeTemplate("ExprTimestamp", Misc.UNKNOWN_LINE_COLUMN, node.javaCode());
        return applyCoercion(node.coercion, tmpl);
    }

    @Override
    public CodeToResolve visitExprAutoParam(ExprAutoParam node) {

        CodeTemplate tmpl =
                new CodeTemplate("ExprAutoParam", Misc.UNKNOWN_LINE_COLUMN, node.javaCode());
        return applyCoercion(node.coercion, tmpl);
    }

    @Override
    public CodeToResolve visitExprSqlCode(ExprSqlCode node) {

        CodeTemplate tmpl =
                new CodeTemplate("ExprSqlCode", Misc.UNKNOWN_LINE_COLUMN, node.javaCode());
        return applyCoercion(node.coercion, tmpl);
    }

    @Override
    public CodeToResolve visitExprSqlErrm(ExprSqlErrm node) {

        CodeTemplate tmpl =
                new CodeTemplate("ExprSqlCode", Misc.UNKNOWN_LINE_COLUMN, node.javaCode());
        return applyCoercion(node.coercion, tmpl);
    }

    // -------------------------------------------------------------------------
    // StmtAssign
    //

    private static final String[] tmplAssignNotNull =
            new String[] {
                "%'VAR'% = checkNotNull(", "  %'+VAL'%, \"NOT NULL constraint violated\");"
            };
    private static final String[] tmplAssignNullable = new String[] {"%'VAR'% =", "  %'+VAL'%;"};

    @Override
    public CodeToResolve visitStmtAssign(StmtAssign node) {

        boolean checkNotNull =
                (node.var.decl instanceof DeclVar) && ((DeclVar) node.var.decl).notNull;
        if (checkNotNull) {

            return new CodeTemplate(
                    "ExprBinaryOp",
                    Misc.getLineColumnOf(node.ctx),
                    tmplAssignNotNull,
                    "%'VAR'%",
                    node.var.javaCode(),
                    "%'+VAL'%",
                    visit(node.val));
        } else {

            return new CodeTemplate(
                    "ExprBinaryOp",
                    Misc.getLineColumnOf(node.ctx),
                    tmplAssignNullable,
                    "%'VAR'%",
                    node.var.javaCode(),
                    "%'+VAL'%",
                    visit(node.val));
        }
    }

    // -------------------------------------------------------------------------
    // StmtBasicLoop
    //

    // NOTE: why I use 'while(opNot(false))' instead of simpler 'while(true)':
    // Compiling Java code below with javac causes 'unreachable statement' error
    //     while (true) {
    //         ... // no break
    //     }
    //     ... // a statement
    // However, compiling the following does not
    //     while (opNot(false)) {
    //         ... // no break
    //     }
    //     ... // a statement
    // It seems that static analysis of javac does not go beyond method call boundaries

    private static String[] tmplStmtBasicLoop =
            new String[] {"%'OPT-LABEL'%", "while (opNot(false)) {", "  %'+STATEMENTS'%", "}"};

    @Override
    public CodeToResolve visitStmtBasicLoop(StmtBasicLoop node) {
        return new CodeTemplate(
                "StmtBasicLoop",
                Misc.getLineColumnOf(node.ctx),
                tmplStmtBasicLoop,
                "%'OPT-LABEL'%",
                node.declLabel == null ? "" : node.declLabel.javaCode(),
                "%'+STATEMENTS'%",
                visitNodeList(node.stmts));
    }

    // -------------------------------------------------------------------------
    // StmtBlock
    //

    private static String[] tmplStmtBlock =
            new String[] {"{", "  %'+DECL-CLASS'%", "", "  %'+BODY'%", "}"};

    @Override
    public CodeToResolve visitStmtBlock(StmtBlock node) {

        Object declClass =
                node.decls == null
                        ? ""
                        : new CodeTemplate(
                                "DeclClass of Block",
                                Misc.UNKNOWN_LINE_COLUMN,
                                tmplDeclBlock,
                                "%'BLOCK'%",
                                node.block,
                                "%'+DECLARATIONS'%",
                                visitNodeList(node.decls));

        return new CodeTemplate(
                "StmtBlock",
                Misc.getLineColumnOf(node.ctx),
                tmplStmtBlock,
                "%'+DECL-CLASS'%",
                declClass,
                "%'+BODY'%",
                visit(node.body));
    }

    @Override
    public CodeToResolve visitStmtExit(StmtExit node) {
        return new CodeTemplate("StmtExit", Misc.getLineColumnOf(node.ctx), node.javaCode());
    }

    // -------------------------------------------------------------------------
    // StmtCase
    //
    private static String[] tmplStmtCase =
            new String[] {
                "{",
                "  %'SELECTOR-TYPE'% selector_%'LEVEL'% =",
                "    %'+SELECTOR-VALUE'%;",
                "  %'+WHEN-PARTS'% else {",
                "    %'+ELSE-PART'%",
                "  }",
                "}"
            };

    @Override
    public CodeToResolve visitStmtCase(StmtCase node) {

        assert node.selectorType != null;

        return new CodeTemplate(
                "StmtCase",
                Misc.getLineColumnOf(node.ctx),
                tmplStmtCase,
                "%'SELECTOR-TYPE'%",
                node.selectorType.javaCode(),
                "%'+SELECTOR-VALUE'%",
                visit(node.selector),
                "%'+WHEN-PARTS'%",
                visitNodeList(node.whenParts).setDelimiter(" else"),
                "%'+ELSE-PART'%",
                node.elsePart == null ? "throw new CASE_NOT_FOUND();" : visit(node.elsePart),
                "%'LEVEL'%",
                "" + node.level // level replacement must go last
                );
    }

    // -------------------------------------------------------------------------
    // StmtCommit
    //

    private static String[] tmplStmtCommit =
            new String[] {
                "try {",
                "  conn.commit();",
                "  sql_rowcount[0] = 0L;",
                "} catch (SQLException e) {",
                "  Server.log(e);",
                "  throw new SQL_ERROR(e.getMessage());",
                "}"
            };

    @Override
    public CodeToResolve visitStmtCommit(StmtCommit node) {
        return new CodeTemplate("StmtCommit", Misc.getLineColumnOf(node.ctx), tmplStmtCommit);
    }

    @Override
    public CodeToResolve visitStmtContinue(StmtContinue node) {
        return new CodeTemplate("StmtContinue", Misc.getLineColumnOf(node.ctx), node.javaCode());
    }

    // -------------------------------------------------------------------------
    // CursorClose
    //

    private static String[] tmplStmtCursorClose =
            new String[] {
                "// cursor close",
                "if (%'CURSOR'% != null && %'CURSOR'%.isOpen()) {",
                "  %'CURSOR'%.close();",
                "} else {",
                "  throw new INVALID_CURSOR(\"tried to close an unopened cursor\");",
                "}"
            };

    @Override
    public CodeToResolve visitStmtCursorClose(StmtCursorClose node) {

        return new CodeTemplate(
                "StmtCursorClose",
                Misc.getLineColumnOf(node.ctx),
                tmplStmtCursorClose,
                "%'CURSOR'%",
                node.id.javaCode());
    }

    // -------------------------------------------------------------------------
    // StmtCursorFetch
    //

    private static String[] tmplStmtCursorFetch =
            new String[] {
                "{ // cursor fetch",
                "  if (%'CURSOR'% == null || !%'CURSOR'%.isOpen()) {",
                "    throw new INVALID_CURSOR(\"tried to fetch values with an unopened cursor\");",
                "  }",
                "  ResultSet rs = %'CURSOR'%.rs;",
                "  if (rs.next()) {",
                "    %'+SET-INTO-VARIABLES'%",
                "  } else {",
                "    ;", // TODO: setting nulls to into-variables?
                "  }",
                "}"
            };

    private static String[] getSetIntoVarsCode(StmtCursorFetch node) {

        List<String> ret = new LinkedList<>();

        assert node.coercions != null;
        assert node.coercions.size() == node.intoVarList.size();

        int i = 0;
        for (ExprId id : node.intoVarList) {

            String resultStr;
            if (node.columnTypeList == null) {
                resultStr = String.format("rs.getObject(%d)", i + 1);
            } else {
                resultStr =
                        String.format(
                                "(%s) rs.getObject(%d)",
                                node.columnTypeList.get(i).javaCode(), i + 1);
            }

            Coercion c = node.coercions.get(i);
            ret.add(String.format("%s = %s;", id.javaCode(), c.javaCode(resultStr)));

            i++;
        }

        return ret.toArray(DUMMY_STRING_ARRAY);
    }

    @Override
    public CodeToResolve visitStmtCursorFetch(StmtCursorFetch node) {

        String[] setIntoVars = getSetIntoVarsCode(node);
        return new CodeTemplate(
                "StmtCursorFetch",
                Misc.getLineColumnOf(node.ctx),
                tmplStmtCursorFetch,
                "%'CURSOR'%",
                node.id.javaCode(),
                "%'+SET-INTO-VARIABLES'%",
                setIntoVars);
    }

    // -------------------------------------------------------------------------
    // StmtCursorOpen
    //

    private static String[] tmplStmtCursorOpenWithoutHostExprs =
            new String[] {"{ // cursor open", "  %'CURSOR'%.open(conn);", "}"};

    private static String[] tmplStmtCursorOpenWithHostExprs =
            new String[] {
                "{ // cursor open",
                "  %'+DUPLICATE-CURSOR-ARG'%",
                "  %'CURSOR'%.open(conn,",
                "    %'+HOST-EXPRS'%);",
                "}"
            };

    @Override
    public CodeToResolve visitStmtCursorOpen(StmtCursorOpen node) {

        DeclCursor decl = (DeclCursor) node.cursor.decl;
        if (decl.paramNumOfHostExpr.length == 0) {

            return new CodeTemplate(
                    "StmtCursorOpen",
                    Misc.getLineColumnOf(node.ctx),
                    tmplStmtCursorOpenWithoutHostExprs,
                    "%'CURSOR'%",
                    node.cursor.javaCode());
        } else {

            Object dupCursorArgs = getDupCursorArgs(node, decl.paramRefCounts);
            CodeTemplateList hostExprs =
                    getHostExprs(node, decl.paramNumOfHostExpr, decl.paramRefCounts);

            return new CodeTemplate(
                    "StmtCursorOpen",
                    Misc.getLineColumnOf(node.ctx),
                    tmplStmtCursorOpenWithHostExprs,
                    "%'+DUPLICATE-CURSOR-ARG'%",
                    dupCursorArgs,
                    "%'CURSOR'%",
                    node.cursor.javaCode(),
                    "%'+HOST-EXPRS'%",
                    hostExprs,
                    "%'LEVEL'%",
                    "" + node.cursor.scope.level);
        }
    }

    // -------------------------------------------------------------------------
    // visitStmtSql (visitStmtExecImme, visitStmtStaticSql)
    //

    private static String[] tmplStmtSql =
            new String[] {
                "{ // %'KIND'% SQL statement",
                "  PreparedStatement stmt_%'LEVEL'% = null;",
                "  try {",
                "    String dynSql_%'LEVEL'% = checkNotNull(",
                "      %'+SQL'%, \"SQL part was evaluated to NULL\");",
                "    stmt_%'LEVEL'% = conn.prepareStatement(dynSql_%'LEVEL'%);",
                "    %'+BAN-INTO-CLAUSE'%",
                "    %'+SET-USED-EXPR'%",
                "    if (stmt_%'LEVEL'%.execute()) {",
                // not from the Oracle specification, but from Oracle 19.0.0.0 behavior
                "      sql_rowcount[0] = 0L;",
                "      %'+HANDLE-INTO-CLAUSE'%",
                "    } else {",
                "      sql_rowcount[0] = (long) stmt_%'LEVEL'%.getUpdateCount();",
                "    }",
                "  } catch (SQLException e) {",
                "    Server.log(e);",
                "    throw new SQL_ERROR(e.getMessage());",
                "  } finally {",
                "    if (stmt_%'LEVEL'% != null) {",
                "      stmt_%'LEVEL'%.close();",
                "    }",
                "  }",
                "}"
            };

    private static String[] tmplHandleIntoClause =
            new String[] {
                "ResultSet r%'LEVEL'% = stmt_%'LEVEL'%.getResultSet();",
                "if (r%'LEVEL'% == null) {",
                // EXECUTE IMMEDIATE 'CALL ...' INTO ... leads to this line
                "  throw new SQL_ERROR(\"no result set\");",
                "}",
                "int i%'LEVEL'% = 0;",
                "while (r%'LEVEL'%.next()) {",
                "  i%'LEVEL'%++;",
                "  if (i%'LEVEL'% > 1) {",
                "    break;",
                "  } else {",
                "    %'+SET-RESULTS'%",
                "  }",
                "}",
                "if (i%'LEVEL'% == 0) {",
                "  throw new NO_DATA_FOUND();",
                "} else if (i%'LEVEL'% == 1) {",
                "  sql_rowcount[0] = 1L;",
                "} else {",
                "  sql_rowcount[0] = 1L;", // Surprise? Refer to the Spec.
                "  throw new TOO_MANY_ROWS();",
                "}"
            };

    private static String[] tmplBanIntoClause =
            new String[] {
                "ResultSetMetaData rsmd_%'LEVEL'% = stmt_%'LEVEL'%.getMetaData();",
                "if (rsmd_%'LEVEL'% == null || rsmd_%'LEVEL'%.getColumnCount() < 1) {",
                "  throw new SQL_ERROR(\"INTO clause must be used with a SELECT statement\");",
                "}"
            };

    private String[] getSetResultsCode(StmtSql node, List<ExprId> intoVarList) {

        List<String> ret = new LinkedList<>();

        int size = intoVarList.size();
        assert node.coercions.size() == size;
        assert node.dynamic || (node.columnTypeList != null && node.columnTypeList.size() == size);

        int i = 0;
        for (ExprId id : node.intoVarList) {

            assert id.decl instanceof DeclVar || id.decl instanceof DeclParamOut
                    : "only variables or out-parameters can be used in into-clauses";

            String resultStr;
            if (node.dynamic) {
                resultStr = String.format("r%%'LEVEL'%%.getObject(%d)", i + 1);
            } else {
                resultStr =
                        String.format(
                                "(%s) r%%'LEVEL'%%.getObject(%d)",
                                node.columnTypeList.get(i).javaCode(), i + 1);
            }

            Coercion c = node.coercions.get(i);
            boolean checkNotNull = (id.decl instanceof DeclVar) && ((DeclVar) id.decl).notNull;
            if (checkNotNull) {
                ret.add(
                        String.format(
                                "%s = checkNotNull(%s, \"NOT NULL constraint violated\");",
                                id.javaCode(), c.javaCode(resultStr)));
            } else {
                ret.add(String.format("%s = %s;", id.javaCode(), c.javaCode(resultStr)));
            }

            i++;
        }

        return ret.toArray(DUMMY_STRING_ARRAY);
    }

    private CodeToResolve visitStmtSql(StmtSql node) {

        Object setUsedExpr = getSetUsedExpr(node.usedExprList);

        Object handleIntoClause, banIntoClause;
        if (node.intoVarList == null) {
            assert node.coercions == null;
            handleIntoClause = banIntoClause = "";
        } else {
            assert node.coercions != null;
            String[] setResults = getSetResultsCode(node, node.intoVarList);
            handleIntoClause =
                    new CodeTemplate(
                            "into clause in SQL",
                            Misc.UNKNOWN_LINE_COLUMN,
                            tmplHandleIntoClause,
                            "%'+SET-RESULTS'%",
                            setResults);
            banIntoClause = tmplBanIntoClause;
        }

        return new CodeTemplate(
                "StmtSql",
                Misc.getLineColumnOf(node.ctx),
                tmplStmtSql,
                "%'KIND'%",
                node.dynamic ? "dynamic" : "static",
                "%'+SQL'%",
                visit(node.sql),
                "%'+BAN-INTO-CLAUSE'%",
                banIntoClause,
                "%'+SET-USED-EXPR'%",
                setUsedExpr,
                "%'+HANDLE-INTO-CLAUSE'%",
                handleIntoClause,
                "%'LEVEL'%",
                "" + node.level);
    }

    @Override
    public CodeToResolve visitStmtExecImme(StmtExecImme node) {
        return visitStmtSql(node);
    }

    @Override
    public CodeToResolve visitStmtStaticSql(StmtStaticSql node) {
        return visitStmtSql(node);
    }

    // -------------------------------------------------------------------------
    // StmtForCursorLoop
    //

    private static String[] tmplStmtForCursorLoopWithoutHostExprs =
            new String[] {
                "try { // for loop with a cursor",
                "  %'CURSOR'%.open(conn);",
                "  ResultSet %'RECORD'%_r%'LEVEL'% = %'CURSOR'%.rs;",
                "  %'LABEL'%",
                "  while (%'RECORD'%_r%'LEVEL'%.next()) {",
                "    %'+STATEMENTS'%",
                "  }",
                "  %'CURSOR'%.close();",
                "} catch (SQLException e) {",
                "  Server.log(e);",
                "  throw new SQL_ERROR(e.getMessage());",
                "}"
            };

    private static String[] tmplStmtForCursorLoopWithHostExprs =
            new String[] {
                "try { // for loop with a cursor",
                "  %'+DUPLICATE-CURSOR-ARG'%",
                "  %'CURSOR'%.open(conn,",
                "    %'+HOST-EXPRS'%);",
                "  ResultSet %'RECORD'%_r%'LEVEL'% = %'CURSOR'%.rs;",
                "  %'LABEL'%",
                "  while (%'RECORD'%_r%'LEVEL'%.next()) {",
                "    %'+STATEMENTS'%",
                "  }",
                "  %'CURSOR'%.close();",
                "} catch (SQLException e) {",
                "  Server.log(e);",
                "  throw new SQL_ERROR(e.getMessage());",
                "}"
            };

    @Override
    public CodeToResolve visitStmtForCursorLoop(StmtForCursorLoop node) {

        DeclCursor decl = (DeclCursor) node.cursor.decl;
        if (decl.paramNumOfHostExpr.length == 0) {

            return new CodeTemplate(
                    "StmtForCursorLoop",
                    Misc.getLineColumnOf(node.ctx),
                    tmplStmtForCursorLoopWithoutHostExprs,
                    "%'CURSOR'%",
                    node.cursor.javaCode(),
                    "%'RECORD'%",
                    node.record,
                    "%'LABEL'%",
                    node.label == null ? "" : node.label + "_%'LEVEL'%:",
                    "%'LEVEL'%",
                    "" + node.cursor.scope.level,
                    "%'+STATEMENTS'%",
                    visitNodeList(node.stmts));
        } else {

            Object dupCursorArgs = getDupCursorArgs(node, decl.paramRefCounts);
            CodeTemplateList hostExprs =
                    getHostExprs(node, decl.paramNumOfHostExpr, decl.paramRefCounts);

            return new CodeTemplate(
                    "StmtForCursorLoop",
                    Misc.getLineColumnOf(node.ctx),
                    tmplStmtForCursorLoopWithHostExprs,
                    "%'+DUPLICATE-CURSOR-ARG'%",
                    dupCursorArgs,
                    "%'CURSOR'%",
                    node.cursor.javaCode(),
                    "%'+HOST-EXPRS'%",
                    hostExprs,
                    "%'RECORD'%",
                    node.record,
                    "%'LABEL'%",
                    node.label == null ? "" : node.label + "_%'LEVEL'%:",
                    "%'LEVEL'%",
                    "" + node.cursor.scope.level,
                    "%'+STATEMENTS'%",
                    visitNodeList(node.stmts));
        }
    }

    // -------------------------------------------------------------------------
    // StmtForIterLoop
    //

    private static String[] tmplStmtForIterLoop =
            new String[] {
                "{ // for loop with integer iterator",
                "  int l%'LVL'% =",
                "    %'+LOWER-BOUND'%;",
                "  int u%'LVL'% =",
                "    %'+UPPER-BOUND'%;",
                "  int s%'LVL'% = checkForLoopIterStep(",
                "    %'+STEP'%);",
                "  %'OPT-LABEL'%",
                "  for (int %'ITER'%_i%'LVL'% = l%'LVL'%; %'ITER'%_i%'LVL'% <= u%'LVL'%; %'ITER'%_i%'LVL'% += s%'LVL'%) {",
                "    %'+STATEMENTS'%",
                "  }",
                "}"
            };

    private static String[] tmplStmtForIterLoopReverse =
            new String[] {
                "{ // for loop with integer iterator (reverse)",
                "  int l%'LVL'% =",
                "    %'+LOWER-BOUND'%;",
                "  int u%'LVL'% =",
                "    %'+UPPER-BOUND'%;",
                "  int s%'LVL'% = checkForLoopIterStep(",
                "    %'+STEP'%);",
                "  %'OPT-LABEL'%",
                "  for (int %'ITER'%_i%'LVL'% = u%'LVL'%; %'ITER'%_i%'LVL'% >= l%'LVL'%; %'ITER'%_i%'LVL'% -= s%'LVL'%) {",
                "    %'+STATEMENTS'%",
                "  }",
                "}"
            };

    @Override
    public CodeToResolve visitStmtForIterLoop(StmtForIterLoop node) {

        String labelStr = node.declLabel == null ? "" : node.declLabel.javaCode();

        return new CodeTemplate(
                "StmtForIterLoop",
                Misc.getLineColumnOf(node.ctx),
                node.reverse ? tmplStmtForIterLoopReverse : tmplStmtForIterLoop,
                "%'LVL'%",
                "" + node.iter.scope.level,
                "%'OPT-LABEL'%",
                labelStr,
                "%'ITER'%",
                node.iter.name,
                "%'+LOWER-BOUND'%",
                visit(node.lowerBound),
                "%'+UPPER-BOUND'%",
                visit(node.upperBound),
                "%'+STEP'%",
                node.step == null ? "1" : visit(node.step),
                "%'+STATEMENTS'%",
                visitNodeList(node.stmts));
    }

    // -------------------------------------------------------------------------
    // StmtForSqlLoop (StmtForStaticSqlLoop, StmtForExecImmeLoop)
    //

    private static String[] tmplStmtForSqlLoop =
            new String[] {
                "{ // for loop with %'KIND'% SQL",
                "  PreparedStatement stmt_%'LEVEL'% = null;",
                "  try {",
                "    String sql_%'LEVEL'% = checkNotNull(",
                "      %'+SQL'%, \"SQL part was evaluated to NULL\");",
                "    stmt_%'LEVEL'% = conn.prepareStatement(sql_%'LEVEL'%);",
                "    ResultSetMetaData rsmd_%'LEVEL'% = stmt_%'LEVEL'%.getMetaData();",
                "    if (rsmd_%'LEVEL'% == null || rsmd_%'LEVEL'%.getColumnCount() < 1) {",
                "      throw new SQL_ERROR(\"not a SELECT statement\");",
                "    }",
                "    %'+SET-USED-EXPR'%",
                "    if (!stmt_%'LEVEL'%.execute()) {",
                "      throw new SQL_ERROR(\"use a SELECT statement\");", // double check
                "    }",
                "    ResultSet %'RECORD'%_r%'LEVEL'% = stmt_%'LEVEL'%.getResultSet();",
                "    if (%'RECORD'%_r%'LEVEL'% == null) {",
                // EXECUTE IMMDIATE 'CALL ...' leads to this line
                "      throw new SQL_ERROR(\"no result set\");",
                "    }",
                "    %'LABEL'%",
                "    while (%'RECORD'%_r%'LEVEL'%.next()) {",
                "      %'+STATEMENTS'%",
                "    }",
                "  } catch (SQLException e) {",
                "    Server.log(e);",
                "    throw new SQL_ERROR(e.getMessage());",
                "  } finally {",
                "    if (stmt_%'LEVEL'% != null) {",
                "      stmt_%'LEVEL'%.close();",
                "    }",
                "  }",
                "}"
            };

    private CodeToResolve visitStmtForSqlLoop(StmtForSqlLoop node) {

        Object setUsedExpr = getSetUsedExpr(node.usedExprList);

        return new CodeTemplate(
                "StmtForSqlLoop",
                Misc.getLineColumnOf(node.ctx),
                tmplStmtForSqlLoop,
                "%'KIND'%",
                node.dynamic ? "dynamic" : "static",
                "%'+SQL'%",
                visit(node.sql),
                "%'+SET-USED-EXPR'%",
                setUsedExpr,
                "%'RECORD'%",
                node.record.name,
                "%'LABEL'%",
                node.label == null ? "" : node.label + "_%'LEVEL'%:",
                "%'LEVEL'%",
                "" + node.record.scope.level,
                "%'+STATEMENTS'%",
                visitNodeList(node.stmts));
    }

    @Override
    public CodeToResolve visitStmtForStaticSqlLoop(StmtForStaticSqlLoop node) {
        return visitStmtForSqlLoop(node);
    }

    @Override
    public CodeToResolve visitStmtForExecImmeLoop(StmtForExecImmeLoop node) {
        return visitStmtForSqlLoop(node);
    }

    // -------------------------------------------------------------------------
    // StmtGlobalProcCall
    //

    private static String[] tmplStmtGlobalProcCall =
            new String[] {
                "try { // global procedure call: %'PROC-NAME'%",
                "  String dynSql_%'LEVEL'% = \"%'DYNAMIC-SQL'%\";",
                "  CallableStatement stmt_%'LEVEL'% = conn.prepareCall(dynSql_%'LEVEL'%);",
                "  %'+SET-GLOBAL-PROC-ARGS'%",
                "  stmt_%'LEVEL'%.execute();",
                "  %'+UPDATE-GLOBAL-PROC-OUT-ARGS'%",
                "  stmt_%'LEVEL'%.close();",
                "} catch (SQLException e) {",
                "  Server.log(e);",
                "  throw new SQL_ERROR(e.getMessage());",
                "}"
            };

    private Object getSetGlobalProcArgsCode(
            int size, List<? extends Expr> args, NodeList<DeclParam> paramList) {

        if (size == 0) {
            return "";
        }

        CodeTemplateList ret = new CodeTemplateList();

        for (int i = 0; i < size; i++) {

            DeclParam param = paramList.nodes.get(i);

            if (param instanceof DeclParamOut) {

                ret.addElement(
                        new CodeTemplate(
                                "global procedure out argument",
                                Misc.UNKNOWN_LINE_COLUMN,
                                String.format(
                                        "stmt_%%'LEVEL'%%.registerOutParameter(%d, java.sql.Types.OTHER);",
                                        i + 1)));
            }

            if (param instanceof DeclParamIn || ((DeclParamOut) param).alsoIn) {

                Expr arg = args.get(i);
                ret.addElement(
                        new CodeTemplate(
                                "global procedure argument",
                                Misc.getLineColumnOf(arg.ctx),
                                tmplSetObject,
                                "%'INDEX'%",
                                "" + (i + 1),
                                "%'+VALUE'%",
                                visit(arg)));
            }
        }

        return ret;
    }

    private static String[] getUpdateGlobalProcOutArgsCode(
            int size, List<? extends Expr> args, NodeList<DeclParam> paramList) {

        List<String> ret = new LinkedList<>();

        for (int i = 0; i < size; i++) {

            DeclParam param = paramList.nodes.get(i);

            if (param instanceof DeclParamOut) {
<<<<<<< HEAD

                Expr arg = args.get(i);
                assert arg instanceof ExprId;
                ExprId id = (ExprId) arg;
                ret.add(
                        String.format(
                                "%s = (%s) stmt_%%'LEVEL'%%.getObject(%d);",
                                id.javaCode(), param.typeSpec.javaCode, i + 1));

                // add code to check if a not-null variable was set null by this function call
                DeclId declId = id.decl;
                if (declId instanceof DeclVar && ((DeclVar) declId).notNull) {
                    ret.add(
                            String.format(
                                    "checkNotNull(%s, \"a not-null variable %s was set NULL by this procedure call\");",
                                    id.javaCode(), id.name));
                }
=======
                Expr arg = args.get(i);
                assert arg instanceof ExprId;
                ret.add(
                        String.format(
                                "%s = (%s) stmt_%%'LEVEL'%%.getObject(%d);",
                                ((ExprId) arg).javaCode(), param.typeSpec.javaCode, i + 1));
>>>>>>> 15955c49
            }
        }

        return ret.toArray(DUMMY_STRING_ARRAY);
    }

    @Override
    public CodeToResolve visitStmtGlobalProcCall(StmtGlobalProcCall node) {

        assert node.decl != null;

        int argSize = node.args.nodes.size();
        String dynSql = String.format("call %s(%s)", node.name, getQuestionMarks(argSize));
        Object setGlobalProcArgs =
                getSetGlobalProcArgsCode(argSize, node.args.nodes, node.decl.paramList);
        String[] updGlobalProcOutArgs =
                getUpdateGlobalProcOutArgsCode(argSize, node.args.nodes, node.decl.paramList);

        return new CodeTemplate(
                "StmtGlobalProcCall",
                Misc.getLineColumnOf(node.ctx),
                tmplStmtGlobalProcCall,
                "%'PROC-NAME'%",
                node.name,
                "%'DYNAMIC-SQL'%",
                dynSql,
                "%'+SET-GLOBAL-PROC-ARGS'%",
                setGlobalProcArgs,
                "%'+UPDATE-GLOBAL-PROC-OUT-ARGS'%",
                updGlobalProcOutArgs,
                "%'LEVEL'%",
                "" + node.level);
    }

    // -------------------------------------------------------------------------
    // StmtIf
    //

    private static String[] tmplStmtIfWithoutElse = new String[] {"%'+COND-PARTS'%"};

    private static String[] tmplStmtIfWithElse =
            new String[] {"%'+COND-PARTS'% else {", "  %'+ELSE-PART'%", "}"};

    @Override
    public CodeToResolve visitStmtIf(StmtIf node) {
        if (node.forIfStmt && node.elsePart == null) {

            return new CodeTemplate(
                    "StmtIf",
                    Misc.getLineColumnOf(node.ctx),
                    tmplStmtIfWithoutElse,
                    "%'+COND-PARTS'%",
                    visitNodeList(node.condStmtParts).setDelimiter(" else"));
        } else {

            Object elsePart =
                    node.elsePart == null
                            ? "throw new CASE_NOT_FOUND();"
                            : visitNodeList(node.elsePart);

            return new CodeTemplate(
                    "StmtIf",
                    Misc.getLineColumnOf(node.ctx),
                    tmplStmtIfWithElse,
                    "%'+COND-PARTS'%",
                    visitNodeList(node.condStmtParts).setDelimiter(" else"),
                    "%'+ELSE-PART'%",
                    elsePart);
        }
    }

    // -------------------------------------------------------------------------
    // StmtLocalProcCall
    //

    private static String[] tmplStmtLocalProcCall =
            new String[] {"%'BLOCK'%%'NAME'%(", "  %'+ARGS'%", ");", "%'+CHECK-NOT-NULL-OUTS'%"};

    private static String[] getCheckNotNullOutArgsCode(
            NodeList<Expr> args, NodeList<DeclParam> paramList) {

        List<String> ret = new LinkedList<>();

        int i = 0;
        for (DeclParam dp : paramList.nodes) {

            if (dp instanceof DeclParamOut) {

                // add code to check if a not-null variable was set null by this function call
                Expr arg = args.nodes.get(i);
                assert arg instanceof ExprId; // by earlier check
                ExprId id = (ExprId) arg;
                DeclId declId = id.decl;
                if (declId instanceof DeclVar && ((DeclVar) declId).notNull) {
                    ret.add(
                            String.format(
                                    "checkNotNull(%s, \"a not-null variable %s was set NULL by this procedure call\");",
                                    id.javaCode(), id.name));
                }
            }

            i++;
        }

        return ret.toArray(DUMMY_STRING_ARRAY);
    }

    @Override
    public CodeToResolve visitStmtLocalProcCall(StmtLocalProcCall node) {

        String block = node.prefixDeclBlock ? node.decl.scope().block + "." : "";
        String[] checkNotNullOutArgs = getCheckNotNullOutArgsCode(node.args, node.decl.paramList);

        return Misc.isEmpty(node.args)
                ? new CodeTemplate(
                        "StmtLocalProcCall",
                        Misc.getLineColumnOf(node.ctx),
                        block + node.name + "();")
                : new CodeTemplate(
                        "StmtLocalProcCall",
                        Misc.getLineColumnOf(node.ctx),
                        tmplStmtLocalProcCall,
                        "%'BLOCK'%",
                        block,
                        "%'NAME'%",
                        node.name,
                        "%'+ARGS'%",
                        visitArguments(node.args, node.decl.paramList),
                        "%'+CHECK-NOT-NULL-OUTS'%",
                        checkNotNullOutArgs);
    }

    @Override
    public CodeToResolve visitStmtNull(StmtNull node) {
        return new CodeTemplate("StmtNull", Misc.getLineColumnOf(node.ctx), ";");
    }

    // -------------------------------------------------------------------------
    // StmtOpenFor
    //

    private static String[] tmplStmtOpenForWithHV =
            new String[] {
                "{ // open-for statement",
                "  %'REF-CURSOR'% = new Query(%'QUERY'%);",
                "  %'REF-CURSOR'%.open(conn,",
                "    %'+HOST-EXPRS'%);",
                "}"
            };

    private static String[] tmplStmtOpenForWithoutHV =
            new String[] {
                "{ // open-for statement",
                "  %'REF-CURSOR'% = new Query(%'QUERY'%);",
                "  %'REF-CURSOR'%.open(conn);",
                "}"
            };

    @Override
    public CodeToResolve visitStmtOpenFor(StmtOpenFor node) {

        if (node.staticSql.hostExprs.size() == 0) {
            return new CodeTemplate(
                    "StmtOpenFor",
                    Misc.getLineColumnOf(node.ctx),
                    tmplStmtOpenForWithoutHV,
                    "%'REF-CURSOR'%",
                    node.id.javaCode(),
                    "%'QUERY'%",
                    '"' + node.staticSql.rewritten + '"');
        } else {

            CodeTemplateList hostExprs = new CodeTemplateList();
            for (Expr e : node.staticSql.hostExprs.keySet()) {
                hostExprs.addElement((CodeTemplate) visit(e));
            }

            return new CodeTemplate(
                    "StmtOpenFor",
                    Misc.getLineColumnOf(node.ctx),
                    tmplStmtOpenForWithHV,
                    "%'REF-CURSOR'%",
                    node.id.javaCode(),
                    "%'QUERY'%",
                    '"' + node.staticSql.rewritten + '"',
                    "%'+HOST-EXPRS'%",
                    hostExprs.setDelimiter(","));
        }
    }

    @Override
    public CodeToResolve visitStmtRaise(StmtRaise node) {

        String code;
        if (node.exName == null) {
            code = "throw e" + node.exHandlerDepth + ";";
        } else {
            String block = node.exName.prefixDeclBlock ? node.exName.decl.scope().block + "." : "";
            code = String.format("throw %s new %s();", block, node.exName.name);
        }

        return new CodeTemplate("StmtRaise", Misc.getLineColumnOf(node.ctx), code);
    }

    // -------------------------------------------------------------------------
    // StmtRaiseAppErr
    //

    private static String[] tmplStmtRaiseAppErr =
            new String[] {"throw new $APP_ERROR(", "  %'+ERR-CODE'%,", "  %'+ERR-MSG'%);"};

    @Override
    public CodeToResolve visitStmtRaiseAppErr(StmtRaiseAppErr node) {

        return new CodeTemplate(
                "StmtRaiseAppErr",
                Misc.getLineColumnOf(node.ctx),
                tmplStmtRaiseAppErr,
                "%'+ERR-CODE'%",
                visit(node.errCode),
                "%'+ERR-MSG'%",
                visit(node.errMsg));
    }

    // -------------------------------------------------------------------------
    // StmtReturn
    //

    private static String[] tmplStmtReturn = new String[] {"return", "  %'+RETVAL'%;"};

    @Override
    public CodeToResolve visitStmtReturn(StmtReturn node) {
        if (node.retVal == null) {
            return new CodeTemplate("StmtReturn", Misc.getLineColumnOf(node.ctx), "return;");
        } else {
            return new CodeTemplate(
                    "StmtReturn",
                    Misc.getLineColumnOf(node.ctx),
                    tmplStmtReturn,
                    "%'+RETVAL'%",
                    visit(node.retVal));
        }
    }

    // -------------------------------------------------------------------------
    // StmtRollback
    //

    private static String[] tmplStmtRollback =
            new String[] {
                "try {",
                "  conn.rollback();",
                "  sql_rowcount[0] = 0L;",
                "} catch (SQLException e) {",
                "  Server.log(e);",
                "  throw new SQL_ERROR(e.getMessage());",
                "}"
            };

    @Override
    public CodeToResolve visitStmtRollback(StmtRollback node) {
        return new CodeTemplate("StmtRollback", Misc.getLineColumnOf(node.ctx), tmplStmtRollback);
    }

    // -------------------------------------------------------------------------
    // StmtWhileLoop
    //

    private static String[] tmplStmtWhileLoop =
            new String[] {
                "%'OPT-LABEL'%",
                "while (Boolean.TRUE.equals(",
                "    %'+EXPRESSION'%)) {",
                "  %'+STATEMENTS'%",
                "}"
            };

    @Override
    public CodeToResolve visitStmtWhileLoop(StmtWhileLoop node) {

        return new CodeTemplate(
                "StmtWhileLoop",
                Misc.getLineColumnOf(node.cond.ctx),
                tmplStmtWhileLoop,
                "%'OPT-LABEL'%",
                node.declLabel == null ? "" : node.declLabel.javaCode(),
                "%'+EXPRESSION'%",
                node.cond instanceof ExprTrue ? "opNot(Boolean.FALSE)" : visit(node.cond),
                "%'+STATEMENTS'%",
                visitNodeList(node.stmts));
    }

    // -------------------------------------------------------------------------
    // Body
    //

    private static String[] tmplBody =
            new String[] {"try {", "  %'+STATEMENTS'%", "}", "%'+CATCHES'%"};

    @Override
    public CodeToResolve visitBody(Body node) {

        return node.exHandlers.nodes.size() == 0
                ? visitNodeList(node.stmts)
                : new CodeTemplate(
                        "Body",
                        Misc.getLineColumnOf(node.ctx),
                        tmplBody,
                        "%'+STATEMENTS'%",
                        visitNodeList(node.stmts),
                        "%'+CATCHES'%",
                        visitNodeList(node.exHandlers));
    }

    // -------------------------------------------------------------------------
    // ExHandler
    //

    private static String[] tmplExHandler =
            new String[] {"catch (%'EXCEPTIONS'% e%'DEPTH'%) {", "  %'+STATEMENTS'%", "}"};

    @Override
    public CodeToResolve visitExHandler(ExHandler node) {

        boolean first = true;
        StringBuffer sbuf = new StringBuffer();
        for (ExName ex : node.exNames) {

            if (first) {
                first = false;
            } else {
                sbuf.append(" | ");
            }

            if ("OTHERS".equals(ex.name)) {
                sbuf.append("Throwable");
            } else if (ex.prefixDeclBlock) {
                sbuf.append("Decl_of_" + ex.decl.scope().block + "." + ex.name);
            } else {
                sbuf.append(ex.name);
            }
        }

        return new CodeTemplate(
                "ExHandler",
                Misc.getLineColumnOf(node.ctx),
                tmplExHandler,
                "%'EXCEPTIONS'%",
                sbuf.toString(),
                "%'DEPTH'%",
                Integer.toString(node.depth),
                "%'+STATEMENTS'%",
                visitNodeList(node.stmts));
    }

    @Override
    public CodeToResolve visitExName(ExName node) {
        // depends on the context in which this node is located and must not be called directly
        throw new RuntimeException("unreachable");
    }

    @Override
    public CodeToResolve visitTypeSpecPercent(TypeSpecPercent node) {
        // TypeSpecs are not visited
        throw new RuntimeException("unreachable");
    }

    @Override
    public CodeToResolve visitTypeSpecSimple(TypeSpecSimple node) {
        // TypeSpecs are not visited
        throw new RuntimeException("unreachable");
    }

    // -------------------------------------------------------------------------
    // CaseExpr
    //

    private static String[] tmplCaseExpr =
            new String[] {
                "Boolean.TRUE.equals(opEq(selector,", "    %'+VALUE'%)) ?", "  %'+EXPRESSION'% :"
            };

    @Override
    public CodeToResolve visitCaseExpr(CaseExpr node) {

        return new CodeTemplate(
                "CaseExpr",
                Misc.getLineColumnOf(node.ctx),
                tmplCaseExpr,
                "%'+VALUE'%",
                visit(node.val),
                "%'+EXPRESSION'%",
                visit(node.expr));
    }

    // -------------------------------------------------------------------------
    // CaseStmt
    //

    private static String[] tmplCaseStmt =
            new String[] {
                "if (Boolean.TRUE.equals(opEq(selector_%'LEVEL'%,",
                "    %'+VALUE'%))) {",
                "  %'+STATEMENTS'%",
                "}"
            };

    @Override
    public CodeToResolve visitCaseStmt(CaseStmt node) {

        return new CodeTemplate(
                "CaseStmt",
                Misc.getLineColumnOf(node.ctx),
                tmplCaseStmt,
                "%'+VALUE'%",
                visit(node.val),
                "%'+STATEMENTS'%",
                visitNodeList(node.stmts));
    }

    // -------------------------------------------------------------------------
    // CondExpr
    //

    private static String[] tmplCondExpr =
            new String[] {"Boolean.TRUE.equals(", "    %'+CONDITION'%) ?", "  %'+EXPRESSION'% :"};

    @Override
    public CodeToResolve visitCondExpr(CondExpr node) {

        return new CodeTemplate(
                "CondExpr",
                Misc.getLineColumnOf(node.ctx),
                tmplCondExpr,
                "%'+CONDITION'%",
                visit(node.cond),
                "%'+EXPRESSION'%",
                visit(node.expr));
    }

    // -------------------------------------------------------------------------
    // CondStmt
    //

    private static String[] tmplCondStmt =
            new String[] {
                "if (Boolean.TRUE.equals(", "    %'+CONDITION'%)) {", "  %'+STATEMENTS'%", "}"
            };

    @Override
    public CodeToResolve visitCondStmt(CondStmt node) {

        return new CodeTemplate(
                "CondStmt",
                Misc.getLineColumnOf(node.ctx),
                tmplCondStmt,
                "%'+CONDITION'%",
                visit(node.cond),
                "%'+STATEMENTS'%",
                visitNodeList(node.stmts));
    }

    interface CodeToResolve {
        void resolve(int indentLevel, List<String> codeLines, StringBuilder codeRangeMarkers);
    }

    // -----------------------------------------------------------------
    // Private
    // -----------------------------------------------------------------

    private static final int[] POSITION_IGNORED = new int[] {-1, -1};
    private static final String[] DUMMY_STRING_ARRAY = new String[0];

    // -----------------------------------------------------------------

    private static String[] tmplDupCursorArg =
            new String[] {"Object a%'INDEX'%_%'LEVEL'% =", "  %'+ARG'%;"};

    private Object getDupCursorArgs(StmtCursorOpen node, int[] paramRefCounts) {

        CodeTemplateList ret = new CodeTemplateList();

        int size = paramRefCounts.length;
        for (int i = 0; i < size; i++) {

            if (paramRefCounts[i] > 1) {

                Expr arg = node.args.nodes.get(i);
                ret.addElement(
                        new CodeTemplate(
                                "duplicate cursor argument",
                                Misc.getLineColumnOf(arg.ctx),
                                tmplDupCursorArg,
                                "%'INDEX'%",
                                "" + i,
                                "%'+ARG'%",
                                visit(arg)));
            }
        }

        return ret.elements.isEmpty() ? "" : ret;
    }

    public CodeTemplateList getHostExprs(
            StmtCursorOpen node, int[] paramNumOfHostExpr, int[] paramRefCounts) {

        int size = paramNumOfHostExpr.length;
        assert size > 0;

        DeclCursor decl = (DeclCursor) node.cursor.decl;
        ArrayList<Expr> hostExprs = new ArrayList<>(decl.staticSql.hostExprs.keySet());
        assert size == hostExprs.size();

        CodeTemplateList ret = new CodeTemplateList();
        for (int i = 0; i < size; i++) {

            int m = paramNumOfHostExpr[i];
            if (m > 0) {
                int k = m - 1;
                if (paramRefCounts[k] > 1) {
                    // parameter-k appears more than once in the select statement
                    ret.addElement(
                            new CodeTemplate(
                                    "dup cursor argument for host expressions",
                                    Misc.UNKNOWN_LINE_COLUMN, // inserted by the compiler
                                    "a" + k + "_%'LEVEL'%"));
                } else {
                    assert paramRefCounts[k] == 1;
                    ret.addElement((CodeTemplate) visit(node.args.nodes.get(k)));
                }
            } else {
                Expr e = hostExprs.get(i);
                if (e instanceof ExprId) {
                    ExprId var = (ExprId) e;
                    assert var.decl != null;
                    var.prefixDeclBlock = var.decl.scope().declDone;
                }
                ret.addElement((CodeTemplate) visit(e));
            }
        }

        return ret.setDelimiter(",");
    }

    private CodeTemplateList visitArguments(NodeList<Expr> args, NodeList<DeclParam> paramList) {

        assert args != null;
        assert paramList != null;
        assert args.nodes.size() == paramList.nodes.size();

        CodeTemplateList ret = new CodeTemplateList();

        int i = 0;
        for (Expr a : args.nodes) {

            CodeTemplate tmpl;
            DeclParam dp = paramList.nodes.get(i);
            if (dp instanceof DeclParamOut) {
                assert a instanceof ExprId; // by a previous check
                tmpl =
                        new CodeTemplate(
                                "to OUT",
                                Misc.getLineColumnOf(a.ctx),
                                ((ExprId) a).javaCodeForOutParam());
            } else {
                tmpl = (CodeTemplate) visit(a);
            }

            ret.addElement(tmpl);
            i++;
        }

        return ret.setDelimiter(",");
    }

    private static String[] getNullifyOutParamCode(NodeList<DeclParam> paramList) {

        List<String> ret = new LinkedList<>();

        for (DeclParam dp : paramList.nodes) {
            if (dp instanceof DeclParamOut && !((DeclParamOut) dp).alsoIn) {
                ret.add(String.format("%s[0] = null;", ((DeclParamOut) dp).name));
            }
        }

        return ret.toArray(DUMMY_STRING_ARRAY);
    }

    private static String getQuestionMarks(int n) {
        StringBuffer sbuf = new StringBuffer();
        boolean first = true;
        for (int i = 0; i < n; i++) {

            if (first) {
                first = false;
            } else {
                sbuf.append(", ");
            }

            sbuf.append("?");
        }

        return sbuf.toString();
    }

    // -------------------------------------------------------------------------
    // set used values
    //

    private static final String[] tmplSetObject =
            new String[] {"stmt_%'LEVEL'%.setObject(%'INDEX'%,", "  %'+VALUE'%", ");"};

    private Object getSetUsedExpr(List<? extends Expr> exprList) {

        if (exprList == null || exprList.size() == 0) {
            return "";
        }

        CodeTemplateList ret = new CodeTemplateList();

        int size = exprList.size();
        for (int i = 0; i < size; i++) {
            Expr expr = exprList.get(i);

            CodeTemplate tmpl =
                    new CodeTemplate(
                            "used values",
                            Misc.getLineColumnOf(expr.ctx),
                            tmplSetObject,
                            "%'INDEX'%",
                            "" + (i + 1),
                            "%'+VALUE'%",
                            visit(expr));
            ret.addElement(tmpl);
        }

        return ret;
    }

    // -------------------------------------------------------------------------
    //

    private static final String[] tmplDeclBlock =
            new String[] {
                "class Decl_of_%'BLOCK'% {",
                "  Decl_of_%'BLOCK'%() throws Exception {};",
                "  %'+DECLARATIONS'%",
                "}",
                "Decl_of_%'BLOCK'% %'BLOCK'% = new Decl_of_%'BLOCK'%();"
            };

    private static final String[] tmplNoCoercion = new String[] {"// no coercion", "%'+EXPR'%"};
    private static final String[] tmplCastCoercion = new String[] {"(%'TYPE'%)", "  %'+EXPR'%"};
    private static final String[] tmplConvCoercion =
            new String[] {"conv%'SRC-TYPE'%To%'DST-TYPE'%(", "  %'+EXPR'%)"};

    private CodeToResolve applyCoercion(Coercion c, CodeTemplate exprCode) {

        if (c == null) {
            return new CodeTemplate(
                    "null coercion",
                    Misc.UNKNOWN_LINE_COLUMN,
                    tmplNoCoercion,
                    "%'+EXPR'%",
                    exprCode);
        } else if (c instanceof Coercion.Identity) {
            return exprCode;
        } else if (c instanceof Coercion.Cast) {
            Coercion.Cast cast = (Coercion.Cast) c;
            return new CodeTemplate(
                    "cast coercion",
                    Misc.UNKNOWN_LINE_COLUMN,
                    tmplCastCoercion,
                    "%'TYPE'%",
                    cast.to.javaCode(),
                    "%'+EXPR'%",
                    exprCode);
        } else if (c instanceof Coercion.Conversion) {
            Coercion.Conversion conv = (Coercion.Conversion) c;
            return new CodeTemplate(
                    "conversion coercion",
                    Misc.UNKNOWN_LINE_COLUMN,
                    tmplConvCoercion,
                    "%'SRC-TYPE'%",
                    conv.from,
                    "%'DST-TYPE'%",
                    conv.to,
                    "%'+EXPR'%",
                    exprCode);
        } else {
            throw new RuntimeException("unreachable");
        }
    }

    private static class CodeTemplateList implements CodeToResolve {

        boolean resolved;
        final List<CodeTemplate> elements;
        String delimiter;

        CodeTemplateList() {
            elements = new ArrayList<>();
        }

        void addElement(CodeTemplate element) { // NOTE: CodeTemplate, not CodeToResolve
            assert element != null;
            elements.add(element);
        }

        CodeTemplateList setDelimiter(String delimiter) {
            this.delimiter = delimiter;
            return this;
        }

        public void resolve(
                int indentLevel, List<String> codeLines, StringBuilder codeRangeMarkers) {

            assert !resolved : "already resolved";

            if (delimiter == null) {
                for (CodeTemplate t : elements) {
                    t.resolve(indentLevel, codeLines, codeRangeMarkers);
                }
            } else {
                boolean first = true;
                for (CodeTemplate t : elements) {
                    if (first) {
                        first = false;
                    } else {
                        int lastIdx = codeLines.size() - 1;
                        assert lastIdx >= 0;
                        codeLines.set(lastIdx, codeLines.get(lastIdx) + delimiter);
                    }
                    t.resolve(indentLevel, codeLines, codeRangeMarkers);
                }
            }

            resolved = true;
        }
    }

    private static String getFuncParamStr(int size, NodeList<DeclParam> paramList) {

        if (size == 0) {
            return "";
        }

        StringBuffer sbuf = new StringBuffer();
        boolean first = true;
        for (int i = 0; i < size; i++) {

            DeclParam param = paramList.nodes.get(i);

            if (first) {
                first = false;
            } else {
                sbuf.append(", ");
            }

            if (param instanceof DeclParamOut) {
                sbuf.append(String.format("%s[] o%d", param.typeSpec.javaCode, i));
            } else {
                sbuf.append(String.format("%s o%d", param.typeSpec.javaCode, i));
            }
        }

        return sbuf.toString();
    }

    private static class CodeTemplate implements CodeToResolve {

        boolean resolved;

        final String astNode;
        final String plcsqlLineColumn;
        final String[] template;
        final LinkedHashMap<String, Object> substitutions = new LinkedHashMap<>();
        // key (String) - template hole name
        // value (Object) - String, String[] or CodeToResolve to fill the hole

        CodeTemplate(String astNode, int[] plcsqlPos, String template, Object... pairs) {
            this(astNode, plcsqlPos, new String[] {template}, pairs);
        }

        CodeTemplate(String astNode, int[] plcsqlPos, String[] template, Object... pairs) {

            assert plcsqlPos != null && plcsqlPos.length == 2;
            assert template != null;

            this.astNode = astNode;

            int plcsqlLine = plcsqlPos[0];
            int plcsqlColumn = plcsqlPos[1];

            // used: plcsqlLineColumn, template, substitutions
            if (plcsqlLine < 0 && plcsqlColumn < 0) {
                this.plcsqlLineColumn = null; // do not mark code range in this case
            } else {
                assert plcsqlLine > 0 && plcsqlColumn > 0
                        : String.format(
                                "%s - line and column numbers of code templates must be positive integers: (%d, %d)",
                                astNode, plcsqlLine, plcsqlColumn);
                this.plcsqlLineColumn = String.format("%d,%d", plcsqlLine, plcsqlColumn);
            }

            for (String s : template) {
                assert s != null;
            }
            this.template = template;

            int len = pairs.length;
            assert len % 2 == 0
                    : astNode
                            + " - the number of substitution pairs elements must be an even number";
            for (int i = 0; i < len; i += 2) {

                assert pairs[i] instanceof String
                        : astNode + " - first element of each pair must be a String: " + pairs[i];
                String hole = (String) pairs[i];
                assert hole.startsWith("%'")
                        : astNode
                                + " - first element of each pair must indicate a hole: "
                                + pairs[i];

                Object thing = pairs[i + 1];
                if (thing instanceof String
                        || thing instanceof String[]
                        || thing instanceof CodeToResolve) {
                    // String is for a small hole, and the String[] and CodeToResolve are for a big
                    // hole
                    this.substitutions.put(hole, thing);
                } else {
                    throw new RuntimeException("unreachable");
                }
            }
        }

        public void resolve(
                int indentLevel, List<String> codeLines, StringBuilder codeRangeMarkers) {

            assert !resolved : "already resolved";

            // Critical Condition:
            // The range (start and end line numbers) of code of an AST node resolved by this method
            // does not change
            // once this method is done for the AST node.

            boolean markCodeRange = plcsqlLineColumn != null;
            if (markCodeRange) {
                codeRangeMarkers.append(
                        String.format(" (%d,%s", codeLines.size() + 1, plcsqlLineColumn));
            }

            for (String line : template) {
                assert line.indexOf("\n") == -1
                        : "every line of a templates must be a single line: '" + line + "'";
                resolveTemplateLine(line, indentLevel, codeLines, codeRangeMarkers);
            }

            if (markCodeRange) {
                codeRangeMarkers.append(String.format(" )%d", codeLines.size() + 1));
            }

            resolved = true;
        }

        // -----------------------------------------------
        // Private
        // -----------------------------------------------

        private String substituteSmallHolesInLine(String line) {

            for (String hole : substitutions.keySet()) {
                if (!isBigHole(hole)) {
                    Object substitute = substitutions.get(hole);
                    if (substitute instanceof String) {
                        line = line.replace(hole, (String) substitute);
                    } else {
                        throw new RuntimeException("unreachable");
                    }
                }
            }

            return line;
        }

        private void resolveTemplateLine(
                String line,
                int indentLevel,
                List<String> codeLines,
                StringBuilder codeRangeMarkers) {

            assert line != null;

            assert !line.endsWith(" ")
                    : "a template line may not have a trailing space: '" + line + "'";

            Set<String> smallHoles = new HashSet<>();
            String bigHole = getHoles(smallHoles, line);
            if (bigHole == null) {

                // case 1: word replacements in a single line (namely, small holes)

                if (smallHoles.size() > 0) {
                    line = substituteSmallHolesInLine(line);
                }
                if (line.trim().length() > 0) {
                    String indent = Misc.getIndent(indentLevel);
                    codeLines.add(indent + line);
                }
            } else {
                assert smallHoles.size() == 0;

                // case 2: expanded to multiple lines (namely, a single big hole)

                int spaces = line.indexOf(bigHole);
                int indentLevelDelta = spaces / Misc.INDENT_SIZE;
                String indent = Misc.getIndent(indentLevel + indentLevelDelta);

                String remainder = line.substring(spaces + bigHole.length());

                Object substitute = substitutions.get(bigHole);
                if (substitute instanceof String) {
                    String l = (String) substitute;
                    if (l.indexOf("%'") == -1) {
                        if (l.length() > 0) {
                            codeLines.add(indent + l);
                        }
                    } else {
                        resolveTemplateLine(
                                l, indentLevel + indentLevelDelta, codeLines, codeRangeMarkers);
                    }
                } else if (substitute instanceof String[]) {
                    for (String l : (String[]) substitute) {
                        if (l.indexOf("%'") == -1) {
                            if (l.length() > 0) {
                                codeLines.add(indent + l);
                            }
                        } else {
                            resolveTemplateLine(
                                    l, indentLevel + indentLevelDelta, codeLines, codeRangeMarkers);
                        }
                    }
                } else if (substitute instanceof CodeToResolve) {
                    int startLineIdx = codeLines.size();

                    ((CodeToResolve) substitute)
                            .resolve(indentLevel + indentLevelDelta, codeLines, codeRangeMarkers);

                    // Replace small holes, if any, returned from the subnodes.
                    // NOTE: Big holes do not exist in the code resolved by subnodes because the
                    // code templates are
                    //       written so. Otherwise, the code range of sub-subnodes, if any, should
                    // be altered.
                    int upper = codeLines.size();
                    for (int i = startLineIdx; i < upper; i++) {

                        String l = codeLines.get(i);
                        smallHoles.clear();
                        bigHole = getHoles(smallHoles, l);
                        assert bigHole == null
                                : "a line resolved by a subnode has a big hole: '" + l + "'";
                        // this condition is critical for the code range markers not to change once
                        // settled.
                        if (smallHoles.size() > 0) {
                            l = substituteSmallHolesInLine(l);
                            codeLines.set(i, l);
                        }
                    }

                } else {
                    throw new RuntimeException("unreachable");
                }

                // Append the remainder, if any, to the last line.
                // This is mainly for the commas after expressions.
                if (remainder.length() > 0) {
                    int lastLineIndex = codeLines.size() - 1;
                    String lastLine = codeLines.get(lastLineIndex);
                    codeLines.set(lastLineIndex, lastLine + remainder);
                }
            }
        }

        private static boolean isBigHole(String hole) {
            return hole.startsWith("%'+");
        }

        //
        private static String getHoles(Set<String> holes, String line) {

            int i = 0;
            int len = line.length();
            boolean first = true;
            while (i < len) {
                int begin = line.indexOf("%'", i);
                if (begin == -1) {
                    return null;
                } else {
                    int end = line.indexOf("'%", begin + 2);
                    assert end != -1 : "not closed hole in a line '" + line + "'";
                    i = end + 2;

                    String hole = line.substring(begin, i);
                    if (first) {
                        first = false;
                        if (isBigHole(hole)) {
                            for (int j = 0; j < begin; j++) {
                                assert line.charAt(j) == ' '
                                        : "only spaces allowed before a big hole: '" + line + "'";
                            }
                            assert line.indexOf("%'", i) == -1
                                    : "no more holes after a big hole: '" + line + "'";

                            return hole;
                        }
                    } else {
                        assert !isBigHole(hole)
                                : "big holes must be the only hole in the line: '" + hole + "'";
                    }

                    holes.add(hole);
                }
            }

            return null;
        }
    }
}<|MERGE_RESOLUTION|>--- conflicted
+++ resolved
@@ -553,7 +553,6 @@
                 "      stmt.registerOutParameter(1, java.sql.Types.OTHER);",
                 "      %'+SET-GLOBAL-FUNC-ARGS'%",
                 "      stmt.execute();",
-                "      %'+UPDATE-GLOBAL-FUNC-OUT-ARGS'%",
                 "      %'RETURN-TYPE'% ret = (%'RETURN-TYPE'%) stmt.getObject(1);",
                 "      %'+UPDATE-GLOBAL-FUNC-OUT-ARGS'%",
                 "      stmt.close();",
@@ -568,23 +567,14 @@
                 "))"
             };
 
-<<<<<<< HEAD
     private static String[] getGlobalFuncArgsSetCode(int size, NodeList<DeclParam> paramList) {
 
         List<String> ret = new LinkedList<>();
-=======
-    private static String getGlobalFuncParamStr(int size, NodeList<DeclParam> paramList) {
-
-        if (size == 0) {
-            return "";
-        }
->>>>>>> 15955c49
 
         for (int i = 0; i < size; i++) {
 
             DeclParam param = paramList.nodes.get(i);
 
-<<<<<<< HEAD
             if (param instanceof DeclParamOut) {
                 ret.add(
                         String.format(
@@ -595,18 +585,6 @@
                 ret.add(String.format("stmt.setObject(%d, o%d);", i + 2, i));
             } else if (((DeclParamOut) param).alsoIn) {
                 ret.add(String.format("stmt.setObject(%d, o%d[0]);", i + 2, i));
-=======
-            if (first) {
-                first = false;
-            } else {
-                sbuf.append(", ");
-            }
-
-            if (param instanceof DeclParamOut) {
-                sbuf.append(String.format("%s[] o%d", param.typeSpec.javaCode, i));
-            } else {
-                sbuf.append(String.format("%s o%d", param.typeSpec.javaCode, i));
->>>>>>> 15955c49
             }
         }
 
@@ -645,50 +623,6 @@
         return ret.toArray(DUMMY_STRING_ARRAY);
     }
 
-    private static String[] getGlobalFuncArgsSetCode(int size, NodeList<DeclParam> paramList) {
-
-        List<String> ret = new LinkedList<>();
-
-        for (int i = 0; i < size; i++) {
-
-            DeclParam param = paramList.nodes.get(i);
-
-            if (param instanceof DeclParamOut) {
-                ret.add(
-                        String.format(
-                                "stmt.registerOutParameter(%d, java.sql.Types.OTHER);", i + 2));
-            }
-
-            if (param instanceof DeclParamIn) {
-                ret.add(String.format("stmt.setObject(%d, o%d);", i + 2, i));
-            } else if (((DeclParamOut) param).alsoIn) {
-                ret.add(String.format("stmt.setObject(%d, o%d[0]);", i + 2, i));
-            }
-        }
-
-        return ret.toArray(DUMMY_STRING_ARRAY);
-    }
-
-    private static String[] getUpdateGlobalFuncOutArgsCode(
-            int size, NodeList<DeclParam> paramList) {
-
-        List<String> ret = new LinkedList<>();
-
-        for (int i = 0; i < size; i++) {
-
-            DeclParam param = paramList.nodes.get(i);
-
-            if (param instanceof DeclParamOut) {
-                ret.add(
-                        String.format(
-                                "o%d[0] = (%s) stmt.getObject(%d);",
-                                i, param.typeSpec.javaCode, i + 2));
-            }
-        }
-
-        return ret.toArray(DUMMY_STRING_ARRAY);
-    }
-
     @Override
     public CodeToResolve visitExprGlobalFuncCall(ExprGlobalFuncCall node) {
 
@@ -696,17 +630,10 @@
 
         int argSize = node.args.nodes.size();
         String dynSql = String.format("?= call %s(%s)", node.name, getQuestionMarks(argSize));
-<<<<<<< HEAD
         String paramStr = getFuncParamStr(argSize, node.decl.paramList);
         String[] setGlobalFuncArgs = getGlobalFuncArgsSetCode(argSize, node.decl.paramList);
         String[] updateGlobalFuncOutArgs =
                 getUpdateGlobalFuncOutArgsCode(argSize, node.args, node.decl.paramList);
-=======
-        String paramStr = getGlobalFuncParamStr(argSize, node.decl.paramList);
-        String[] setGlobalFuncArgs = getGlobalFuncArgsSetCode(argSize, node.decl.paramList);
-        String[] updateGlobalFuncOutArgs =
-                getUpdateGlobalFuncOutArgsCode(argSize, node.decl.paramList);
->>>>>>> 15955c49
 
         CodeTemplate tmpl =
                 new CodeTemplate(
@@ -1837,7 +1764,6 @@
             DeclParam param = paramList.nodes.get(i);
 
             if (param instanceof DeclParamOut) {
-<<<<<<< HEAD
 
                 Expr arg = args.get(i);
                 assert arg instanceof ExprId;
@@ -1855,14 +1781,6 @@
                                     "checkNotNull(%s, \"a not-null variable %s was set NULL by this procedure call\");",
                                     id.javaCode(), id.name));
                 }
-=======
-                Expr arg = args.get(i);
-                assert arg instanceof ExprId;
-                ret.add(
-                        String.format(
-                                "%s = (%s) stmt_%%'LEVEL'%%.getObject(%d);",
-                                ((ExprId) arg).javaCode(), param.typeSpec.javaCode, i + 1));
->>>>>>> 15955c49
             }
         }
 
