/*
 * Copyright (c) 2016 CUBRID Corporation.
 *
 * Redistribution and use in source and binary forms, with or without modification,
 * are permitted provided that the following conditions are met:
 *
 * - Redistributions of source code must retain the above copyright notice,
 *   this list of conditions and the following disclaimer.
 *
 * - Redistributions in binary form must reproduce the above copyright notice,
 *   this list of conditions and the following disclaimer in the documentation
 *   and/or other materials provided with the distribution.
 *
 * - Neither the name of the <ORGANIZATION> nor the names of its contributors
 *   may be used to endorse or promote products derived from this software without
 *   specific prior written permission.
 *
 * THIS SOFTWARE IS PROVIDED BY THE COPYRIGHT HOLDERS AND CONTRIBUTORS "AS IS" AND
 * ANY EXPRESS OR IMPLIED WARRANTIES, INCLUDING, BUT NOT LIMITED TO, THE IMPLIED
 * WARRANTIES OF MERCHANTABILITY AND FITNESS FOR A PARTICULAR PURPOSE ARE DISCLAIMED.
 * IN NO EVENT SHALL THE COPYRIGHT OWNER OR CONTRIBUTORS BE LIABLE FOR ANY DIRECT,
 * INDIRECT, INCIDENTAL, SPECIAL, EXEMPLARY, OR CONSEQUENTIAL DAMAGES (INCLUDING,
 * BUT NOT LIMITED TO, PROCUREMENT OF SUBSTITUTE GOODS OR SERVICES; LOSS OF USE, DATA,
 * OR PROFITS; OR BUSINESS INTERRUPTION) HOWEVER CAUSED AND ON ANY THEORY OF LIABILITY,
 * WHETHER IN CONTRACT, STRICT LIABILITY, OR TORT (INCLUDING NEGLIGENCE OR OTHERWISE)
 * ARISING IN ANY WAY OUT OF THE USE OF THIS SOFTWARE, EVEN IF ADVISED OF THE POSSIBILITY
 * OF SUCH DAMAGE.
 *
 */

package com.cubrid.plcsql.predefined.sp;

import com.cubrid.jsp.Server;
import com.cubrid.plcsql.builtin.DBMS_OUTPUT;
import com.cubrid.plcsql.compiler.CoercionScheme;
import com.cubrid.plcsql.compiler.DateTimeParser;
import com.cubrid.plcsql.compiler.annotation.Operator;
import com.cubrid.plcsql.predefined.PlcsqlRuntimeError;
import java.math.BigDecimal;
import java.math.RoundingMode;
import java.sql.*;
import java.sql.Date;
import java.sql.Time;
import java.sql.Timestamp;
import java.text.DateFormat;
import java.text.SimpleDateFormat;
import java.time.LocalDate;
import java.time.LocalDateTime;
import java.time.LocalTime;
import java.time.ZonedDateTime;
import java.time.temporal.ChronoUnit;
import java.util.regex.PatternSyntaxException;

public class SpLib {

    public static <T> T checkNotNull(T val) {
        if (val == null) {
            throw new VALUE_ERROR("NOT NULL constraint violation");
        }

        return val;
    }

    public static Integer checkForLoopIterStep(Integer step) {
        if (step <= 0) {
            throw new VALUE_ERROR("FOR loop iteration steps must be positive integers");
        }

        return step;
    }

    // ---------------------------------------------------------------------------------------
    // builtin exceptions
    //
    public static class CASE_NOT_FOUND extends PlcsqlRuntimeError {
        public CASE_NOT_FOUND() {
            super(CODE_CASE_NOT_FOUND, MSG_CASE_NOT_FOUND);
        }

        public CASE_NOT_FOUND(String subMsg) {
            super(
                    CODE_CASE_NOT_FOUND,
                    isEmptyStr(subMsg) ? MSG_CASE_NOT_FOUND : (MSG_CASE_NOT_FOUND + ": " + subMsg));
        }
    }

    public static class CURSOR_ALREADY_OPEN extends PlcsqlRuntimeError {
        public CURSOR_ALREADY_OPEN() {
            super(CODE_CURSOR_ALREADY_OPEN, MSG_CURSOR_ALREADY_OPEN);
        }

        public CURSOR_ALREADY_OPEN(String subMsg) {
            super(
                    CODE_CURSOR_ALREADY_OPEN,
                    isEmptyStr(subMsg)
                            ? MSG_CURSOR_ALREADY_OPEN
                            : (MSG_CURSOR_ALREADY_OPEN + ": " + subMsg));
        }
    }

    public static class INVALID_CURSOR extends PlcsqlRuntimeError {
        public INVALID_CURSOR() {
            super(CODE_INVALID_CURSOR, MSG_INVALID_CURSOR);
        }

        public INVALID_CURSOR(String subMsg) {
            super(
                    CODE_INVALID_CURSOR,
                    isEmptyStr(subMsg) ? MSG_INVALID_CURSOR : (MSG_INVALID_CURSOR + ": " + subMsg));
        }
    }

    public static class NO_DATA_FOUND extends PlcsqlRuntimeError {
        public NO_DATA_FOUND() {
            super(CODE_NO_DATA_FOUND, MSG_NO_DATA_FOUND);
        }

        public NO_DATA_FOUND(String subMsg) {
            super(
                    CODE_NO_DATA_FOUND,
                    isEmptyStr(subMsg) ? MSG_NO_DATA_FOUND : (MSG_NO_DATA_FOUND + ": " + subMsg));
        }
    }

    public static class PROGRAM_ERROR extends PlcsqlRuntimeError {
        public PROGRAM_ERROR() {
            super(CODE_PROGRAM_ERROR, MSG_PROGRAM_ERROR);
        }

        public PROGRAM_ERROR(String subMsg) {
            super(
                    CODE_PROGRAM_ERROR,
                    isEmptyStr(subMsg) ? MSG_PROGRAM_ERROR : (MSG_PROGRAM_ERROR + ": " + subMsg));
        }
    }

    public static class STORAGE_ERROR extends PlcsqlRuntimeError {
        public STORAGE_ERROR() {
            super(CODE_STORAGE_ERROR, MSG_STORAGE_ERROR);
        }

        public STORAGE_ERROR(String subMsg) {
            super(
                    CODE_STORAGE_ERROR,
                    isEmptyStr(subMsg) ? MSG_STORAGE_ERROR : (MSG_STORAGE_ERROR + ": " + subMsg));
        }
    }

    public static class SQL_ERROR extends PlcsqlRuntimeError {
        public SQL_ERROR() {
            super(CODE_STORAGE_ERROR, MSG_SQL_ERROR);
        }

        public SQL_ERROR(String subMsg) {
            super(
                    CODE_STORAGE_ERROR,
                    isEmptyStr(subMsg) ? MSG_SQL_ERROR : (MSG_SQL_ERROR + ": " + subMsg));
        }
    }

    public static class TOO_MANY_ROWS extends PlcsqlRuntimeError {
        public TOO_MANY_ROWS() {
            super(CODE_TOO_MANY_ROWS, MSG_TOO_MANY_ROWS);
        }

        public TOO_MANY_ROWS(String subMsg) {
            super(
                    CODE_TOO_MANY_ROWS,
                    isEmptyStr(subMsg) ? MSG_TOO_MANY_ROWS : (MSG_TOO_MANY_ROWS + ": " + subMsg));
        }
    }

    public static class VALUE_ERROR extends PlcsqlRuntimeError {
        public VALUE_ERROR() {
            super(CODE_VALUE_ERROR, MSG_VALUE_ERROR);
        }

        public VALUE_ERROR(String subMsg) {
            super(
                    CODE_VALUE_ERROR,
                    isEmptyStr(subMsg) ? MSG_VALUE_ERROR : (MSG_VALUE_ERROR + ": " + subMsg));
        }
    }

    public static class ZERO_DIVIDE extends PlcsqlRuntimeError {
        public ZERO_DIVIDE() {
            super(CODE_ZERO_DIVIDE, MSG_ZERO_DIVIDE);
        }

        public ZERO_DIVIDE(String subMsg) {
            super(
                    CODE_ZERO_DIVIDE,
                    isEmptyStr(subMsg) ? MSG_ZERO_DIVIDE : (MSG_ZERO_DIVIDE + ": " + subMsg));
        }
    }

    //
    // builtin exceptions
    // ---------------------------------------------------------------------------------------

    // user defined exception
    public static class $APP_ERROR extends PlcsqlRuntimeError {
        public $APP_ERROR(int code, String subMsg) {
            super(code, isEmptyStr(subMsg) ? MSG_APP_ERROR : (MSG_APP_ERROR + ": " + subMsg));
        }

        public $APP_ERROR(String subMsg) {
            super(
                    CODE_APP_ERROR,
                    isEmptyStr(subMsg) ? MSG_APP_ERROR : (MSG_APP_ERROR + ": " + subMsg));
        }

        public $APP_ERROR() {
            super(CODE_APP_ERROR, MSG_APP_ERROR);
        }
    }

    // --------------------------------------------------------
    // DBMS_OUTPUT procedures

    public static void DBMS_OUTPUT$DISABLE() {
        DBMS_OUTPUT.disable();
    }

    public static void DBMS_OUTPUT$ENABLE(Integer size) {
        if (size == null) {
            throw new VALUE_ERROR();
        }
        DBMS_OUTPUT.enable(size);
    }

    public static void DBMS_OUTPUT$GET_LINE(String[] line, Integer[] status) {
        int[] iArr = new int[0];
        DBMS_OUTPUT.getLine(line, iArr);
        status[0] = iArr[0];
    }

    public static void DBMS_OUTPUT$NEW_LINE() {
        DBMS_OUTPUT.newLine();
    }

    public static void DBMS_OUTPUT$PUT_LINE(String s) {
        DBMS_OUTPUT.putLine(s);
    }

    public static void DBMS_OUTPUT$PUT(String s) {
        DBMS_OUTPUT.put(s);
    }

    // --------------------------------------------------------

    public static class Query {
        public final String query;
        public ResultSet rs;

        public Query(String query) {
            this.query = query;
        }

        public void open(Connection conn, Object... val) {
            try {
                if (isOpen()) {
                    throw new CURSOR_ALREADY_OPEN();
                }
                PreparedStatement pstmt = conn.prepareStatement(query);
                for (int i = 0; i < val.length; i++) {
                    pstmt.setObject(i + 1, val[i]);
                }
                rs = pstmt.executeQuery();
            } catch (SQLException e) {
                Server.log(e);
                throw new SQL_ERROR(e.getMessage());
            }
        }

        public void close() {
            try {
                if (!isOpen()) {
                    throw new INVALID_CURSOR();
                }
                if (rs != null) {
                    Statement stmt = rs.getStatement();
                    if (stmt != null) {
                        stmt.close();
                    }
                    rs = null;
                }
            } catch (SQLException e) {
                Server.log(e);
                throw new SQL_ERROR(e.getMessage());
            }
        }

        public boolean isOpen() {
            try {
                return (rs != null && !rs.isClosed());
            } catch (SQLException e) {
                Server.log(e);
                throw new SQL_ERROR(e.getMessage());
            }
        }

        public boolean found() {
            try {
                if (!isOpen()) {
                    throw new INVALID_CURSOR();
                }
                return rs.getRow() > 0;
            } catch (SQLException e) {
                Server.log(e);
                throw new SQL_ERROR(e.getMessage());
            }
        }

        public boolean notFound() {
            try {
                if (!isOpen()) {
                    throw new INVALID_CURSOR();
                }
                return rs.getRow() == 0;
            } catch (SQLException e) {
                Server.log(e);
                throw new SQL_ERROR(e.getMessage());
            }
        }

        public long rowCount() {
            try {
                if (!isOpen()) {
                    throw new INVALID_CURSOR();
                }
                return (long) rs.getRow();
            } catch (SQLException e) {
                Server.log(e);
                throw new SQL_ERROR(e.getMessage());
            }
        }
    }

    // ------------------------------------
    // operators
    // ------------------------------------

    // ====================================
    // boolean not
    @Operator(coercionScheme = CoercionScheme.LogicalOp)
    public static Boolean opNot(Boolean l) {
        if (l == null) {
            return null;
        }
        return !l;
    }

    // ====================================
    // is null
    @Operator(coercionScheme = CoercionScheme.ObjectOp)
    public static Boolean opIsNull(Object l) {
        return (l == null);
    }

    // ====================================
    // arithmetic negative
    @Operator(coercionScheme = CoercionScheme.ArithOp)
    public static Short opNeg(Short l) {
        if (l == null) {
            return null;
        }
        return ((short) -l);
    }

    @Operator(coercionScheme = CoercionScheme.ArithOp)
    public static Integer opNeg(Integer l) {
        if (l == null) {
            return null;
        }
        return -l;
    }

    @Operator(coercionScheme = CoercionScheme.ArithOp)
    public static Long opNeg(Long l) {
        if (l == null) {
            return null;
        }
        return -l;
    }

    @Operator(coercionScheme = CoercionScheme.ArithOp)
    public static BigDecimal opNeg(BigDecimal l) {
        if (l == null) {
            return null;
        }
        return l.negate();
    }

    @Operator(coercionScheme = CoercionScheme.ArithOp)
    public static Float opNeg(Float l) {
        if (l == null) {
            return null;
        }
        return -l;
    }

    @Operator(coercionScheme = CoercionScheme.ArithOp)
    public static Double opNeg(Double l) {
        if (l == null) {
            return null;
        }
        return -l;
    }

    @Operator(coercionScheme = CoercionScheme.ArithOp)
    public static Object opNeg(Object l) {
        if (l == null) {
            return null;
        }
        assert false : "unreachable";
        throw new PROGRAM_ERROR(); // unreachable
    }

    // ====================================
    // bitwise compliment
    @Operator(coercionScheme = CoercionScheme.IntArithOp)
    public static Long opBitCompli(Short l) {
        if (l == null) {
            return null;
        }
        return ~l.longValue();
    }

    @Operator(coercionScheme = CoercionScheme.IntArithOp)
    public static Long opBitCompli(Integer l) {
        if (l == null) {
            return null;
        }
        return ~l.longValue();
    }

    @Operator(coercionScheme = CoercionScheme.IntArithOp)
    public static Long opBitCompli(Long l) {
        if (l == null) {
            return null;
        }
        return ~l;
    }

    @Operator(coercionScheme = CoercionScheme.IntArithOp)
    public static Object opBitCompli(Object l) {
        if (l == null) {
            return null;
        }
        assert false : "unreachable";
        throw new PROGRAM_ERROR(); // unreachable
    }

    // ====================================
    // boolean and
    @Operator(coercionScheme = CoercionScheme.LogicalOp)
    public static Boolean opAnd(Boolean l, Boolean r) {
        if (l == null || r == null) {
            return null;
        }
        return l && r;
    }

    // ====================================
    // boolean or
    @Operator(coercionScheme = CoercionScheme.LogicalOp)
    public static Boolean opOr(Boolean l, Boolean r) {
        if (l == null || r == null) {
            return null;
        }
        return l || r;
    }

    // ====================================
    // boolean xor
    @Operator(coercionScheme = CoercionScheme.LogicalOp)
    public static Boolean opXor(Boolean l, Boolean r) {
        if (l == null || r == null) {
            return null;
        }
        return (l && !r) || (!l && r);
    }

    // ====================================
    // comparison equal

    @Operator(coercionScheme = CoercionScheme.CompOp)
    public static Boolean opEq(Boolean l, Boolean r) {
        return commonOpEq(l, r);
    }

    @Operator(coercionScheme = CoercionScheme.CompOp)
    public static Boolean opEq(String l, String r) {
        return commonOpEq(l, r);
    }

    @Operator(coercionScheme = CoercionScheme.CompOp)
    public static Boolean opEq(BigDecimal l, BigDecimal r) {
        return commonOpEq(l, r);
    }

    @Operator(coercionScheme = CoercionScheme.CompOp)
    public static Boolean opEq(Short l, Short r) {
        return commonOpEq(l, r);
    }

    @Operator(coercionScheme = CoercionScheme.CompOp)
    public static Boolean opEq(Integer l, Integer r) {
        return commonOpEq(l, r);
    }

    @Operator(coercionScheme = CoercionScheme.CompOp)
    public static Boolean opEq(Long l, Long r) {
        return commonOpEq(l, r);
    }

    @Operator(coercionScheme = CoercionScheme.CompOp)
    public static Boolean opEq(Float l, Float r) {
        return commonOpEq(l, r);
    }

    @Operator(coercionScheme = CoercionScheme.CompOp)
    public static Boolean opEq(Double l, Double r) {
        return commonOpEq(l, r);
    }

    @Operator(coercionScheme = CoercionScheme.CompOp)
    public static Boolean opEq(Time l, Time r) {
        return commonOpEq(l, r);
    }

    @Operator(coercionScheme = CoercionScheme.CompOp)
    public static Boolean opEq(Date l, Date r) {
        return commonOpEq(l, r);
    }

    @Operator(coercionScheme = CoercionScheme.CompOp)
    public static Boolean opEq(Timestamp l, Timestamp r) {
        return commonOpEq(l, r);
    }

    @Operator(coercionScheme = CoercionScheme.CompOp)
    public static Boolean opEq(ZonedDateTime l, ZonedDateTime r) {
        // cannot be called actually, but only to register this operator with a parameter type
        // TIMESTAMP
        assert false : "unreachable";
        throw new PROGRAM_ERROR(); // unreachable
    }

    @Operator(coercionScheme = CoercionScheme.CompOp)
    public static Boolean opEq(Object l, Object r) {
        if (l == null || r == null) {
            return null;
        }
        return compareWithRuntimeTypeConv(l, r) == 0;
    }

    // ====================================
    // comparison null safe equal

    @Operator(coercionScheme = CoercionScheme.CompOp)
    public static Boolean opNullSafeEq(Boolean l, Boolean r) {
        return commonOpNullSafeEq(l, r);
    }

    @Operator(coercionScheme = CoercionScheme.CompOp)
    public static Boolean opNullSafeEq(String l, String r) {
        return commonOpNullSafeEq(l, r);
    }

    @Operator(coercionScheme = CoercionScheme.CompOp)
    public static Boolean opNullSafeEq(BigDecimal l, BigDecimal r) {
        return commonOpNullSafeEq(l, r);
    }

    @Operator(coercionScheme = CoercionScheme.CompOp)
    public static Boolean opNullSafeEq(Short l, Short r) {
        return commonOpNullSafeEq(l, r);
    }

    @Operator(coercionScheme = CoercionScheme.CompOp)
    public static Boolean opNullSafeEq(Integer l, Integer r) {
        return commonOpNullSafeEq(l, r);
    }

    @Operator(coercionScheme = CoercionScheme.CompOp)
    public static Boolean opNullSafeEq(Long l, Long r) {
        return commonOpNullSafeEq(l, r);
    }

    @Operator(coercionScheme = CoercionScheme.CompOp)
    public static Boolean opNullSafeEq(Float l, Float r) {
        return commonOpNullSafeEq(l, r);
    }

    @Operator(coercionScheme = CoercionScheme.CompOp)
    public static Boolean opNullSafeEq(Double l, Double r) {
        return commonOpNullSafeEq(l, r);
    }

    @Operator(coercionScheme = CoercionScheme.CompOp)
    public static Boolean opNullSafeEq(Time l, Time r) {
        return commonOpNullSafeEq(l, r);
    }

    @Operator(coercionScheme = CoercionScheme.CompOp)
    public static Boolean opNullSafeEq(Date l, Date r) {
        return commonOpNullSafeEq(l, r);
    }

    @Operator(coercionScheme = CoercionScheme.CompOp)
    public static Boolean opNullSafeEq(Timestamp l, Timestamp r) {
        return commonOpNullSafeEq(l, r);
    }

    @Operator(coercionScheme = CoercionScheme.CompOp)
    public static Boolean opNullSafeEq(ZonedDateTime l, ZonedDateTime r) {
        // cannot be called actually, but only to register this operator with a parameter type
        // TIMESTAMP
        assert false : "unreachable";
        throw new PROGRAM_ERROR(); // unreachable
    }

    @Operator(coercionScheme = CoercionScheme.CompOp)
    public static Boolean opNullSafeEq(Object l, Object r) {
        if (l == null) {
            return (r == null);
        } else if (r == null) {
            return false;
        }

        return compareWithRuntimeTypeConv(l, r) == 0;
    }

    // ====================================
    // comparison not equal

    @Operator(coercionScheme = CoercionScheme.CompOp)
    public static Boolean opNeq(Boolean l, Boolean r) {
        return commonOpNeq(l, r);
    }

    @Operator(coercionScheme = CoercionScheme.CompOp)
    public static Boolean opNeq(String l, String r) {
        return commonOpNeq(l, r);
    }

    @Operator(coercionScheme = CoercionScheme.CompOp)
    public static Boolean opNeq(BigDecimal l, BigDecimal r) {
        return commonOpNeq(l, r);
    }

    @Operator(coercionScheme = CoercionScheme.CompOp)
    public static Boolean opNeq(Short l, Short r) {
        return commonOpNeq(l, r);
    }

    @Operator(coercionScheme = CoercionScheme.CompOp)
    public static Boolean opNeq(Integer l, Integer r) {
        return commonOpNeq(l, r);
    }

    @Operator(coercionScheme = CoercionScheme.CompOp)
    public static Boolean opNeq(Long l, Long r) {
        return commonOpNeq(l, r);
    }

    @Operator(coercionScheme = CoercionScheme.CompOp)
    public static Boolean opNeq(Float l, Float r) {
        return commonOpNeq(l, r);
    }

    @Operator(coercionScheme = CoercionScheme.CompOp)
    public static Boolean opNeq(Double l, Double r) {
        return commonOpNeq(l, r);
    }

    @Operator(coercionScheme = CoercionScheme.CompOp)
    public static Boolean opNeq(Time l, Time r) {
        return commonOpNeq(l, r);
    }

    @Operator(coercionScheme = CoercionScheme.CompOp)
    public static Boolean opNeq(Date l, Date r) {
        return commonOpNeq(l, r);
    }

    @Operator(coercionScheme = CoercionScheme.CompOp)
    public static Boolean opNeq(Timestamp l, Timestamp r) {
        return commonOpNeq(l, r);
    }

    @Operator(coercionScheme = CoercionScheme.CompOp)
    public static Boolean opNeq(ZonedDateTime l, ZonedDateTime r) {
        // cannot be called actually, but only to register this operator with a parameter type
        // TIMESTAMP
        assert false : "unreachable";
        throw new PROGRAM_ERROR(); // unreachable
    }

    @Operator(coercionScheme = CoercionScheme.CompOp)
    public static Boolean opNeq(Object l, Object r) {
        if (l == null || r == null) {
            return null;
        }

        return compareWithRuntimeTypeConv(l, r) != 0;
    }

    // ====================================
    // comparison less than or equal to (<=)

    @Operator(coercionScheme = CoercionScheme.CompOp)
    public static Boolean opLe(Boolean l, Boolean r) {
        return commonOpLe(l, r);
    }

    @Operator(coercionScheme = CoercionScheme.CompOp)
    public static Boolean opLe(String l, String r) {
        return commonOpLe(l, r);
    }

    @Operator(coercionScheme = CoercionScheme.CompOp)
    public static Boolean opLe(Short l, Short r) {
        return commonOpLe(l, r);
    }

    @Operator(coercionScheme = CoercionScheme.CompOp)
    public static Boolean opLe(Integer l, Integer r) {
        return commonOpLe(l, r);
    }

    @Operator(coercionScheme = CoercionScheme.CompOp)
    public static Boolean opLe(Long l, Long r) {
        return commonOpLe(l, r);
    }

    @Operator(coercionScheme = CoercionScheme.CompOp)
    public static Boolean opLe(BigDecimal l, BigDecimal r) {
        return commonOpLe(l, r);
    }

    @Operator(coercionScheme = CoercionScheme.CompOp)
    public static Boolean opLe(Float l, Float r) {
        return commonOpLe(l, r);
    }

    @Operator(coercionScheme = CoercionScheme.CompOp)
    public static Boolean opLe(Double l, Double r) {
        return commonOpLe(l, r);
    }

    @Operator(coercionScheme = CoercionScheme.CompOp)
    public static Boolean opLe(Date l, Date r) {
        return commonOpLe(l, r);
    }

    @Operator(coercionScheme = CoercionScheme.CompOp)
    public static Boolean opLe(Time l, Time r) {
        return commonOpLe(l, r);
    }

    @Operator(coercionScheme = CoercionScheme.CompOp)
    public static Boolean opLe(Timestamp l, Timestamp r) {
        return commonOpLe(l, r);
    }

    @Operator(coercionScheme = CoercionScheme.CompOp)
    public static Boolean opLe(ZonedDateTime l, ZonedDateTime r) {
        // cannot be called actually, but only to register this operator with a parameter type
        // TIMESTAMP
        assert false : "unreachable";
        throw new PROGRAM_ERROR(); // unreachable
    }

    @Operator(coercionScheme = CoercionScheme.CompOp)
    public static Boolean opLe(Object l, Object r) {
        if (l == null || r == null) {
            return null;
        }
        return compareWithRuntimeTypeConv(l, r) <= 0;
    }

    // ====================================
    // comparison greater than or equal to (>=)
    @Operator(coercionScheme = CoercionScheme.CompOp)
    public static Boolean opGe(Boolean l, Boolean r) {
        return commonOpGe(l, r);
    }

    @Operator(coercionScheme = CoercionScheme.CompOp)
    public static Boolean opGe(String l, String r) {
        return commonOpGe(l, r);
    }

    @Operator(coercionScheme = CoercionScheme.CompOp)
    public static Boolean opGe(Short l, Short r) {
        return commonOpGe(l, r);
    }

    @Operator(coercionScheme = CoercionScheme.CompOp)
    public static Boolean opGe(Integer l, Integer r) {
        return commonOpGe(l, r);
    }

    @Operator(coercionScheme = CoercionScheme.CompOp)
    public static Boolean opGe(Long l, Long r) {
        return commonOpGe(l, r);
    }

    @Operator(coercionScheme = CoercionScheme.CompOp)
    public static Boolean opGe(BigDecimal l, BigDecimal r) {
        return commonOpGe(l, r);
    }

    @Operator(coercionScheme = CoercionScheme.CompOp)
    public static Boolean opGe(Float l, Float r) {
        return commonOpGe(l, r);
    }

    @Operator(coercionScheme = CoercionScheme.CompOp)
    public static Boolean opGe(Double l, Double r) {
        return commonOpGe(l, r);
    }

    @Operator(coercionScheme = CoercionScheme.CompOp)
    public static Boolean opGe(Date l, Date r) {
        return commonOpGe(l, r);
    }

    @Operator(coercionScheme = CoercionScheme.CompOp)
    public static Boolean opGe(Time l, Time r) {
        return commonOpGe(l, r);
    }

    @Operator(coercionScheme = CoercionScheme.CompOp)
    public static Boolean opGe(Timestamp l, Timestamp r) {
        return commonOpGe(l, r);
    }

    @Operator(coercionScheme = CoercionScheme.CompOp)
    public static Boolean opGe(ZonedDateTime l, ZonedDateTime r) {
        // cannot be called actually, but only to register this operator with a parameter type
        // TIMESTAMP
        assert false : "unreachable";
        throw new PROGRAM_ERROR(); // unreachable
    }

    @Operator(coercionScheme = CoercionScheme.CompOp)
    public static Boolean opGe(Object l, Object r) {
        if (l == null || r == null) {
            return null;
        }
        return compareWithRuntimeTypeConv(l, r) >= 0;
    }

    // ====================================
    // comparison less than (<)
    @Operator(coercionScheme = CoercionScheme.CompOp)
    public static Boolean opLt(Boolean l, Boolean r) {
        return commonOpLt(l, r);
    }

    @Operator(coercionScheme = CoercionScheme.CompOp)
    public static Boolean opLt(String l, String r) {
        return commonOpLt(l, r);
    }

    @Operator(coercionScheme = CoercionScheme.CompOp)
    public static Boolean opLt(Short l, Short r) {
        return commonOpLt(l, r);
    }

    @Operator(coercionScheme = CoercionScheme.CompOp)
    public static Boolean opLt(Integer l, Integer r) {
        return commonOpLt(l, r);
    }

    @Operator(coercionScheme = CoercionScheme.CompOp)
    public static Boolean opLt(Long l, Long r) {
        return commonOpLt(l, r);
    }

    @Operator(coercionScheme = CoercionScheme.CompOp)
    public static Boolean opLt(BigDecimal l, BigDecimal r) {
        return commonOpLt(l, r);
    }

    @Operator(coercionScheme = CoercionScheme.CompOp)
    public static Boolean opLt(Float l, Float r) {
        return commonOpLt(l, r);
    }

    @Operator(coercionScheme = CoercionScheme.CompOp)
    public static Boolean opLt(Double l, Double r) {
        return commonOpLt(l, r);
    }

    @Operator(coercionScheme = CoercionScheme.CompOp)
    public static Boolean opLt(Date l, Date r) {
        return commonOpLt(l, r);
    }

    @Operator(coercionScheme = CoercionScheme.CompOp)
    public static Boolean opLt(Time l, Time r) {
        return commonOpLt(l, r);
    }

    @Operator(coercionScheme = CoercionScheme.CompOp)
    public static Boolean opLt(Timestamp l, Timestamp r) {
        return commonOpLt(l, r);
    }

    @Operator(coercionScheme = CoercionScheme.CompOp)
    public static Boolean opLt(ZonedDateTime l, ZonedDateTime r) {
        // cannot be called actually, but only to register this operator with a parameter type
        // TIMESTAMP
        assert false : "unreachable";
        throw new PROGRAM_ERROR(); // unreachable
    }

    @Operator(coercionScheme = CoercionScheme.CompOp)
    public static Boolean opLt(Object l, Object r) {
        if (l == null || r == null) {
            return null;
        }

        return compareWithRuntimeTypeConv(l, r) < 0;
    }

    // ====================================
    // comparison greater than (>)
    @Operator(coercionScheme = CoercionScheme.CompOp)
    public static Boolean opGt(Boolean l, Boolean r) {
        return commonOpGt(l, r);
    }

    @Operator(coercionScheme = CoercionScheme.CompOp)
    public static Boolean opGt(String l, String r) {
        return commonOpGt(l, r);
    }

    @Operator(coercionScheme = CoercionScheme.CompOp)
    public static Boolean opGt(Short l, Short r) {
        return commonOpGt(l, r);
    }

    @Operator(coercionScheme = CoercionScheme.CompOp)
    public static Boolean opGt(Integer l, Integer r) {
        return commonOpGt(l, r);
    }

    @Operator(coercionScheme = CoercionScheme.CompOp)
    public static Boolean opGt(Long l, Long r) {
        return commonOpGt(l, r);
    }

    @Operator(coercionScheme = CoercionScheme.CompOp)
    public static Boolean opGt(BigDecimal l, BigDecimal r) {
        return commonOpGt(l, r);
    }

    @Operator(coercionScheme = CoercionScheme.CompOp)
    public static Boolean opGt(Float l, Float r) {
        return commonOpGt(l, r);
    }

    @Operator(coercionScheme = CoercionScheme.CompOp)
    public static Boolean opGt(Double l, Double r) {
        return commonOpGt(l, r);
    }

    @Operator(coercionScheme = CoercionScheme.CompOp)
    public static Boolean opGt(Date l, Date r) {
        return commonOpGt(l, r);
    }

    @Operator(coercionScheme = CoercionScheme.CompOp)
    public static Boolean opGt(Time l, Time r) {
        return commonOpGt(l, r);
    }

    @Operator(coercionScheme = CoercionScheme.CompOp)
    public static Boolean opGt(Timestamp l, Timestamp r) {
        return commonOpGt(l, r);
    }

    @Operator(coercionScheme = CoercionScheme.CompOp)
    public static Boolean opGt(ZonedDateTime l, ZonedDateTime r) {
        // cannot be called actually, but only to register this operator with a parameter type
        // TIMESTAMP
        assert false : "unreachable";
        throw new PROGRAM_ERROR(); // unreachable
    }

    @Operator(coercionScheme = CoercionScheme.CompOp)
    public static Boolean opGt(Object l, Object r) {
        if (l == null || r == null) {
            return null;
        }

        return compareWithRuntimeTypeConv(l, r) > 0;
    }

    // ====================================
    // between
    @Operator(coercionScheme = CoercionScheme.NAryCompOp)
    public static Boolean opBetween(Boolean o, Boolean lower, Boolean upper) {
        if (o == null || lower == null || upper == null) {
            return null;
        }
        return o.compareTo(lower) >= 0 && o.compareTo(upper) <= 0;
    }

    @Operator(coercionScheme = CoercionScheme.NAryCompOp)
    public static Boolean opBetween(String o, String lower, String upper) {
        if (o == null || lower == null || upper == null) {
            return null;
        }
        return o.compareTo(lower) >= 0 && o.compareTo(upper) <= 0;
    }

    @Operator(coercionScheme = CoercionScheme.NAryCompOp)
    public static Boolean opBetween(Short o, Short lower, Short upper) {
        if (o == null || lower == null || upper == null) {
            return null;
        }
        return o >= lower && o <= upper;
    }

    @Operator(coercionScheme = CoercionScheme.NAryCompOp)
    public static Boolean opBetween(Integer o, Integer lower, Integer upper) {
        if (o == null || lower == null || upper == null) {
            return null;
        }
        return o >= lower && o <= upper;
    }

    @Operator(coercionScheme = CoercionScheme.NAryCompOp)
    public static Boolean opBetween(Long o, Long lower, Long upper) {
        if (o == null || lower == null || upper == null) {
            return null;
        }
        return o >= lower && o <= upper;
    }

    @Operator(coercionScheme = CoercionScheme.NAryCompOp)
    public static Boolean opBetween(BigDecimal o, BigDecimal lower, BigDecimal upper) {
        if (o == null || lower == null || upper == null) {
            return null;
        }
        return o.compareTo(lower) >= 0 && o.compareTo(upper) <= 0;
    }

    @Operator(coercionScheme = CoercionScheme.NAryCompOp)
    public static Boolean opBetween(Float o, Float lower, Float upper) {
        if (o == null || lower == null || upper == null) {
            return null;
        }
        return o >= lower && o <= upper;
    }

    @Operator(coercionScheme = CoercionScheme.NAryCompOp)
    public static Boolean opBetween(Double o, Double lower, Double upper) {
        if (o == null || lower == null || upper == null) {
            return null;
        }
        return o >= lower && o <= upper;
    }

    @Operator(coercionScheme = CoercionScheme.NAryCompOp)
    public static Boolean opBetween(Date o, Date lower, Date upper) {
        if (o == null || lower == null || upper == null) {
            return null;
        }
        return o.compareTo(lower) >= 0 && o.compareTo(upper) <= 0;
    }

    @Operator(coercionScheme = CoercionScheme.NAryCompOp)
    public static Boolean opBetween(Time o, Time lower, Time upper) {
        if (o == null || lower == null || upper == null) {
            return null;
        }
        return o.compareTo(lower) >= 0 && o.compareTo(upper) <= 0;
    }

    @Operator(coercionScheme = CoercionScheme.NAryCompOp)
    public static Boolean opBetween(Timestamp o, Timestamp lower, Timestamp upper) {
        if (o == null || lower == null || upper == null) {
            return null;
        }
        return o.compareTo(lower) >= 0 && o.compareTo(upper) <= 0;
    }

    @Operator(coercionScheme = CoercionScheme.NAryCompOp)
    public static Boolean opBetween(ZonedDateTime o, ZonedDateTime lower, ZonedDateTime upper) {
        // cannot be called actually, but only to register this operator with a parameter type
        // TIMESTAMP
        assert false : "unreachable";
        throw new PROGRAM_ERROR(); // unreachable
    }

    @Operator(coercionScheme = CoercionScheme.NAryCompOp)
    public static Boolean opBetween(Object o, Object lower, Object upper) {
        if (o == null || lower == null || upper == null) {
            return null;
        }

        return compareWithRuntimeTypeConv(lower, o) <= 0
                && compareWithRuntimeTypeConv(o, upper) <= 0;
    }

    // ====================================
    // in
    @Operator(coercionScheme = CoercionScheme.NAryCompOp)
    public static Boolean opIn(Boolean o, Boolean... arr) {
        return commonOpIn(o, (Object[]) arr);
    }

    @Operator(coercionScheme = CoercionScheme.NAryCompOp)
    public static Boolean opIn(String o, String... arr) {
        return commonOpIn(o, (Object[]) arr);
    }

    @Operator(coercionScheme = CoercionScheme.NAryCompOp)
    public static Boolean opIn(BigDecimal o, BigDecimal... arr) {
        return commonOpIn(o, (Object[]) arr);
    }

    @Operator(coercionScheme = CoercionScheme.NAryCompOp)
    public static Boolean opIn(Short o, Short... arr) {
        return commonOpIn(o, (Object[]) arr);
    }

    @Operator(coercionScheme = CoercionScheme.NAryCompOp)
    public static Boolean opIn(Integer o, Integer... arr) {
        return commonOpIn(o, (Object[]) arr);
    }

    @Operator(coercionScheme = CoercionScheme.NAryCompOp)
    public static Boolean opIn(Long o, Long... arr) {
        return commonOpIn(o, (Object[]) arr);
    }

    @Operator(coercionScheme = CoercionScheme.NAryCompOp)
    public static Boolean opIn(Float o, Float... arr) {
        return commonOpIn(o, (Object[]) arr);
    }

    @Operator(coercionScheme = CoercionScheme.NAryCompOp)
    public static Boolean opIn(Double o, Double... arr) {
        return commonOpIn(o, (Object[]) arr);
    }

    @Operator(coercionScheme = CoercionScheme.NAryCompOp)
    public static Boolean opIn(Date o, Date... arr) {
        return commonOpIn(o, (Object[]) arr);
    }

    @Operator(coercionScheme = CoercionScheme.NAryCompOp)
    public static Boolean opIn(Time o, Time... arr) {
        return commonOpIn(o, (Object[]) arr);
    }

    @Operator(coercionScheme = CoercionScheme.NAryCompOp)
    public static Boolean opIn(Timestamp o, Timestamp... arr) {
        return commonOpIn(o, (Object[]) arr);
    }

    @Operator(coercionScheme = CoercionScheme.NAryCompOp)
    public static Boolean opIn(ZonedDateTime o, ZonedDateTime... arr) {
        // cannot be called actually, but only to register this operator with a parameter type
        // TIMESTAMP
        assert false : "unreachable";
        throw new PROGRAM_ERROR(); // unreachable
    }

    @Operator(coercionScheme = CoercionScheme.NAryCompOp)
    public static Boolean opIn(Object o, Object... arr) {
        assert arr != null; // guaranteed by the syntax
        if (o == null) {
            return null;
        }
        boolean nullFound = false;
        for (Object p : arr) {
            if (p == null) {
                nullFound = true;
            } else {
                if (compareWithRuntimeTypeConv(o, p) == 0) {
                    return true;
                }
            }
        }
        return nullFound ? null : false;
    }
    // ====================================
    // *
    @Operator(coercionScheme = CoercionScheme.ArithOp)
    public static Short opMult(Short l, Short r) {
        if (l == null || r == null) {
            return null;
        }
        return (short) (l * r);
    }

    @Operator(coercionScheme = CoercionScheme.ArithOp)
    public static Integer opMult(Integer l, Integer r) {
        if (l == null || r == null) {
            return null;
        }
        return l * r;
    }

    @Operator(coercionScheme = CoercionScheme.ArithOp)
    public static Long opMult(Long l, Long r) {
        if (l == null || r == null) {
            return null;
        }
        return l * r;
    }

    @Operator(coercionScheme = CoercionScheme.ArithOp)
    public static BigDecimal opMult(BigDecimal l, BigDecimal r) {
        if (l == null || r == null) {
            return null;
        }
        return l.multiply(r);
    }

    @Operator(coercionScheme = CoercionScheme.ArithOp)
    public static Float opMult(Float l, Float r) {
        if (l == null || r == null) {
            return null;
        }
        return l * r;
    }

    @Operator(coercionScheme = CoercionScheme.ArithOp)
    public static Double opMult(Double l, Double r) {
        if (l == null || r == null) {
            return null;
        }
        return l * r;
    }

    @Operator(coercionScheme = CoercionScheme.ArithOp)
    public static Object opMult(Object l, Object r) {
        if (l == null || r == null) {
            return null;
        }
        assert false : "unreachable";
        throw new PROGRAM_ERROR(); // unreachable
    }

    // ====================================
    // /
    @Operator(coercionScheme = CoercionScheme.ArithOp)
    public static Short opDiv(Short l, Short r) {
        if (l == null || r == null) {
            return null;
        }
        if (r.equals((short) 0)) {
            throw new ZERO_DIVIDE();
        }
        return (short) (l / r);
    }

    @Operator(coercionScheme = CoercionScheme.ArithOp)
    public static Integer opDiv(Integer l, Integer r) {
        if (l == null || r == null) {
            return null;
        }
        if (r.equals(0)) {
            throw new ZERO_DIVIDE();
        }
        return l / r;
    }

    @Operator(coercionScheme = CoercionScheme.ArithOp)
    public static Long opDiv(Long l, Long r) {
        if (l == null || r == null) {
            return null;
        }
        if (r.equals(0)) {
            throw new ZERO_DIVIDE();
        }
        return l / r;
    }

    @Operator(coercionScheme = CoercionScheme.ArithOp)
    public static BigDecimal opDiv(BigDecimal l, BigDecimal r) {
        if (l == null || r == null) {
            return null;
        }
        if (r.equals(BigDecimal.ZERO)) {
            throw new ZERO_DIVIDE();
        }
        return l.divide(r, BigDecimal.ROUND_HALF_UP);
    }

    @Operator(coercionScheme = CoercionScheme.ArithOp)
    public static Float opDiv(Float l, Float r) {
        if (l == null || r == null) {
            return null;
        }
        if (r.equals(0.0f)) {
            throw new ZERO_DIVIDE();
        }
        return l / r;
    }

    @Operator(coercionScheme = CoercionScheme.ArithOp)
    public static Double opDiv(Double l, Double r) {
        if (l == null || r == null) {
            return null;
        }
        if (r.equals(0.0)) {
            throw new ZERO_DIVIDE();
        }
        return l / r;
    }

    @Operator(coercionScheme = CoercionScheme.ArithOp)
    public static Object opDiv(Object l, Object r) {
        if (l == null || r == null) {
            return null;
        }
        assert false : "unreachable";
        throw new PROGRAM_ERROR(); // unreachable
    }

    // ====================================
    // DIV
    @Operator(coercionScheme = CoercionScheme.IntArithOp)
    public static Short opDivInt(Short l, Short r) {
        if (l == null || r == null) {
            return null;
        }
        if (r.equals((short) 0)) {
            throw new ZERO_DIVIDE();
        }
        return (short) (l / r);
    }

    @Operator(coercionScheme = CoercionScheme.IntArithOp)
    public static Integer opDivInt(Integer l, Integer r) {
        if (l == null || r == null) {
            return null;
        }
        if (r.equals(0)) {
            throw new ZERO_DIVIDE();
        }
        return l / r;
    }

    @Operator(coercionScheme = CoercionScheme.IntArithOp)
    public static Long opDivInt(Long l, Long r) {
        if (l == null || r == null) {
            return null;
        }
        if (r.equals(0)) {
            throw new ZERO_DIVIDE();
        }
        return l / r;
    }

    @Operator(coercionScheme = CoercionScheme.IntArithOp)
    public static Object opDivInt(Object l, Object r) {
        if (l == null || r == null) {
            return null;
        }
        assert false : "unreachable";
        throw new PROGRAM_ERROR(); // unreachable
    }

    // ====================================
    // MOD
    @Operator(coercionScheme = CoercionScheme.IntArithOp)
    public static Short opMod(Short l, Short r) {
        if (l == null || r == null) {
            return null;
        }
        if (r.equals((short) 0)) {
            throw new ZERO_DIVIDE();
        }
        return (short) (l % r);
    }

    @Operator(coercionScheme = CoercionScheme.IntArithOp)
    public static Integer opMod(Integer l, Integer r) {
        if (l == null || r == null) {
            return null;
        }
        if (r.equals(0)) {
            throw new ZERO_DIVIDE();
        }
        return l % r;
    }

    @Operator(coercionScheme = CoercionScheme.IntArithOp)
    public static Long opMod(Long l, Long r) {
        if (l == null || r == null) {
            return null;
        }
        if (r.equals(0)) {
            throw new ZERO_DIVIDE();
        }
        return l % r;
    }

    @Operator(coercionScheme = CoercionScheme.IntArithOp)
    public static Object opMod(Object l, Object r) {
        if (l == null || r == null) {
            return null;
        }
        assert false : "unreachable";
        throw new PROGRAM_ERROR(); // unreachable
    }

    // ====================================
    // +
    @Operator(coercionScheme = CoercionScheme.ArithOp)
    public static Short opAdd(Short l, Short r) {
        if (l == null || r == null) {
            return null;
        }
        return (short) (l + r);
    }

    @Operator(coercionScheme = CoercionScheme.ArithOp)
    public static Integer opAdd(Integer l, Integer r) {
        if (l == null || r == null) {
            return null;
        }
        return l + r;
    }

    @Operator(coercionScheme = CoercionScheme.ArithOp)
    public static Long opAdd(Long l, Long r) {
        if (l == null || r == null) {
            return null;
        }
        return l + r;
    }

    @Operator(coercionScheme = CoercionScheme.ArithOp)
    public static BigDecimal opAdd(BigDecimal l, BigDecimal r) {
        if (l == null || r == null) {
            return null;
        }
        return l.add(r);
    }

    @Operator(coercionScheme = CoercionScheme.ArithOp)
    public static Float opAdd(Float l, Float r) {
        if (l == null || r == null) {
            return null;
        }
        return l + r;
    }

    @Operator(coercionScheme = CoercionScheme.ArithOp)
    public static Double opAdd(Double l, Double r) {
        if (l == null || r == null) {
            return null;
        }
        return l + r;
    }

    @Operator(coercionScheme = CoercionScheme.ArithOp)
    public static Time opAdd(Time l, Long r) {
        if (l == null || r == null) {
            return null;
        }
        LocalTime llt = l.toLocalTime();
        return Time.valueOf(llt.plusSeconds(r.longValue()));
    }

    @Operator(coercionScheme = CoercionScheme.ArithOp)
    public static Time opAdd(Long l, Time r) {
        return opAdd(r, l);
    }

    @Operator(coercionScheme = CoercionScheme.ArithOp)
    public static Date opAdd(Date l, Long r) {
        if (l == null || r == null) {
            return null;
        }

        LocalDate lld = l.toLocalDate();
        return Date.valueOf(lld.plusDays(r.longValue()));
    }

    @Operator(coercionScheme = CoercionScheme.ArithOp)
    public static Date opAdd(Long l, Date r) {
        return opAdd(r, l);
    }

    @Operator(coercionScheme = CoercionScheme.ArithOp)
    public static Timestamp opAdd(Timestamp l, Long r) {
        if (l == null || r == null) {
            return null;
        }
        LocalDateTime lldt = l.toLocalDateTime();
        return Timestamp.valueOf(lldt.plus(r.longValue(), ChronoUnit.MILLIS));
    }

    @Operator(coercionScheme = CoercionScheme.ArithOp)
    public static Timestamp opAdd(Long l, Timestamp r) {
        return opAdd(r, l);
    }

    @Operator(coercionScheme = CoercionScheme.ArithOp)
    public static ZonedDateTime opAdd(ZonedDateTime l, Long r) {
        // cannot be called actually, but only to register this operator with a parameter type
        // TIMESTAMP
        assert false : "unreachable";
        throw new PROGRAM_ERROR(); // unreachable
    }

    @Operator(coercionScheme = CoercionScheme.ArithOp)
    public static ZonedDateTime opAdd(Long l, ZonedDateTime r) {
        // cannot be called actually, but only to register this operator with a parameter type
        // TIMESTAMP
        assert false : "unreachable";
        throw new PROGRAM_ERROR(); // unreachable
    }

    @Operator(coercionScheme = CoercionScheme.ArithOp)
    public static Object opAdd(Object l, Object r) {
        if (l == null || r == null) {
            return null;
        }
        assert false : "unreachable";
        throw new PROGRAM_ERROR(); // unreachable
    }

    // ====================================
    // -
    @Operator(coercionScheme = CoercionScheme.ArithOp)
    public static Short opSubtract(Short l, Short r) {
        if (l == null || r == null) {
            return null;
        }
        return (short) (l - r);
    }

    @Operator(coercionScheme = CoercionScheme.ArithOp)
    public static Integer opSubtract(Integer l, Integer r) {
        if (l == null || r == null) {
            return null;
        }
        return l - r;
    }

    @Operator(coercionScheme = CoercionScheme.ArithOp)
    public static Long opSubtract(Long l, Long r) {
        if (l == null || r == null) {
            return null;
        }
        return l - r;
    }

    @Operator(coercionScheme = CoercionScheme.ArithOp)
    public static BigDecimal opSubtract(BigDecimal l, BigDecimal r) {
        if (l == null || r == null) {
            return null;
        }
        return l.subtract(r);
    }

    @Operator(coercionScheme = CoercionScheme.ArithOp)
    public static Float opSubtract(Float l, Float r) {
        if (l == null || r == null) {
            return null;
        }
        return l - r;
    }

    @Operator(coercionScheme = CoercionScheme.ArithOp)
    public static Double opSubtract(Double l, Double r) {
        if (l == null || r == null) {
            return null;
        }
        return l - r;
    }

    @Operator(coercionScheme = CoercionScheme.ArithOp)
    public static Long opSubtract(Time l, Time r) {
        if (l == null || r == null) {
            return null;
        }
        LocalTime llt = l.toLocalTime();
        LocalTime rlt = r.toLocalTime();
        return rlt.until(llt, ChronoUnit.SECONDS);
    }

    @Operator(coercionScheme = CoercionScheme.ArithOp)
    public static Long opSubtract(Date l, Date r) {
        if (l == null || r == null) {
            return null;
        }
        LocalDate lld = l.toLocalDate();
        LocalDate rld = r.toLocalDate();
        return rld.until(lld, ChronoUnit.DAYS);
    }

    @Operator(coercionScheme = CoercionScheme.ArithOp)
    public static Long opSubtract(Timestamp l, Timestamp r) {
        if (l == null || r == null) {
            return null;
        }
        LocalDateTime lldt = l.toLocalDateTime();
        LocalDateTime rldt = r.toLocalDateTime();
        return rldt.until(lldt, ChronoUnit.MILLIS);
    }

    @Operator(coercionScheme = CoercionScheme.ArithOp)
    public static Long opSubtract(ZonedDateTime l, ZonedDateTime r) {
        // cannot be called actually, but only to register this operator with a parameter type
        // TIMESTAMP
        assert false : "unreachable";
        throw new PROGRAM_ERROR(); // unreachable
    }

    @Operator(coercionScheme = CoercionScheme.ArithOp)
    public static Time opSubtract(Time l, Long r) {
        if (l == null || r == null) {
            return null;
        }
        LocalTime llt = l.toLocalTime();
        return Time.valueOf(llt.minusSeconds(r.longValue()));
    }

    @Operator(coercionScheme = CoercionScheme.ArithOp)
    public static Date opSubtract(Date l, Long r) {
        if (l == null || r == null) {
            return null;
        }
        LocalDate lld = l.toLocalDate();
        return Date.valueOf(lld.minusDays(r.longValue()));
    }

    @Operator(coercionScheme = CoercionScheme.ArithOp)
    public static Timestamp opSubtract(Timestamp l, Long r) {
        if (l == null || r == null) {
            return null;
        }
        LocalDateTime lldt = l.toLocalDateTime();
        return Timestamp.valueOf(lldt.minus(r.longValue(), ChronoUnit.MILLIS));
    }

    @Operator(coercionScheme = CoercionScheme.ArithOp)
    public static ZonedDateTime opSubtract(ZonedDateTime l, Long r) {
        // cannot be called actually, but only to register this operator with a parameter type
        // TIMESTAMP
        assert false : "unreachable";
        throw new PROGRAM_ERROR(); // unreachable
    }

    @Operator(coercionScheme = CoercionScheme.ArithOp)
    public static Object opSubtract(Object l, Object r) {
        if (l == null || r == null) {
            return null;
        }
        assert false : "unreachable";
        throw new PROGRAM_ERROR(); // unreachable
    }

    // ====================================
    // ||
    @Operator(coercionScheme = CoercionScheme.StringOp)
    public static String opConcat(String l, String r) {
        if (l == null || r == null) {
            return null;
        }
        return l + r;
    }

    // ====================================
    // <<
    @Operator(coercionScheme = CoercionScheme.BitOp)
    public static Long opBitShiftLeft(Long l, Long r) {
        if (l == null || r == null) {
            return null;
        }
        return l << r;
    }

    // ====================================
    // >>
    @Operator(coercionScheme = CoercionScheme.BitOp)
    public static Long opBitShiftRight(Long l, Long r) {
        if (l == null || r == null) {
            return null;
        }
        return l >> r;
    }

    // ====================================
    // &
    @Operator(coercionScheme = CoercionScheme.BitOp)
    public static Long opBitAnd(Long l, Long r) {
        if (l == null || r == null) {
            return null;
        }
        return l & r;
    }

    // ====================================
    // ^
    @Operator(coercionScheme = CoercionScheme.BitOp)
    public static Long opBitXor(Long l, Long r) {
        if (l == null || r == null) {
            return null;
        }
        return l ^ r;
    }

    // ====================================
    // |
    @Operator(coercionScheme = CoercionScheme.BitOp)
    public static Long opBitOr(Long l, Long r) {
        if (l == null || r == null) {
            return null;
        }
        return l | r;
    }

    // ====================================
    // like
    @Operator(coercionScheme = CoercionScheme.StringOp)
    public static Boolean opLike(String s, String pattern, String escape) {
        assert pattern != null;
        assert escape == null || escape.length() == 1;

        if (s == null) {
            return null;
        }

        String regex = getRegexForLike(pattern, escape);
        try {
            return s.matches(regex);
        } catch (PatternSyntaxException e) {
            assert false;
            throw new PROGRAM_ERROR(); // unreachable
        }
    }

    // ------------------------------------
    // coercions
    // ------------------------------------

    // from datetime
    public static Date convDatetimeToDate(Timestamp e) {
        if (e == null) {
            return null;
        }

        return new Date(e.getYear(), e.getMonth(), e.getDate());
    }

    public static Time convDatetimeToTime(Timestamp e) {
        if (e == null) {
            return null;
        }

        return new Time(e.getHours(), e.getMinutes(), e.getSeconds());
    }

    public static Timestamp convDatetimeToTimestamp(Timestamp e) {
        if (e == null) {
            return null;
        }

        return new Timestamp(
                e.getYear(),
                e.getMonth(),
                e.getDate(),
                e.getHours(),
                e.getMinutes(),
                e.getSeconds(),
                0);
    }

    public static String convDatetimeToString(Timestamp e) {
        if (e == null) {
            return null;
        }
        if (e.equals(NULL_DATETIME)) {
            // must be calculated everytime because the AM/PM indicator can change according to the
            // locale change
            return String.format("00:00:00.000 %s 00/00/0000", AM_PM.format(ZERO_DATE));
        }

        return DATETIME_FORMAT.format(e);
    }

    // from date
    public static Timestamp convDateToDatetime(Date e) {
        if (e == null) {
            return null;
        }

        return new Timestamp(e.getYear(), e.getMonth(), e.getDate(), 0, 0, 0, 0);
    }

    public static Timestamp convDateToTimestamp(Date e) {
        if (e == null) {
            return null;
        }

        return new Timestamp(e.getYear(), e.getMonth(), e.getDate(), 0, 0, 0, 0);
    }

    public static String convDateToString(Date e) {
        if (e == null) {
            return null;
        }
        if (e.equals(NULL_DATE)) {
            return "00/00/0000";
        }

        return DATE_FORMAT.format(e);
    }

    // from time
    public static String convTimeToString(Time e) {
        if (e == null) {
            return null;
        }

        return TIME_FORMAT.format(e);
    }

    // from timestamp
    public static Timestamp convTimestampToDatetime(Timestamp e) {
        if (e == null) {
            return null;
        }

        return new Timestamp(
                e.getYear(),
                e.getMonth(),
                e.getDate(),
                e.getHours(),
                e.getMinutes(),
                e.getSeconds(),
                0);
    }

    public static Date convTimestampToDate(Timestamp e) {
        if (e == null) {
            return null;
        }

        return new Date(e.getYear(), e.getMonth(), e.getDate());
    }

    public static Time convTimestampToTime(Timestamp e) {
        if (e == null) {
            return null;
        }

        return new Time(e.getHours(), e.getMinutes(), e.getSeconds());
    }

    public static String convTimestampToString(Timestamp e) {
        if (e == null) {
            return null;
        }
        if (e.equals(NULL_TIMESTAMP)) {
            // must be calculated everytime because the AM/PM indicator can change according to the
            // locale change
            return String.format("00:00:00 %s 00/00/0000", AM_PM.format(ZERO_DATE));
        }

        return TIMESTAMP_FORMAT.format(e);
    }

    // from double
    public static Time convDoubleToTime(Double e) {
        if (e == null) {
            return null;
        }

        long l = doubleToLong(e.doubleValue());
        return longToTime(l);
    }

    public static Timestamp convDoubleToTimestamp(Double e) {
        if (e == null) {
            return null;
        }

        long l = doubleToLong(e.doubleValue());
        return longToTimestamp(l);
    }

    public static Integer convDoubleToInt(Double e) {
        if (e == null) {
            return null;
        }

        return Integer.valueOf(doubleToInt(e.doubleValue()));
    }

    public static Short convDoubleToShort(Double e) {
        if (e == null) {
            return null;
        }

        return Short.valueOf(doubleToShort(e.doubleValue()));
    }

    public static String convDoubleToString(Double e) {
        if (e == null) {
            return null;
        }

        return e.toString();
    }

    public static Float convDoubleToFloat(Double e) {
        if (e == null) {
            return null;
        }

        return Float.valueOf(e.floatValue());
    }

    public static BigDecimal convDoubleToNumeric(Double e) {
        if (e == null) {
            return null;
        }

        return BigDecimal.valueOf(e.doubleValue());
    }

    public static Long convDoubleToBigint(Double e) {
        if (e == null) {
            return null;
        }

        return Long.valueOf(doubleToLong(e.doubleValue()));
    }

    // from float
    public static Time convFloatToTime(Float e) {
        if (e == null) {
            return null;
        }

        long l = doubleToLong(e.doubleValue());
        return longToTime(l);
    }

    public static Timestamp convFloatToTimestamp(Float e) {
        if (e == null) {
            return null;
        }

        long l = doubleToLong(e.doubleValue());
        return longToTimestamp(l);
    }

    public static Integer convFloatToInt(Float e) {
        if (e == null) {
            return null;
        }

        return Integer.valueOf(doubleToInt(e.doubleValue()));
    }

    public static Short convFloatToShort(Float e) {
        if (e == null) {
            return null;
        }

        return Short.valueOf(doubleToShort(e.doubleValue()));
    }

    public static String convFloatToString(Float e) {
        if (e == null) {
            return null;
        }

        return e.toString();
    }

    public static Double convFloatToDouble(Float e) {
        if (e == null) {
            return null;
        }

        return Double.valueOf(e.doubleValue());
    }

    public static BigDecimal convFloatToNumeric(Float e) {
        if (e == null) {
            return null;
        }

        return BigDecimal.valueOf(e.doubleValue());
    }

    public static Long convFloatToBigint(Float e) {
        if (e == null) {
            return null;
        }

        return Long.valueOf(doubleToLong(e.doubleValue()));
    }

    // from numeric
    public static Timestamp convNumericToTimestamp(BigDecimal e) {
        if (e == null) {
            return null;
        }

        long l = bigDecimalToLong(e);
        return longToTimestamp(l);
    }

    public static Integer convNumericToInt(BigDecimal e) {
        if (e == null) {
            return null;
        }

        return Integer.valueOf(bigDecimalToInt(e));
    }

    public static Short convNumericToShort(BigDecimal e) {
        if (e == null) {
            return null;
        }

        return Short.valueOf(bigDecimalToShort(e));
    }

    public static String convNumericToString(BigDecimal e) {
        if (e == null) {
            return null;
        }

        return e.toPlainString();
    }

    public static Double convNumericToDouble(BigDecimal e) {
        if (e == null) {
            return null;
        }

        return Double.valueOf(e.doubleValue());
    }

    public static Float convNumericToFloat(BigDecimal e) {
        if (e == null) {
            return null;
        }

        return Float.valueOf(e.floatValue());
    }

    public static Long convNumericToBigint(BigDecimal e) {
        if (e == null) {
            return null;
        }

        return Long.valueOf(bigDecimalToLong(e));
    }

    // from bigint
    public static Time convBigintToTime(Long e) {
        if (e == null) {
            return null;
        }

        return longToTime(e.longValue());
    }

    public static Timestamp convBigintToTimestamp(Long e) {
        if (e == null) {
            return null;
        }

        return longToTimestamp(e.longValue());
    }

    public static Integer convBigintToInt(Long e) {
        if (e == null) {
            return null;
        }

        return Integer.valueOf(longToInt(e.longValue()));
    }

    public static Short convBigintToShort(Long e) {
        if (e == null) {
            return null;
        }

        return Short.valueOf(longToShort(e.longValue()));
    }

    public static String convBigintToString(Long e) {
        if (e == null) {
            return null;
        }

        return e.toString();
    }

    public static Double convBigintToDouble(Long e) {
        if (e == null) {
            return null;
        }

        return Double.valueOf(e.doubleValue());
    }

    public static Float convBigintToFloat(Long e) {
        if (e == null) {
            return null;
        }

        return Float.valueOf(e.floatValue());
    }

    public static BigDecimal convBigintToNumeric(Long e) {
        if (e == null) {
            return null;
        }

        return BigDecimal.valueOf(e.longValue());
    }

    // from int
    public static Time convIntToTime(Integer e) {
        if (e == null) {
            return null;
        }

        return longToTime(e.longValue());
    }

    public static Timestamp convIntToTimestamp(Integer e) {
        if (e == null) {
            return null;
        }

        return longToTimestamp(e.longValue());
    }

    public static Short convIntToShort(Integer e) {
        if (e == null) {
            return null;
        }

        return Short.valueOf(longToShort(e.longValue()));
    }

    public static String convIntToString(Integer e) {
        if (e == null) {
            return null;
        }

        return e.toString();
    }

    public static Double convIntToDouble(Integer e) {
        if (e == null) {
            return null;
        }

        return Double.valueOf(e.doubleValue());
    }

    public static Float convIntToFloat(Integer e) {
        if (e == null) {
            return null;
        }

        return Float.valueOf(e.floatValue());
    }

    public static BigDecimal convIntToNumeric(Integer e) {
        if (e == null) {
            return null;
        }

        return BigDecimal.valueOf(e.longValue());
    }

    public static Long convIntToBigint(Integer e) {
        if (e == null) {
            return null;
        }

        return Long.valueOf(e.longValue());
    }

    // from short
    public static Time convShortToTime(Short e) {
        if (e == null) {
            return null;
        }

        return longToTime(e.longValue());
    }

    public static Timestamp convShortToTimestamp(Short e) {
        if (e == null) {
            return null;
        }

        return longToTimestamp(e.longValue());
    }

    public static Integer convShortToInt(Short e) {
        if (e == null) {
            return null;
        }

        return Integer.valueOf(e.intValue());
    }

    public static String convShortToString(Short e) {
        if (e == null) {
            return null;
        }

        return e.toString();
    }

    public static Double convShortToDouble(Short e) {
        if (e == null) {
            return null;
        }

        return Double.valueOf(e.doubleValue());
    }

    public static Float convShortToFloat(Short e) {
        if (e == null) {
            return null;
        }

        return Float.valueOf(e.floatValue());
    }

    public static BigDecimal convShortToNumeric(Short e) {
        if (e == null) {
            return null;
        }

        return BigDecimal.valueOf(e.longValue());
    }

    public static Long convShortToBigint(Short e) {
        if (e == null) {
            return null;
        }

        return Long.valueOf(e.longValue());
    }

    // from string
    public static Timestamp convStringToDatetime(String e) {
        if (e == null) {
            return null;
        }

        LocalDateTime dt = DateTimeParser.DatetimeLiteral.parse(e);
        if (dt == null) {
            // invalid string
            throw new VALUE_ERROR();
        }

        if (dt.equals(DateTimeParser.nullDatetime)) {
            return new Timestamp(-1900, -1, 0, 0, 0, 0, 0);
        } else {
            return new Timestamp(
                    dt.getYear() - 1900,
                    dt.getMonthValue() - 1,
                    dt.getDayOfMonth(),
                    dt.getHour(),
                    dt.getMinute(),
                    dt.getSecond(),
                    dt.getNano());
        }
    }

    public static Date convStringToDate(String e) {
        if (e == null) {
            return null;
        }

        LocalDate d = DateTimeParser.DateLiteral.parse(e);
        if (d == null) {
            // invalid string
            throw new VALUE_ERROR();
        }

        if (d.equals(DateTimeParser.nullDate)) {
            return new Date(-1900, -1, 0);
        } else {
            return new Date(d.getYear() - 1900, d.getMonthValue() - 1, d.getDayOfMonth());
        }
    }

    public static Time convStringToTime(String e) {
        if (e == null) {
            return null;
        }

        LocalTime t = DateTimeParser.TimeLiteral.parse(e);
        if (t == null) {
            // invalid string
            throw new VALUE_ERROR();
        }

        return new Time(t.getHour(), t.getMinute(), t.getSecond());
    }

    public static Timestamp convStringToTimestamp(String e) {
        if (e == null) {
            return null;
        }

        ZonedDateTime zdt = DateTimeParser.TimestampLiteral.parse(e);
        if (zdt == null) {
            // invalid string
            throw new VALUE_ERROR();
        }

        if (zdt.equals(DateTimeParser.nullDatetimeUTC)) {
            return new Timestamp(-1900, -1, 0, 0, 0, 0, 0);
        } else {
            assert zdt.getNano() == 0;
            return new Timestamp(
                    zdt.getYear() - 1900,
                    zdt.getMonthValue() - 1,
                    zdt.getDayOfMonth(),
                    zdt.getHour(),
                    zdt.getMinute(),
                    zdt.getSecond(),
                    0);
        }
    }

    public static Integer convStringToInt(String e) {
        if (e == null) {
            return null;
        }

        if (e.length() == 0) {
            return INT_ZERO;
        }

        BigDecimal bd = strToBigDecimal(e);
        ;
        return Integer.valueOf(bigDecimalToInt(bd));
    }

    public static Short convStringToShort(String e) {
        if (e == null) {
            return null;
        }

        if (e.length() == 0) {
            return SHORT_ZERO;
        }

        BigDecimal bd = strToBigDecimal(e);
        ;
        return Short.valueOf(bigDecimalToShort(bd));
    }

    public static Double convStringToDouble(String e) {
        if (e == null) {
            return null;
        }

        if (e.length() == 0) {
            return DOUBLE_ZERO;
        }

        try {
            return Double.valueOf(e);
        } catch (NumberFormatException ex) {
            throw new VALUE_ERROR();
        }
    }

    public static Float convStringToFloat(String e) {
        if (e == null) {
            return null;
        }

        if (e.length() == 0) {
            return FLOAT_ZERO;
        }

        try {
            return Float.valueOf(e);
        } catch (NumberFormatException ex) {
            throw new VALUE_ERROR();
        }
    }

    public static BigDecimal convStringToNumeric(String e) {
        if (e == null || e.length() == 0) {
            return null;
        }

        return strToBigDecimal(e);
    }

    public static Long convStringToBigint(String e) {
        if (e == null) {
            return null;
        }

        if (e.length() == 0) {
            return LONG_ZERO;
        }

        BigDecimal bd = strToBigDecimal(e);
        ;
        return Long.valueOf(bigDecimalToLong(bd));
    }

    // from Object
    public static Timestamp convObjectToDatetime(Object e) {
        if (e == null) {
            return null;
        }

        if (e instanceof String) {
            return convStringToDatetime((String) e);
        } else if (e instanceof Date) {
            return convDateToDatetime((Date) e);
        } else if (e instanceof Timestamp) {
            // e is DATETIME or TIMESTAMP
            return (Timestamp) e;
        }

        throw new VALUE_ERROR();
    }

    public static Date convObjectToDate(Object e) {
        if (e == null) {
            return null;
        }

        if (e instanceof String) {
            return convStringToDate((String) e);
        } else if (e instanceof Date) {
            return (Date) e;
        } else if (e instanceof Timestamp) {
            // e is DATETIME or TIMESTAMP
            return convTimestampToDate((Timestamp) e);
        }

        throw new VALUE_ERROR();
    }

    public static Time convObjectToTime(Object e) {
        if (e == null) {
            return null;
        }

        if (e instanceof String) {
            return convStringToTime((String) e);
        } else if (e instanceof Short) {
            return convShortToTime((Short) e);
        } else if (e instanceof Integer) {
            return convIntToTime((Integer) e);
        } else if (e instanceof Long) {
            return convBigintToTime((Long) e);
        } else if (e instanceof Float) {
            return convFloatToTime((Float) e);
        } else if (e instanceof Double) {
            return convDoubleToTime((Double) e);
        } else if (e instanceof Time) {
            return (Time) e;
        } else if (e instanceof Timestamp) {
            // e is DATETIME or TIMESTAMP
            return convTimestampToTime((Timestamp) e);
        }

        throw new VALUE_ERROR();
    }

    public static Timestamp convObjectToTimestamp(Object e) {
        if (e == null) {
            return null;
        }

        if (e instanceof String) {
            return convStringToTimestamp((String) e);
        } else if (e instanceof Short) {
            return convShortToTimestamp((Short) e);
        } else if (e instanceof Integer) {
            return convIntToTimestamp((Integer) e);
        } else if (e instanceof Long) {
            return convBigintToTimestamp((Long) e);
        } else if (e instanceof BigDecimal) {
            return convNumericToTimestamp((BigDecimal) e);
        } else if (e instanceof Float) {
            return convFloatToTimestamp((Float) e);
        } else if (e instanceof Double) {
            return convDoubleToTimestamp((Double) e);
        } else if (e instanceof Date) {
            return convDateToTimestamp((Date) e);
        } else if (e instanceof Timestamp) {
            // e is DATETIME or TIMESTAMP
            return convDatetimeToTimestamp((Timestamp) e);
        }

        throw new VALUE_ERROR();
    }

    public static Integer convObjectToInt(Object e) {
        if (e == null) {
            return null;
        }

        if (e instanceof String) {
            return convStringToInt((String) e);
        } else if (e instanceof Short) {
            return convShortToInt((Short) e);
        } else if (e instanceof Integer) {
            return (Integer) e;
        } else if (e instanceof Long) {
            return convBigintToInt((Long) e);
        } else if (e instanceof BigDecimal) {
            return convNumericToInt((BigDecimal) e);
        } else if (e instanceof Float) {
            return convFloatToInt((Float) e);
        } else if (e instanceof Double) {
            return convDoubleToInt((Double) e);
        }

        throw new VALUE_ERROR();
    }

    public static Short convObjectToShort(Object e) {
        if (e == null) {
            return null;
        }

        if (e instanceof String) {
            return convStringToShort((String) e);
        } else if (e instanceof Short) {
            return (Short) e;
        } else if (e instanceof Integer) {
            return convIntToShort((Integer) e);
        } else if (e instanceof Long) {
            return convBigintToShort((Long) e);
        } else if (e instanceof BigDecimal) {
            return convNumericToShort((BigDecimal) e);
        } else if (e instanceof Float) {
            return convFloatToShort((Float) e);
        } else if (e instanceof Double) {
            return convDoubleToShort((Double) e);
        }

        throw new VALUE_ERROR();
    }

    public static String convObjectToString(Object e) {
        if (e == null) {
            return null;
        }

        if (e instanceof String) {
            return (String) e;
        } else if (e instanceof Short) {
            return convShortToString((Short) e);
        } else if (e instanceof Integer) {
            return convIntToString((Integer) e);
        } else if (e instanceof Long) {
            return convBigintToString((Long) e);
        } else if (e instanceof BigDecimal) {
            return convNumericToString((BigDecimal) e);
        } else if (e instanceof Float) {
            return convFloatToString((Float) e);
        } else if (e instanceof Double) {
            return convDoubleToString((Double) e);
        } else if (e instanceof Date) {
            return convDateToString((Date) e);
        } else if (e instanceof Time) {
            return convTimeToString((Time) e);
            /*
            } else if (e instanceof Timestamp) {
                // e is DATETIME or TIMESTAMP. impossible to figure out for now
                // TODO: match different Java types to DATETIME and TIMESTAMP, respectively
            */
        }

        throw new VALUE_ERROR();
    }

    public static Double convObjectToDouble(Object e) {
        if (e == null) {
            return null;
        }

        if (e instanceof String) {
            return convStringToDouble((String) e);
        } else if (e instanceof Short) {
            return convShortToDouble((Short) e);
        } else if (e instanceof Integer) {
            return convIntToDouble((Integer) e);
        } else if (e instanceof Long) {
            return convBigintToDouble((Long) e);
        } else if (e instanceof BigDecimal) {
            return convNumericToDouble((BigDecimal) e);
        } else if (e instanceof Float) {
            return convFloatToDouble((Float) e);
        } else if (e instanceof Double) {
            return (Double) e;
        }

        throw new VALUE_ERROR();
    }

    public static Float convObjectToFloat(Object e) {
        if (e == null) {
            return null;
        }

        if (e instanceof String) {
            return convStringToFloat((String) e);
        } else if (e instanceof Short) {
            return convShortToFloat((Short) e);
        } else if (e instanceof Integer) {
            return convIntToFloat((Integer) e);
        } else if (e instanceof Long) {
            return convBigintToFloat((Long) e);
        } else if (e instanceof BigDecimal) {
            return convNumericToFloat((BigDecimal) e);
        } else if (e instanceof Float) {
            return (Float) e;
        } else if (e instanceof Double) {
            return convDoubleToFloat((Double) e);
        }

        throw new VALUE_ERROR();
    }

    public static BigDecimal convObjectToNumeric(Object e) {
        if (e == null) {
            return null;
        }

        if (e instanceof String) {
            return convStringToNumeric((String) e);
        } else if (e instanceof Short) {
            return convShortToNumeric((Short) e);
        } else if (e instanceof Integer) {
            return convIntToNumeric((Integer) e);
        } else if (e instanceof Long) {
            return convBigintToNumeric((Long) e);
        } else if (e instanceof BigDecimal) {
            return (BigDecimal) e;
        } else if (e instanceof Float) {
            return convFloatToNumeric((Float) e);
        } else if (e instanceof Double) {
            return convDoubleToNumeric((Double) e);
        }

        throw new VALUE_ERROR();
    }

    public static Long convObjectToBigint(Object e) {
        if (e == null) {
            return null;
        }

        if (e instanceof String) {
            return convStringToBigint((String) e);
        } else if (e instanceof Short) {
            return convShortToBigint((Short) e);
        } else if (e instanceof Integer) {
            return convIntToBigint((Integer) e);
        } else if (e instanceof Long) {
            return (Long) e;
        } else if (e instanceof BigDecimal) {
            return convNumericToBigint((BigDecimal) e);
        } else if (e instanceof Float) {
            return convFloatToBigint((Float) e);
        } else if (e instanceof Double) {
            return convDoubleToBigint((Double) e);
        }

        throw new VALUE_ERROR();
    }

    // ------------------------------------------------
    // Private
    // ------------------------------------------------

    private static final int CODE_CASE_NOT_FOUND = 0;
    private static final int CODE_CURSOR_ALREADY_OPEN = 1;
    private static final int CODE_INVALID_CURSOR = 2;
    private static final int CODE_NO_DATA_FOUND = 3;
    private static final int CODE_PROGRAM_ERROR = 4;
    private static final int CODE_STORAGE_ERROR = 5;
    private static final int CODE_SQL_ERROR = 6;
    private static final int CODE_TOO_MANY_ROWS = 7;
    private static final int CODE_VALUE_ERROR = 8;
    private static final int CODE_ZERO_DIVIDE = 9;
    private static final int CODE_APP_ERROR = 99;

    private static final String MSG_CASE_NOT_FOUND = "case not found";
    private static final String MSG_CURSOR_ALREADY_OPEN = "cursor already open";
    private static final String MSG_INVALID_CURSOR = "invalid cursor";
    private static final String MSG_NO_DATA_FOUND = "no data found";
    private static final String MSG_PROGRAM_ERROR = "internal server error";
    private static final String MSG_STORAGE_ERROR = "storage error";
    private static final String MSG_SQL_ERROR = "error while running SQL";
    private static final String MSG_TOO_MANY_ROWS = "too many rows";
    private static final String MSG_VALUE_ERROR = "value error";
    private static final String MSG_ZERO_DIVIDE = "division by zero";
    private static final String MSG_APP_ERROR = "user defined exception";

    private static final Short SHORT_ZERO = Short.valueOf((short) 0);
    private static final Integer INT_ZERO = Integer.valueOf(0);
    private static final Long LONG_ZERO = Long.valueOf(0L);
    private static final Float FLOAT_ZERO = Float.valueOf(0.0f);
    private static final Double DOUBLE_ZERO = Double.valueOf(0.0);

    private static final DateFormat DATE_FORMAT = new SimpleDateFormat("MM/dd/yyyy");
    private static final DateFormat TIME_FORMAT = new SimpleDateFormat("hh:mm:ss a");
    private static final DateFormat DATETIME_FORMAT =
            new SimpleDateFormat("hh:mm:ss.SSS a MM/dd/yyyy");
    private static final DateFormat TIMESTAMP_FORMAT =
            new SimpleDateFormat("hh:mm:ss a MM/dd/yyyy");

    private static final DateFormat AM_PM = new SimpleDateFormat("a");
    private static final Date ZERO_DATE = new Date(0L);

    private static Boolean commonOpEq(Object l, Object r) {
        if (l == null || r == null) {
            return null;
        }
        return l.equals(r);
    }

    private static Boolean commonOpNullSafeEq(Object l, Object r) {
        if (l == null) {
            return (r == null);
        } else if (r == null) {
            return false;
        }
        return l.equals(r);
    }

    private static Boolean commonOpNeq(Object l, Object r) {
        if (l == null || r == null) {
            return null;
        }
        return !l.equals(r);
    }

    private static Boolean commonOpLe(Comparable l, Comparable r) {
        if (l == null || r == null) {
            return null;
        }
        return l.compareTo(r) <= 0;
    }

    private static Boolean commonOpLt(Comparable l, Comparable r) {
        if (l == null || r == null) {
            return null;
        }
        return l.compareTo(r) < 0;
    }

    private static Boolean commonOpGe(Comparable l, Comparable r) {
        if (l == null || r == null) {
            return null;
        }
        return l.compareTo(r) >= 0;
    }

    private static Boolean commonOpGt(Comparable l, Comparable r) {
        if (l == null || r == null) {
            return null;
        }
        return l.compareTo(r) > 0;
    }

    private static Boolean commonOpIn(Object o, Object... arr) {
        assert arr != null; // guaranteed by the syntax
        if (o == null) {
            return null;
        }
        boolean nullFound = false;
        for (Object p : arr) {
            if (p == null) {
                nullFound = true;
            } else {
                if (o.equals(p)) {
                    return true;
                }
            }
        }
        return nullFound ? null : false;
    }

    private static String getRegexForLike(String pattern, String escape) {

        StringBuffer sbuf = new StringBuffer();

        int len = pattern.length();
        if (escape == null) {
            for (int i = 0; i < len; i++) {
                char c = pattern.charAt(i);
                if (c == '%') {
                    sbuf.append(".*");
                } else if (c == '_') {
                    sbuf.append(".");
                } else {
                    sbuf.append(c);
                }
            }
        } else {
            char esc = escape.charAt(0);
            for (int i = 0; i < len; i++) {
                char c = pattern.charAt(i);
                if (esc == c) {
                    if (i + 1 == len) {
                        sbuf.append(c); // append the escape character at the end of the pattern as
                        // CUBRID does
                    } else {
                        i++;
                        sbuf.append(
                                pattern.charAt(
                                        i)); // append it whether it is one of '%', '_', or the
                        // escape char.
                    }
                } else {
                    if (c == '%') {
                        sbuf.append(".*");
                    } else if (c == '_') {
                        sbuf.append(".");
                    } else {
                        sbuf.append(c);
                    }
                }
            }
        }

        return sbuf.toString();
    }

    private static long doubleToLong(double d) {
        BigDecimal bd = BigDecimal.valueOf(d);
        return bigDecimalToLong(bd);
    }

    private static int doubleToInt(double d) {
        BigDecimal bd = BigDecimal.valueOf(d);
        return bigDecimalToInt(bd);
    }

    private static short doubleToShort(double d) {
        BigDecimal bd = BigDecimal.valueOf(d);
        return bigDecimalToShort(bd);
    }

    private static long bigDecimalToLong(BigDecimal bd) {
        bd = bd.setScale(0, RoundingMode.HALF_UP); // 1.5 -->2, and -1.5 --> -2 NOTE: different from
        // Math.round
        try {
            return bd.longValueExact();
        } catch (ArithmeticException e) {
            throw new VALUE_ERROR();
        }
    }

    private static int bigDecimalToInt(BigDecimal bd) {
        bd = bd.setScale(0, RoundingMode.HALF_UP); // 1.5 -->2, and -1.5 --> -2 NOTE: different from
        // Math.round
        try {
            return bd.intValueExact();
        } catch (ArithmeticException e) {
            throw new VALUE_ERROR();
        }
    }

    private static short bigDecimalToShort(BigDecimal bd) {
        bd = bd.setScale(0, RoundingMode.HALF_UP); // 1.5 -->2, and -1.5 --> -2 NOTE: different from
        // Math.round
        try {
            return bd.shortValueExact();
        } catch (ArithmeticException e) {
            throw new VALUE_ERROR();
        }
    }

    private static Time longToTime(long l) {
        if (l < 0L) {
            // negative values seem to result in a invalid time value
            // e.g.
            // select cast(cast(-1 as bigint) as time);
            // === <Result of SELECT Command in Line 1> ===
            //
            // <00001>  cast( cast(-1 as bigint) as time): 12:00:0/ AM
            //
            // 1 row selected. (0.004910 sec) Committed. (0.000020 sec)
            throw new VALUE_ERROR();
        }

        int totalSec = (int) (l % 86400L);
        int hour = totalSec / 3600;
        int minuteSec = totalSec % 3600;
        int min = minuteSec / 60;
        int sec = minuteSec % 60;
        return new Time(hour, min, sec);
    }

    private static Timestamp longToTimestamp(long l) {
        if (l < 0L) {
            //   select cast(cast(-100 as bigint) as timestamp);
            //   ERROR: Cannot coerce value of domain "bigint" to domain "timestamp"
            throw new VALUE_ERROR();
        } else if (l
                > 2147483647L) { // 2147483647L : see section 'implicit type conversion' in the user
            // manual
            throw new VALUE_ERROR();
        } else {
            return new Timestamp(l * 1000L); // * 1000 : converts it to milli-seconds
        }
    }

    private static int longToInt(long l) {
        return bigDecimalToInt(BigDecimal.valueOf(l));
    }

    private static short longToShort(long l) {
        return bigDecimalToShort(BigDecimal.valueOf(l));
    }

    private static BigDecimal strToBigDecimal(String s) {
        try {
            return new BigDecimal(s);
        } catch (NumberFormatException e) {
            throw new VALUE_ERROR();
        }
    }

    private static int compareWithRuntimeTypeConv(Object l, Object r) {
        assert l != null;
        assert r != null;

        Comparable lConv = null;
        Comparable rConv = null;

        if (l instanceof Boolean) {
            if (r instanceof Boolean) {
                lConv = (Boolean) l;
                rConv = (Boolean) r;
            } else if (r instanceof String) {
                // not applicable
            } else if (r instanceof Short) {
                // not applicable
            } else if (r instanceof Integer) {
                // not applicable
            } else if (r instanceof Long) {
                // not applicable
            } else if (r instanceof BigDecimal) {
                // not applicable
            } else if (r instanceof Float) {
                // not applicable
            } else if (r instanceof Double) {
                // not applicable
            } else if (r instanceof Date) {
                // not applicable
            } else if (r instanceof Time) {
                // not applicable
            } else if (r instanceof Timestamp) {
            } else {
                assert false : "unreachable";
                throw new PROGRAM_ERROR(); // unreachable
            }

        } else if (l instanceof String) {

            if (r instanceof Boolean) {
                // not applicable
            } else if (r instanceof String) {
                lConv = (String) l;
                rConv = (String) r;
            } else if (r instanceof Short) {
                lConv = convStringToDouble((String) l);
                rConv = convShortToDouble((Short) r);
            } else if (r instanceof Integer) {
                lConv = convStringToDouble((String) l);
                rConv = convIntToDouble((Integer) r);
            } else if (r instanceof Long) {
                lConv = convStringToDouble((String) l);
                rConv = convBigintToDouble((Long) r);
            } else if (r instanceof BigDecimal) {
                lConv = convStringToDouble((String) l);
                rConv = convNumericToDouble((BigDecimal) r);
            } else if (r instanceof Float) {
                lConv = convStringToDouble((String) l);
                rConv = convFloatToDouble((Float) r);
            } else if (r instanceof Double) {
                lConv = convStringToDouble((String) l);
                rConv = (Double) r;
            } else if (r instanceof Date) {
                lConv = convStringToDate((String) l);
                rConv = (Date) r;
            } else if (r instanceof Time) {
                lConv = convStringToTime((String) l);
                rConv = (Time) r;
            } else if (r instanceof Timestamp) {
                lConv = convStringToTimestamp((String) l);
                rConv = (Timestamp) r;
            } else {
                assert false : "unreachable";
                throw new PROGRAM_ERROR(); // unreachable
            }

        } else if (l instanceof Short) {

            if (r instanceof Boolean) {
                // not applicable
            } else if (r instanceof String) {
                lConv = convShortToDouble((Short) l);
                rConv = convStringToDouble((String) r);
            } else if (r instanceof Short) {
                lConv = (Short) (Short) l;
                rConv = (Short) r;
            } else if (r instanceof Integer) {
                lConv = convShortToInt((Short) l);
                rConv = (Integer) r;
            } else if (r instanceof Long) {
                lConv = convShortToBigint((Short) l);
                rConv = (Long) r;
            } else if (r instanceof BigDecimal) {
                lConv = convShortToNumeric((Short) l);
                rConv = (BigDecimal) r;
            } else if (r instanceof Float) {
                lConv = convShortToFloat((Short) l);
                rConv = (Float) r;
            } else if (r instanceof Double) {
                lConv = convShortToDouble((Short) l);
                rConv = (Double) r;
            } else if (r instanceof Date) {
                // not applicable
            } else if (r instanceof Time) {
                lConv = convShortToTime((Short) l);
                rConv = (Time) r;
            } else if (r
                    instanceof Timestamp) { // NOTE: r cannot be a DATETIME by compile time check in
                // CoercionScheme
                lConv = convShortToTimestamp((Short) l);
                rConv = (Timestamp) r;
            } else {
                assert false : "unreachable";
                throw new PROGRAM_ERROR(); // unreachable
            }

        } else if (l instanceof Integer) {

            if (r instanceof Boolean) {
                // not applicable
            } else if (r instanceof String) {
                lConv = convIntToDouble((Integer) l);
                rConv = convStringToDouble((String) r);
            } else if (r instanceof Short) {
                lConv = (Integer) l;
                rConv = convShortToInt((Short) r);
            } else if (r instanceof Integer) {
                lConv = (Integer) l;
                rConv = (Integer) r;
            } else if (r instanceof Long) {
                lConv = convIntToBigint((Integer) l);
                rConv = (Long) r;
            } else if (r instanceof BigDecimal) {
                lConv = convIntToNumeric((Integer) l);
                rConv = (BigDecimal) r;
            } else if (r instanceof Float) {
                lConv = convIntToFloat((Integer) l);
                rConv = (Float) r;
            } else if (r instanceof Double) {
                lConv = convIntToDouble((Integer) l);
                rConv = (Double) r;
            } else if (r instanceof Date) {
                // not applicable
            } else if (r instanceof Time) {
                lConv = convIntToTime((Integer) l);
                rConv = (Time) r;
            } else if (r
                    instanceof Timestamp) { // NOTE: r cannot be a DATETIME by compile time check in
                // CoercionScheme
                lConv = convIntToTimestamp((Integer) l);
                rConv = (Timestamp) r;
            } else {
                assert false : "unreachable";
                throw new PROGRAM_ERROR(); // unreachable
            }

        } else if (l instanceof Long) {

            if (r instanceof Boolean) {
                // not applicable
            } else if (r instanceof String) {
                lConv = convBigintToDouble((Long) l);
                rConv = convStringToDouble((String) r);
            } else if (r instanceof Short) {
                lConv = (Long) l;
                rConv = convShortToBigint((Short) r);
            } else if (r instanceof Integer) {
                lConv = (Long) l;
                rConv = convIntToBigint((Integer) r);
            } else if (r instanceof Long) {
                lConv = (Long) l;
                rConv = (Long) r;
            } else if (r instanceof BigDecimal) {
                lConv = convBigintToNumeric((Long) l);
                rConv = (BigDecimal) r;
            } else if (r instanceof Float) {
                lConv = convBigintToFloat((Long) l);
                rConv = (Float) r;
            } else if (r instanceof Double) {
                lConv = convBigintToDouble((Long) l);
                rConv = (Double) r;
            } else if (r instanceof Date) {
                // not applicable
            } else if (r instanceof Time) {
                lConv = convBigintToTime((Long) l);
                rConv = (Time) r;
            } else if (r
                    instanceof Timestamp) { // NOTE: r cannot be a DATETIME by compile time check in
                // CoercionScheme
                lConv = convBigintToTimestamp((Long) l);
                rConv = (Timestamp) r;
            } else {
                assert false : "unreachable";
                throw new PROGRAM_ERROR(); // unreachable
            }

        } else if (l instanceof BigDecimal) {

            if (r instanceof Boolean) {
                // not applicable
            } else if (r instanceof String) {
                lConv = convNumericToDouble((BigDecimal) l);
                rConv = convStringToDouble((String) r);
            } else if (r instanceof Short) {
                lConv = (BigDecimal) l;
                rConv = convShortToNumeric((Short) r);
            } else if (r instanceof Integer) {
                lConv = (BigDecimal) l;
                rConv = convIntToNumeric((Integer) r);
            } else if (r instanceof Long) {
                lConv = (BigDecimal) l;
                rConv = convBigintToNumeric((Long) r);
            } else if (r instanceof BigDecimal) {
                lConv = (BigDecimal) l;
                rConv = (BigDecimal) r;
            } else if (r instanceof Float) {
                lConv = convNumericToDouble((BigDecimal) l);
                rConv = convFloatToDouble((Float) r);
            } else if (r instanceof Double) {
                lConv = convNumericToDouble((BigDecimal) l);
                rConv = (Double) r;
            } else if (r instanceof Date) {
                // not applicable
            } else if (r instanceof Time) {
                // not applicable
            } else if (r instanceof Timestamp) {
                // not applicable
            } else {
                assert false : "unreachable";
                throw new PROGRAM_ERROR(); // unreachable
            }

        } else if (l instanceof Float) {

            if (r instanceof Boolean) {
                // not applicable
            } else if (r instanceof String) {
                lConv = convFloatToDouble((Float) l);
                rConv = convStringToDouble((String) r);
            } else if (r instanceof Short) {
                lConv = (Float) l;
                rConv = convShortToFloat((Short) r);
            } else if (r instanceof Integer) {
                lConv = (Float) l;
                rConv = convIntToFloat((Integer) r);
            } else if (r instanceof Long) {
                lConv = (Float) l;
                rConv = convBigintToFloat((Long) r);
            } else if (r instanceof BigDecimal) {
                lConv = convFloatToDouble((Float) l);
                rConv = convNumericToDouble((BigDecimal) r);
            } else if (r instanceof Float) {
                lConv = (Float) l;
                rConv = (Float) r;
            } else if (r instanceof Double) {
                lConv = convFloatToDouble((Float) l);
                rConv = (Double) r;
            } else if (r instanceof Date) {
                // not applicable
            } else if (r instanceof Time) {
                // not applicable
            } else if (r instanceof Timestamp) {
                // not applicable
            } else {
                assert false : "unreachable";
                throw new PROGRAM_ERROR(); // unreachable
            }

        } else if (l instanceof Double) {

            if (r instanceof Boolean) {
                // not applicable
            } else if (r instanceof String) {
                lConv = (Double) l;
                rConv = convStringToDouble((String) r);
            } else if (r instanceof Short) {
                lConv = (Double) l;
                rConv = convShortToDouble((Short) r);
            } else if (r instanceof Integer) {
                lConv = (Double) l;
                rConv = convIntToDouble((Integer) r);
            } else if (r instanceof Long) {
                lConv = (Double) l;
                rConv = convBigintToDouble((Long) r);
            } else if (r instanceof BigDecimal) {
                lConv = (Double) l;
                rConv = convNumericToDouble((BigDecimal) r);
            } else if (r instanceof Float) {
                lConv = (Double) l;
                rConv = convFloatToDouble((Float) r);
            } else if (r instanceof Double) {
                lConv = (Double) l;
                rConv = (Double) r;
            } else if (r instanceof Date) {
                // not applicable
            } else if (r instanceof Time) {
                // not applicable
            } else if (r instanceof Timestamp) {
                // not applicable
            } else {
                assert false : "unreachable";
                throw new PROGRAM_ERROR(); // unreachable
            }

        } else if (l instanceof Date) {

            if (r instanceof Boolean) {
                // not applicable
            } else if (r instanceof String) {
                lConv = (Date) l;
                rConv = convStringToDate((String) r);
            } else if (r instanceof Short) {
                // not applicable
            } else if (r instanceof Integer) {
                // not applicable
            } else if (r instanceof Long) {
                // not applicable
            } else if (r instanceof BigDecimal) {
                // not applicable
            } else if (r instanceof Float) {
                // not applicable
            } else if (r instanceof Double) {
                // not applicable
            } else if (r instanceof Date) {
                lConv = (Date) l;
                rConv = (Date) r;
            } else if (r instanceof Time) {
                // not applicable
            } else if (r instanceof Timestamp) {
                // not applicable
            } else {
                assert false : "unreachable";
                throw new PROGRAM_ERROR(); // unreachable
            }

        } else if (l instanceof Time) {

            if (r instanceof Boolean) {
                // not applicable
            } else if (r instanceof String) {
                lConv = (Time) l;
                rConv = convStringToTime((String) r);
            } else if (r instanceof Short) {
                lConv = (Time) l;
                rConv = convShortToTime((Short) r);
            } else if (r instanceof Integer) {
                lConv = (Time) l;
                rConv = convIntToTime((Integer) r);
            } else if (r instanceof Long) {
                lConv = (Time) l;
                rConv = convBigintToTime((Long) r);
            } else if (r instanceof BigDecimal) {
                // not applicable
            } else if (r instanceof Float) {
                // not applicable
            } else if (r instanceof Double) {
                // not applicable
            } else if (r instanceof Date) {
                // not applicable
            } else if (r instanceof Time) {
                lConv = (Time) l;
                rConv = (Time) r;
            } else if (r instanceof Timestamp) {
                // not applicable
            } else {
                assert false : "unreachable";
                throw new PROGRAM_ERROR(); // unreachable
            }

        } else if (l instanceof Timestamp) {

            if (r instanceof Boolean) {
                // not applicable
            } else if (r instanceof String) {
                lConv = (Timestamp) l;
                rConv = convStringToTimestamp((String) r);
            } else if (r instanceof Short) {
                lConv = (Timestamp) l;
                rConv = convShortToTimestamp((Short) r);
            } else if (r instanceof Integer) {
                lConv = (Timestamp) l;
                rConv = convIntToTimestamp((Integer) r);
            } else if (r instanceof Long) {
                lConv = (Timestamp) l;
                rConv = convBigintToTimestamp((Long) r);
            } else if (r instanceof BigDecimal) {
                // not applicable
            } else if (r instanceof Float) {
                // not applicable
            } else if (r instanceof Double) {
                // not applicable
            } else if (r instanceof Date) {
                lConv = (Timestamp) l;
                rConv = convDateToTimestamp((Date) r);
            } else if (r instanceof Time) {
                // not applicable
            } else if (r instanceof Timestamp) {
                lConv = (Timestamp) l;
                rConv = (Timestamp) r;
            } else {
                assert false : "unreachable";
                throw new PROGRAM_ERROR(); // unreachable
            }

        } else {
            assert false : "unreachable";
            throw new PROGRAM_ERROR(); // unreachable
        }

        if (lConv == null) {
            assert rConv == null;
            throw new VALUE_ERROR(); // cannot compare two values of unsupported types
        } else {
            assert rConv != null;
            return lConv.compareTo(rConv);
        }
    }

<<<<<<< HEAD
    private static final Date NULL_DATE = new Date(0 - 1900, 0 - 1, 0);
    private static final Timestamp NULL_DATETIME = new Timestamp(0 - 1900, 0 - 1, 0, 0, 0, 0, 0);
    private static final Timestamp NULL_TIMESTAMP = new Timestamp(0 - 1900, 0 - 1, 0, 0, 0, 0, 0);
=======
    private static boolean isEmptyStr(String s) {
        return s == null || s.length() == 0;
    }
>>>>>>> d69962c4
}<|MERGE_RESOLUTION|>--- conflicted
+++ resolved
@@ -3371,13 +3371,11 @@
         }
     }
 
-<<<<<<< HEAD
     private static final Date NULL_DATE = new Date(0 - 1900, 0 - 1, 0);
     private static final Timestamp NULL_DATETIME = new Timestamp(0 - 1900, 0 - 1, 0, 0, 0, 0, 0);
     private static final Timestamp NULL_TIMESTAMP = new Timestamp(0 - 1900, 0 - 1, 0, 0, 0, 0, 0);
-=======
+
     private static boolean isEmptyStr(String s) {
         return s == null || s.length() == 0;
     }
->>>>>>> d69962c4
 }