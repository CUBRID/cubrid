--- conflicted
+++ resolved
@@ -69,16 +69,11 @@
 
     public final SymbolStack symbolStack = new SymbolStack();
 
-<<<<<<< HEAD
-    public ParseTreeConverter(
-            Map<ParserRuleContext, SqlSemantics> staticSqls, String spOwner, String spRevision) {
-        this.staticSqls = staticSqls;
+    public ParseTreeConverter(String spOwner, String spRevision) {
         this.spOwner = Misc.getNormalizedText(spOwner);
         this.spRevision = spRevision;
     }
 
-=======
->>>>>>> cd8e1c4b
     public void askServerSemanticQuestions() {
         if (semanticQuestions.size() == 0) {
             return; // nothing to do
@@ -2400,16 +2395,11 @@
     private final LinkedHashMap<AstNode, ServerAPI.Question> semanticQuestions =
             new LinkedHashMap<>();
 
-<<<<<<< HEAD
-    private final Map<ParserRuleContext, SqlSemantics> staticSqls;
     private final String spOwner;
     private final String spRevision;
 
     private String spName;
     private boolean isSpFunc;
-=======
-    private final Set<String> imports = new TreeSet<>();
->>>>>>> cd8e1c4b
 
     private int exHandlerDepth;
 
