/*
 * Copyright (c) 2016 CUBRID Corporation.
 *
 * Redistribution and use in source and binary forms, with or without modification,
 * are permitted provided that the following conditions are met:
 *
 * - Redistributions of source code must retain the above copyright notice,
 *   this list of conditions and the following disclaimer.
 *
 * - Redistributions in binary form must reproduce the above copyright notice,
 *   this list of conditions and the following disclaimer in the documentation
 *   and/or other materials provided with the distribution.
 *
 * - Neither the name of the <ORGANIZATION> nor the names of its contributors
 *   may be used to endorse or promote products derived from this software without
 *   specific prior written permission.
 *
 * THIS SOFTWARE IS PROVIDED BY THE COPYRIGHT HOLDERS AND CONTRIBUTORS "AS IS" AND
 * ANY EXPRESS OR IMPLIED WARRANTIES, INCLUDING, BUT NOT LIMITED TO, THE IMPLIED
 * WARRANTIES OF MERCHANTABILITY AND FITNESS FOR A PARTICULAR PURPOSE ARE DISCLAIMED.
 * IN NO EVENT SHALL THE COPYRIGHT OWNER OR CONTRIBUTORS BE LIABLE FOR ANY DIRECT,
 * INDIRECT, INCIDENTAL, SPECIAL, EXEMPLARY, OR CONSEQUENTIAL DAMAGES (INCLUDING,
 * BUT NOT LIMITED TO, PROCUREMENT OF SUBSTITUTE GOODS OR SERVICES; LOSS OF USE, DATA,
 * OR PROFITS; OR BUSINESS INTERRUPTION) HOWEVER CAUSED AND ON ANY THEORY OF LIABILITY,
 * WHETHER IN CONTRACT, STRICT LIABILITY, OR TORT (INCLUDING NEGLIGENCE OR OTHERWISE)
 * ARISING IN ANY WAY OUT OF THE USE OF THIS SOFTWARE, EVEN IF ADVISED OF THE POSSIBILITY
 * OF SUCH DAMAGE.
 *
 */

package com.cubrid.plcsql.compiler;

import static com.cubrid.plcsql.compiler.antlrgen.PlcParser.*;
import static com.cubrid.plcsql.compiler.antlrgen.StaticSqlWithRecordsParser.*;

import com.cubrid.jsp.data.ColumnInfo;
import com.cubrid.jsp.data.DBType;
import com.cubrid.jsp.value.DateTimeParser;
import com.cubrid.plcsql.compiler.antlrgen.PlcParser.Create_routineContext;
import com.cubrid.plcsql.compiler.antlrgen.PlcParserBaseVisitor;
import com.cubrid.plcsql.compiler.antlrgen.StaticSqlWithRecordsLexer;
import com.cubrid.plcsql.compiler.antlrgen.StaticSqlWithRecordsParser;
import com.cubrid.plcsql.compiler.ast.*;
import com.cubrid.plcsql.compiler.error.*;
import com.cubrid.plcsql.compiler.serverapi.*;
import com.cubrid.plcsql.compiler.type.*;
import java.math.BigDecimal;
import java.math.BigInteger;
import java.time.LocalDate;
import java.time.LocalDateTime;
import java.time.LocalTime;
import java.time.ZonedDateTime;
import java.util.ArrayList;
import java.util.Arrays;
import java.util.HashMap;
import java.util.Iterator;
import java.util.LinkedHashMap;
import java.util.LinkedList;
import java.util.List;
import java.util.Map;
import java.util.Set;
import java.util.TreeSet;
import org.antlr.v4.runtime.*;
import org.antlr.v4.runtime.tree.*;
import org.apache.commons.text.StringEscapeUtils;

// parse tree --> AST converter
public class ParseTreeConverter extends PlcParserBaseVisitor<AstNode> {

    public final SymbolStack symbolStack = new SymbolStack();

<<<<<<< HEAD
    public ParseTreeConverter(String spOwner, String spRevision) {
        this.spOwner = Misc.getNormalizedText(spOwner);
        this.spRevision = spRevision;
=======
    public ParseTreeConverter(InstanceStore iStore) {
        this.iStore = iStore;
>>>>>>> f0d7981c
    }

    public void askServerSemanticQuestions() {
        if (semanticQuestions.size() == 0) {
            return; // nothing to do
        }

        List<ServerAPI.Question> questions = new ArrayList(semanticQuestions.values());
        List<ServerAPI.Question> answered =
                ServerAPI.getGlobalSemantics(questions); // this may take a long time

        int seqNo = -1;
        Iterator<AstNode> iterNodes = semanticQuestions.keySet().iterator();
        for (ServerAPI.Question q : answered) {

            assert q.seqNo >= 0;

            AstNode node = null;
            while (true) {
                node = iterNodes.next();
                assert node != null;
                seqNo++;
                if (seqNo == q.seqNo) {
                    break;
                }
            }

            if (q.errCode != 0) {
                throw new SemanticError(Misc.getLineColumnOf(node.ctx), q.errMsg); // s411
            }

            if (q instanceof ServerAPI.ProcedureSignature) {
                ServerAPI.ProcedureSignature ps = (ServerAPI.ProcedureSignature) q;

                NodeList<DeclParam> paramList = new NodeList<>();
                String err = makeParamList(paramList, ps.name, ps.params);
                if (err != null) {
                    throw new SemanticError( // s412
                            Misc.getLineColumnOf(node.ctx), err);
                }

                assert node instanceof StmtGlobalProcCall;
                StmtGlobalProcCall gpc = (StmtGlobalProcCall) node;
                assert gpc.name.equals(ps.name);

                int errCode = checkArguments(gpc.args, paramList);
                if (errCode < 0) {
                    throw new SemanticError( // s413
                            Misc.getLineColumnOf(node.ctx),
                            "the number of arguments to procedure "
                                    + ps.name
                                    + " does not match the number of the procedure's formal parameters");
                } else if (errCode > 0) {
                    throw new SemanticError( // s414
                            Misc.getLineColumnOf(node.ctx),
                            "argument "
                                    + errCode
                                    + " to the call of "
                                    + ps.name
                                    + " must be updatable because it is to an OUT parameter");
                }

                gpc.decl = new DeclProc(null, ps.name, paramList);

            } else if (q instanceof ServerAPI.FunctionSignature) {
                ServerAPI.FunctionSignature fs = (ServerAPI.FunctionSignature) q;

                NodeList<DeclParam> paramList = new NodeList<>();
                String err = makeParamList(paramList, fs.name, fs.params);
                if (err != null) {
                    throw new SemanticError( // s415
                            Misc.getLineColumnOf(node.ctx), err);
                }

                assert node instanceof ExprGlobalFuncCall;
                ExprGlobalFuncCall gfc = (ExprGlobalFuncCall) node;
                assert gfc.name.equals(fs.name);

                int errCode = checkArguments(gfc.args, paramList);
                if (errCode < 0) {
                    throw new SemanticError( // s416
                            Misc.getLineColumnOf(node.ctx),
                            "the number of arguments to function "
                                    + fs.name
                                    + " does not match the number of the function's formal parameters");
                } else if (errCode > 0) {
                    throw new SemanticError( // s417
                            Misc.getLineColumnOf(node.ctx),
                            "argument "
                                    + errCode
                                    + " to the call of "
                                    + fs.name
                                    + " must be updatable because it is to an OUT parameter");
                }

                if (!DBTypeAdapter.isSupported(fs.retType.type)) {
                    String sqlType = DBTypeAdapter.getSqlTypeName(fs.retType.type);
                    throw new SemanticError( // s418
                            Misc.getLineColumnOf(node.ctx),
                            "the function uses unsupported type "
                                    + sqlType
                                    + " as its return type");
                }

                Type retType = DBTypeAdapter.getValueType(iStore, fs.retType.type);

                gfc.decl =
                        new DeclFunc(null, fs.name, paramList, TypeSpec.getBogus(iStore, retType));

            } else if (q instanceof ServerAPI.SerialOrNot) {

                assert node instanceof ExprSerialVal;
                ((ExprSerialVal) node).verified = true;
            } else if (q instanceof ServerAPI.ColumnType) {
                ServerAPI.ColumnType ct = (ServerAPI.ColumnType) q;

                if (!DBTypeAdapter.isSupported(ct.colType.type)) {
                    String sqlType = DBTypeAdapter.getSqlTypeName(ct.colType.type);
                    throw new SemanticError( // s410
                            Misc.getLineColumnOf(node.ctx),
                            "the table column "
                                    + ct.table
                                    + "."
                                    + ct.column
                                    + " has an unsupported type "
                                    + sqlType);
                }

                assert node instanceof TypeSpecPercent;
                TypeSpecPercent tsp = (TypeSpecPercent) node;
                if (tsp.forParameterOrReturn) {
                    tsp.type = DBTypeAdapter.getValueType(iStore, ct.colType.type);
                } else {
                    tsp.type =
                            DBTypeAdapter.getDeclType(
                                    iStore, ct.colType.type, ct.colType.prec, ct.colType.scale);
                }
            } else {
                assert false : "unreachable";
            }
        }
    }

    @Override
    public AstNode visitSql_script(Sql_scriptContext ctx) {

        AstNode ret = visitCreate_routine(ctx.create_routine());

        assert symbolStack.getSize() == 2;
        assert EMPTY_PARAMS.nodes.size() == 0;
        assert EMPTY_ARGS.nodes.size() == 0;

        return ret;
    }

    @Override
    public Unit visitCreate_routine(Create_routineContext ctx) {
        previsitRoutine_definition(ctx.routine_definition(), null);
        DeclRoutine decl = visitRoutine_definition(ctx.routine_definition());
        return new Unit(ctx, autonomousTransaction, connectionRequired, decl, spRevision);
    }

    @Override
    public NodeList<DeclParam> visitParameter_list(Parameter_listContext ctx) {

        if (ctx == null) {
            return EMPTY_PARAMS;
        }

        boolean ofTopLevel = symbolStack.getCurrentScope().level == (SymbolStack.LEVEL_MAIN + 1);
        NodeList<DeclParam> ret = new NodeList<>();
        if (ofTopLevel) {
            for (ParameterContext pc : ctx.parameter()) {
                DeclParam dp = (DeclParam) visit(pc);
                if (dp.typeSpec.type == Type.BOOLEAN || dp.typeSpec.type == Type.SYS_REFCURSOR) {
                    throw new SemanticError(
                            Misc.getLineColumnOf(pc), // s064
                            "type "
                                    + dp.typeSpec.type.plcName
                                    + " cannot be used as a paramter type of stored procedures");
                }
                ret.addNode(dp);
            }
        } else {
            for (ParameterContext pc : ctx.parameter()) {
                ret.addNode((DeclParam) visit(pc));
            }
        }

        return ret;
    }

    @Override
    public NodeList<DeclParamIn> visitCursor_parameter_list(Cursor_parameter_listContext ctx) {

        if (ctx == null) {
            return EMPTY_CURSOR_PARAMS;
        }

        NodeList<DeclParamIn> ret = new NodeList<>();
        for (Cursor_parameterContext pc : ctx.cursor_parameter()) {
            ret.addNode(visitCursor_parameter(pc));
        }

        return ret;
    }

    @Override
    public DeclParamIn visitCursor_parameter(Cursor_parameterContext ctx) {
        String name = Misc.getNormalizedText(ctx.parameter_name());
        TypeSpec typeSpec;
        try {
            forParameterOrReturn = true;
            typeSpec = (TypeSpec) visit(ctx.type_spec());
        } finally {
            forParameterOrReturn = false;
        }

        DeclParamIn ret = new DeclParamIn(ctx, name, typeSpec);
        symbolStack.putDecl(name, ret);

        return ret;
    }

    @Override
    public DeclParamIn visitParameter_in(Parameter_inContext ctx) {
        String name = Misc.getNormalizedText(ctx.parameter_name());
        TypeSpec typeSpec;
        try {
            forParameterOrReturn = true;
            typeSpec = (TypeSpec) visit(ctx.type_spec());
        } finally {
            forParameterOrReturn = false;
        }

        DeclParamIn ret = new DeclParamIn(ctx, name, typeSpec);
        symbolStack.putDecl(name, ret);

        return ret;
    }

    @Override
    public DeclParamOut visitParameter_out(Parameter_outContext ctx) {
        String name = Misc.getNormalizedText(ctx.parameter_name());
        TypeSpec typeSpec;
        try {
            forParameterOrReturn = true;
            typeSpec = (TypeSpec) visit(ctx.type_spec());
        } finally {
            forParameterOrReturn = false;
        }

        boolean alsoIn = ctx.IN() != null || ctx.INOUT() != null;
        DeclParamOut ret = new DeclParamOut(ctx, name, typeSpec, alsoIn);
        symbolStack.putDecl(name, ret);

        return ret;
    }

    @Override
    public TypeSpec visitPercent_type(Percent_typeContext ctx) {

        if (ctx.table_name() == null) {
            // case <variable>%TYPE
            ExprId id = visitNonFuncIdentifier(ctx.identifier()); // s000: undeclared id
            if (!(id.decl instanceof DeclIdTypeSpeced)) {
                throw new SemanticError(
                        Misc.getLineColumnOf(ctx), // s001
                        id.name
                                + " may not use %TYPE because it is neither a parameter of a "
                                + "procedure/function, variable, nor constant");
            }

            return ((DeclIdTypeSpeced) id.decl).typeSpec();
        } else {
            // case <table>.<column>%TYPE
            String table = Misc.getNormalizedText(ctx.table_name());
            if (table.indexOf(".") >= 0) {
                // table name contains its user schema name
                table = table.replaceAll(" ", "");
            }
            String column = Misc.getNormalizedText(ctx.identifier());

            TypeSpec ret = new TypeSpecPercent(ctx, table, column, forParameterOrReturn);
            semanticQuestions.put(ret, new ServerAPI.ColumnType(table, column));
            return ret;
        }
    }

    @Override
    public TypeSpec visitPercent_rowtype(Percent_rowtypeContext ctx) {

        List<Misc.Pair<String, Type>> selectList = null;
        boolean ofTable = true;

        String row = Misc.getNormalizedText(ctx.row_name());
        if (row.indexOf(".") < 0) {
            // 'row' can actually be a cursor name
            // If it actually is, and is also a table name, then it is considered to be a cursor.
            // That is, a cursor definition overrides a table definition.
            ExprId id;
            try {
                id = visitNonFuncIdentifier(ctx.row_name().name);
                if (id.decl instanceof DeclCursor) {
                    ofTable = false; // of a cursor
                    selectList = ((DeclCursor) id.decl).staticSql.selectList;
                } else {
                    throw new SemanticError(
                            Misc.getLineColumnOf(ctx), // s076
                            "%ROWTYPE cannot be applied to a non-cursor variable " + row);
                }
            } catch (UndeclaredId e) {
                // OK: 'row' is not a local variable
            }
        } else {
            row = row.replaceAll(" ", ""); // it can have spaces
        }

        if (selectList == null) {
            // row can be a table name
            List<SqlSemantics> answer =
                    ServerAPI.getSqlSemantics(Arrays.asList("select * from " + row));
            if (answer == null) {
                throw new RuntimeException("internal error: failed to get the semantics of " + row);
            }
            assert answer.size() == 1;

            SqlSemantics sws = answer.get(0);
            if (sws.errCode != 0) {
                throw new SemanticError(
                        Misc.getLineColumnOf(ctx), // s077
                        row + " is neither a table nor a cursor");
            }

            StaticSql staticSql = checkAndConvertStaticSql(sws, ctx);
            selectList = staticSql.selectList;
            assert selectList != null;
        }

        if (selectList.size() == 0) {
            throw new RuntimeException(row + " has no columns"); // unlikely ...
        }

        return new TypeSpec(ctx, TypeRecord.getInstance(iStore, ofTable, row, selectList));
    }

    @Override
    public TypeSpec visitNumeric_type(Numeric_typeContext ctx) {

        if (forParameterOrReturn) {
            if (ctx.precision != null) {
                throw new SemanticError(
                        Misc.getLineColumnOf(ctx), // s091
                        "precision may not be specified in parameter types and return types");
            }

            return new TypeSpec(ctx, Type.NUMERIC_ANY);
        }

        int precision = 15; // default
        short scale = 0; // default

        try {
            if (ctx.precision != null) {
                precision = Integer.parseInt(ctx.precision.getText());
                if (precision < 1 || precision > 38) {
                    throw new SemanticError(
                            Misc.getLineColumnOf(ctx), // s067
                            "precision must be one of the integers 1 to 38");
                }

                if (ctx.scale != null) {
                    scale = Short.parseShort(ctx.scale.getText());
                    if (scale < 0 || scale > precision) {
                        throw new SemanticError(
                                Misc.getLineColumnOf(ctx), // s054
                                "scale must be one of the integers zero to the precision");
                    }
                }
            }
        } catch (NumberFormatException e) {
            assert false; // by syntax
            throw new RuntimeException("unreachable");
        }

        return new TypeSpec(ctx, TypeNumeric.getInstance(iStore, precision, scale));
    }

    @Override
    public TypeSpec visitChar_type(Char_typeContext ctx) {

        if (forParameterOrReturn) {
            if (ctx.length != null) {
                throw new SemanticError(
                        Misc.getLineColumnOf(ctx), // s092
                        "length may not be specified in parameter types and return types");
            }

            return new TypeSpec(ctx, Type.STRING_ANY);
        }

        int length = 1; // default

        try {
            if (ctx.length != null) {
                length = Integer.parseInt(ctx.length.getText());
                if (length < 1 || length > TypeChar.MAX_LEN) {
                    throw new SemanticError(
                            Misc.getLineColumnOf(ctx), // s069
                            "length must be one of the integers 1 to " + TypeChar.MAX_LEN);
                }
            }
        } catch (NumberFormatException e) {
            assert false; // by syntax
            throw new RuntimeException("unreachable");
        }

        return new TypeSpec(ctx, TypeChar.getInstance(iStore, length));
    }

    @Override
    public TypeSpec visitVarchar_type(Varchar_typeContext ctx) {

        if (forParameterOrReturn) {
            if (ctx.length != null) {
                throw new SemanticError(
                        Misc.getLineColumnOf(ctx), // s093
                        "length may not be specified in parameter types and return types");
            }

            return new TypeSpec(ctx, Type.STRING_ANY);
        }

        int length = TypeVarchar.MAX_LEN; // default

        try {
            if (ctx.length != null) {
                length = Integer.parseInt(ctx.length.getText());
                if (length < 1 || length > TypeVarchar.MAX_LEN) {
                    throw new SemanticError(
                            Misc.getLineColumnOf(ctx), // s070
                            "length must be one of the integers 1 to " + TypeVarchar.MAX_LEN);
                }
            }
        } catch (NumberFormatException e) {
            assert false; // by syntax
            throw new RuntimeException("unreachable");
        }

        return new TypeSpec(ctx, TypeVarchar.getInstance(iStore, length));
    }

    @Override
    public TypeSpec visitSimple_type(Simple_typeContext ctx) {
        String plcType = Misc.getNormalizedText(ctx);
        Type ty = nameToType.get(plcType);
        assert ty != null;
        return new TypeSpec(ctx, ty);
    }

    @Override
    public Expr visitDefault_value_part(Default_value_partContext ctx) {
        if (ctx == null) {
            return null;
        }
        return visitExpression(ctx.expression());
    }

    @Override
    public Expr visitAnd_exp(And_expContext ctx) {
        Expr l = visitExpression(ctx.expression(0));
        Expr r = visitExpression(ctx.expression(1));

        return new ExprBinaryOp(ctx, "And", l, r);
    }

    @Override
    public Expr visitOr_exp(Or_expContext ctx) {
        Expr l = visitExpression(ctx.expression(0));
        Expr r = visitExpression(ctx.expression(1));

        return new ExprBinaryOp(ctx, "Or", l, r);
    }

    @Override
    public Expr visitXor_exp(Xor_expContext ctx) {
        Expr l = visitExpression(ctx.expression(0));
        Expr r = visitExpression(ctx.expression(1));

        return new ExprBinaryOp(ctx, "Xor", l, r);
    }

    @Override
    public Expr visitNot_exp(Not_expContext ctx) {
        Expr o = visitExpression(ctx.unary_logical_expression());
        return new ExprUnaryOp(ctx, "Not", o);
    }

    @Override
    public Expr visitRel_exp(Rel_expContext ctx) {
        String opStr = null;

        Relational_operatorContext op = ctx.relational_operator();
        if (op.EQUALS_OP() != null) {
            opStr = "Eq";
        } else if (op.NULL_SAFE_EQUALS_OP() != null) {
            opStr = "NullSafeEq";
        } else if (op.NOT_EQUAL_OP() != null) {
            opStr = "Neq";
        } else if (op.LE() != null) {
            opStr = "Le";
        } else if (op.GE() != null) {
            opStr = "Ge";
        } else if (op.LT() != null) {
            opStr = "Lt";
        } else if (op.GT() != null) {
            opStr = "Gt";
        }
        if (opStr == null) {
            assert false : "unreachable"; // by syntax
            throw new RuntimeException("unreachable");
        }

        Expr l = visitExpression(ctx.relational_expression(0));
        Expr r = visitExpression(ctx.relational_expression(1));

        return new ExprBinaryOp(ctx, opStr, l, r);
    }

    @Override
    public Expr visitIs_null_exp(Is_null_expContext ctx) {
        Expr o = visitExpression(ctx.is_null_expression());

        Expr expr = new ExprUnaryOp(ctx, "IsNull", o);
        return ctx.NOT() == null ? expr : new ExprUnaryOp(ctx, "Not", expr);
    }

    @Override
    public Expr visitBetween_exp(Between_expContext ctx) {
        Expr target = visitExpression(ctx.between_expression());
        Expr lowerBound = visitExpression(ctx.between_elements().between_expression(0));
        Expr upperBound = visitExpression(ctx.between_elements().between_expression(1));

        Expr expr = new ExprBetween(ctx, target, lowerBound, upperBound);
        return ctx.NOT() == null ? expr : new ExprUnaryOp(ctx, "Not", expr);
    }

    @Override
    public Expr visitIn_exp(In_expContext ctx) {
        Expr target = visitExpression(ctx.in_expression());
        NodeList<Expr> inElements = visitIn_elements(ctx.in_elements());

        Expr expr = new ExprIn(ctx, target, inElements);
        return ctx.NOT() == null ? expr : new ExprUnaryOp(ctx, "Not", expr);
    }

    @Override
    public NodeList<Expr> visitIn_elements(In_elementsContext ctx) {

        NodeList<Expr> ret = new NodeList<>();

        for (In_expressionContext e : ctx.in_expression()) {
            ret.addNode(visitExpression(e));
        }

        return ret;
    }

    @Override
    public Expr visitLike_exp(Like_expContext ctx) {

        Expr target = visitExpression(ctx.like_expression());
        Expr pattern = visitExpression(ctx.pattern);
        ExprStr escape = ctx.escape == null ? null : visitQuoted_string(ctx.escape);

        if (escape != null) {
            String escapeStr = escape.val;
            if (escapeStr.length() != 1) {
                throw new SemanticError(
                        Misc.getLineColumnOf(ctx.escape), // s002
                        "the escape does not consist of a single character");
            }
        }

        Expr expr = new ExprLike(ctx, target, pattern, escape);
        return ctx.NOT() == null ? expr : new ExprUnaryOp(ctx, "Not", expr);
    }

    @Override
    public Expr visitMult_exp(Mult_expContext ctx) {
        Expr l = visitExpression(ctx.concatenation(0));
        Expr r = visitExpression(ctx.concatenation(1));
        String opStr =
                ctx.ASTERISK() != null
                        ? "Mult"
                        : ctx.SOLIDUS() != null
                                ? "Div"
                                : ctx.DIV() != null ? "DivInt" : ctx.MOD() != null ? "Mod" : null;
        if (opStr == null) {
            assert false : "unreachable"; // by syntax
            throw new RuntimeException("unreachable");
        }

        return new ExprBinaryOp(ctx, opStr, l, r);
    }

    @Override
    public Expr visitAdd_exp(Add_expContext ctx) {

        Expr l = visitExpression(ctx.concatenation(0));
        Expr r = visitExpression(ctx.concatenation(1));

        String opStr = ctx.PLUS_SIGN() != null ? "Add" : "Subtract";
        return new ExprBinaryOp(ctx, opStr, l, r);
    }

    @Override
    public Expr visitStr_concat_exp(Str_concat_expContext ctx) {

        Expr l = visitExpression(ctx.concatenation(0));
        Expr r = visitExpression(ctx.concatenation(1));

        return new ExprBinaryOp(ctx, "Concat", l, r);
    }

    @Override
    public Expr visitSign_exp(Sign_expContext ctx) {
        Expr o = visitExpression(ctx.unary_expression());

        Expr ret =
                ctx.PLUS_SIGN() != null
                        ? o
                        : ctx.MINUS_SIGN() != null ? new ExprUnaryOp(ctx, "Neg", o) : null;
        if (ret == null) {
            assert false : "unreachable"; // by syntax
            throw new RuntimeException("unreachable");
        }

        return ret;
    }

    @Override
    public Expr visitBit_compli_exp(Bit_compli_expContext ctx) {
        Expr o = visitExpression(ctx.unary_expression());
        return new ExprUnaryOp(ctx, "BitCompli", o);
    }

    @Override
    public Expr visitBit_shift_exp(Bit_shift_expContext ctx) {
        Expr l = visitExpression(ctx.concatenation(0));
        Expr r = visitExpression(ctx.concatenation(1));
        String opStr =
                ctx.LT2() != null ? "BitShiftLeft" : ctx.GT2() != null ? "BitShiftRight" : null;
        if (opStr == null) {
            assert false : "unreachable"; // by syntax
            throw new RuntimeException("unreachable");
        }

        return new ExprBinaryOp(ctx, opStr, l, r);
    }

    @Override
    public Expr visitBit_and_exp(Bit_and_expContext ctx) {
        Expr l = visitExpression(ctx.concatenation(0));
        Expr r = visitExpression(ctx.concatenation(1));
        return new ExprBinaryOp(ctx, "BitAnd", l, r);
    }

    @Override
    public Expr visitBit_xor_exp(Bit_xor_expContext ctx) {
        Expr l = visitExpression(ctx.concatenation(0));
        Expr r = visitExpression(ctx.concatenation(1));
        return new ExprBinaryOp(ctx, "BitXor", l, r);
    }

    @Override
    public Expr visitBit_or_exp(Bit_or_expContext ctx) {
        Expr l = visitExpression(ctx.concatenation(0));
        Expr r = visitExpression(ctx.concatenation(1));
        return new ExprBinaryOp(ctx, "BitOr", l, r);
    }

    @Override
    public ExprDate visitDate_exp(Date_expContext ctx) {

        String s = ctx.quoted_string().getText();
        s = unquoteStr(s);
        LocalDate date = DateTimeParser.DateLiteral.parse(s);
        if (date == null) {
            throw new SemanticError(
                    Misc.getLineColumnOf(ctx), // s003
                    "invalid DATE string: " + s);
        }
        // System.out.println("[temp] date=" + date);
        return new ExprDate(ctx, date);
    }

    @Override
    public ExprTime visitTime_exp(Time_expContext ctx) {

        String s = ctx.quoted_string().getText();
        s = unquoteStr(s);
        LocalTime time = DateTimeParser.TimeLiteral.parse(s);
        if (time == null) {
            throw new SemanticError(
                    Misc.getLineColumnOf(ctx), // s004
                    "invalid TIME string: " + s);
        }
        // System.out.println("[temp] time=" + time);
        return new ExprTime(ctx, time);
    }

    @Override
    public ExprTimestamp visitTimestamp_exp(Timestamp_expContext ctx) {

        String s = ctx.quoted_string().getText();
        s = unquoteStr(s);
        ZonedDateTime timestamp = DateTimeParser.TimestampLiteral.parse(s);
        if (timestamp == null) {
            throw new SemanticError(
                    Misc.getLineColumnOf(ctx), // s052
                    String.format("invalid TIMESTAMP string: %s", s));
        }
        return new ExprTimestamp(ctx, s);
    }

    @Override
    public ExprDatetime visitDatetime_exp(Datetime_expContext ctx) {

        String s = ctx.quoted_string().getText();
        s = unquoteStr(s);
        LocalDateTime datetime = DateTimeParser.DatetimeLiteral.parse(s);
        if (datetime == null) {
            throw new SemanticError(
                    Misc.getLineColumnOf(ctx), // s005
                    "invalid DATETIME string: " + s);
        }
        // System.out.println("[temp] datetime=" + datetime);
        return new ExprDatetime(ctx, datetime);
    }

    @Override
    public ExprUint visitUint_exp(Uint_expContext ctx) {

        try {
            Type ty;

            BigInteger bi = new BigInteger(ctx.UNSIGNED_INTEGER().getText());
            if (bi.compareTo(BIGINT_MAX) > 0 || bi.compareTo(BIGINT_MIN) < 0) {
                BigDecimal bd = new BigDecimal(ctx.UNSIGNED_INTEGER().getText());
                assert bd.scale() == 0;
                int precision = bd.precision();
                if (precision > 38) {
                    throw new SemanticError(
                            Misc.getLineColumnOf(ctx), // s006
                            "number of digits of an integer literal may not exceed 38");
                }
                ty = Type.NUMERIC_ANY;
            } else if (bi.compareTo(INT_MAX) > 0 || bi.compareTo(INT_MIN) < 0) {
                ty = Type.BIGINT;
            } else {
                ty = Type.INT;
            }

            return new ExprUint(ctx, bi.toString(), ty);
        } catch (NumberFormatException e) {
            assert false : "unreachable"; // by syntax
            throw new RuntimeException("unreachable");
        }
    }

    @Override
    public ExprFloat visitFp_num_exp(Fp_num_expContext ctx) {
        try {

            String text = ctx.FLOATING_POINT_NUM().getText().toLowerCase();

            if (text.indexOf("e") >= 0) {
                // double type
                Double d = new Double(text);
                return new ExprFloat(ctx, text, Type.DOUBLE);
            } else if (text.endsWith("f")) {
                // float type
                Float f = new Float(text);
                return new ExprFloat(ctx, text, Type.FLOAT);
            } else {
                // numeric type
                if (text.endsWith(".")) {
                    text = text + "0";
                }
                BigDecimal bd = new BigDecimal(text);
                int precision = bd.precision();
                if (precision > 38) {
                    throw new SemanticError(
                            Misc.getLineColumnOf(ctx), // s057
                            "number of digits of a floating point number literal may not exceed 38");
                }
                return new ExprFloat(ctx, text, Type.NUMERIC_ANY);
            }

        } catch (NumberFormatException e) {
            throw new RuntimeException("unreachable");
        }
    }

    @Override
    public ExprStr visitQuoted_string(Quoted_stringContext ctx) {
        String val = ctx.getText();
        return new ExprStr(ctx, unquoteStr(val));
    }

    @Override
    public Expr visitNull_exp(Null_expContext ctx) {
        return new ExprNull(ctx);
    }

    @Override
    public Expr visitTrue_exp(True_expContext ctx) {
        return new ExprTrue(ctx);
    }

    @Override
    public Expr visitFalse_exp(False_expContext ctx) {
        return new ExprFalse(ctx);
    }

    @Override
    public Expr visitRecord_field(Record_fieldContext ctx) {

        String fieldName = Misc.getNormalizedText(ctx.field);

        try {
            ExprId record = visitNonFuncIdentifier(ctx.record);
            if (!isRecordId(record)) {
                throw new SemanticError(
                        Misc.getLineColumnOf(ctx.record), // s008
                        "field lookup is only allowed for records");
            }

            return new ExprField(ctx, record, fieldName);

        } catch (UndeclaredId e) {

            String msg = e.getMessage();

            if (fieldName.equals("CURRENT_VALUE")
                    || fieldName.equals("NEXT_VALUE")
                    || fieldName.equals("CURRVAL")
                    || fieldName.equals("NEXTVAL")) {

                connectionRequired = true;

                String recordText = Misc.getNormalizedText(ctx.record);
                // do not push a symbol table: no nested structure
                Expr ret =
                        new ExprSerialVal(
                                ctx,
                                recordText,
                                (fieldName.equals("CURRENT_VALUE") || fieldName.equals("CURRVAL"))
                                        ? ExprSerialVal.SerialVal.CURR_VAL
                                        : ExprSerialVal.SerialVal.NEXT_VAL);
                semanticQuestions.put(ret, new ServerAPI.SerialOrNot(recordText));
                return ret;
            } else {
                throw e; // s007: undeclared id ...
            }
        }
    }

    @Override
    public Expr visitFunction_call(Function_callContext ctx) {

        String name = Misc.getNormalizedText(ctx.func_call_name().name);
        NodeList<Expr> args = visitFunction_argument(ctx.function_argument());

        if (ctx.func_call_name().owner != null) {
            // This has an owner name

            String owner = Misc.getNormalizedText(ctx.func_call_name().owner);
            if (owner.equals(spOwner) && name.equals(spName) && isSpFunc) {

                // OK: recursive call of the stored function being defined
                // Note that owner name is unused afterwards.
            } else {

                // This has an owner name and the target function is not the SP being defined
                // Take this as a global function call.
                connectionRequired = true;

                String uniqName = owner + '.' + name;
                ExprGlobalFuncCall ret = new ExprGlobalFuncCall(ctx, uniqName, args);
                semanticQuestions.put(ret, new ServerAPI.FunctionSignature(uniqName));

                return ret; // done
            }
        }

        DeclFunc decl = symbolStack.getDeclFunc(name);
        if (decl == null) {

            connectionRequired = true;

            ExprGlobalFuncCall ret = new ExprGlobalFuncCall(ctx, name, args);
            semanticQuestions.put(ret, new ServerAPI.FunctionSignature(name));

            return ret;
        } else {
            if (decl.scope().level == SymbolStack.LEVEL_PREDEFINED) {
                if (SymbolStack.noParenBuiltInFunc.indexOf(name) >= 0) {
                    throw new SemanticError(
                            Misc.getLineColumnOf(ctx), // s071
                            name + " must be used without parentheses");
                }

                connectionRequired = true;
                return new ExprBuiltinFuncCall(ctx, name, args);
            } else {
                int res = checkArguments(args, decl.paramList);
                if (res < 0) {
                    throw new SemanticError(
                            Misc.getLineColumnOf(ctx), // s009
                            "the number of arguments to function "
                                    + name
                                    + " does not match the number of its formal parameters");
                } else if (res > 0) {
                    throw new SemanticError(
                            Misc.getLineColumnOf(args.nodes.get(res - 1).ctx), // s010
                            "argument "
                                    + res
                                    + " to the function "
                                    + name
                                    + " must be updatable because it is to an OUT parameter");
                }

                return new ExprLocalFuncCall(ctx, name, args, symbolStack.getCurrentScope(), decl);
            }
        }
    }

    @Override
    public Expr visitSearched_case_expression(Searched_case_expressionContext ctx) {

        NodeList<CondExpr> condParts = new NodeList<>();
        for (Searched_case_expression_when_partContext c :
                ctx.searched_case_expression_when_part()) {
            Expr cond = visitExpression(c.expression(0));
            Expr expr = visitExpression(c.expression(1));
            condParts.addNode(new CondExpr(c, cond, expr));
        }

        Expr elsePart;
        if (ctx.case_expression_else_part() == null) {
            elsePart = null;
        } else {
            elsePart = visitExpression(ctx.case_expression_else_part().expression());
        }

        return new ExprCond(ctx, condParts, elsePart);
    }

    @Override
    public Expr visitSimple_case_expression(Simple_case_expressionContext ctx) {

        symbolStack.pushSymbolTable("case_expr", null);

        Expr selector = visitExpression(ctx.expression());

        NodeList<CaseExpr> whenParts = new NodeList<>();
        for (Simple_case_expression_when_partContext c : ctx.simple_case_expression_when_part()) {
            Expr val = visitExpression(c.expression(0));
            Expr expr = visitExpression(c.expression(1));
            whenParts.addNode(new CaseExpr(c, val, expr));
        }

        Expr elsePart;
        if (ctx.case_expression_else_part() == null) {
            elsePart = null;
        } else {
            elsePart = visitExpression(ctx.case_expression_else_part().expression());
        }

        symbolStack.popSymbolTable();

        return new ExprCase(ctx, selector, whenParts, elsePart);
    }

    @Override
    public AstNode visitCursor_attr_exp(Cursor_attr_expContext ctx) {

        ExprId cursor =
                visitNonFuncIdentifier(ctx.cursor_exp().identifier()); // s011: undeclared id ...
        if (!isCursorOrRefcursor(cursor)) {
            throw new SemanticError(
                    Misc.getLineColumnOf(ctx), // s012
                    "cursor attributes may not be read from "
                            + cursor.name
                            + " which is neither a cursor nor a cursor reference");
        }

        ExprCursorAttr.Attr attr =
                ctx.PERCENT_ISOPEN() != null
                        ? ExprCursorAttr.Attr.ISOPEN
                        : ctx.PERCENT_FOUND() != null
                                ? ExprCursorAttr.Attr.FOUND
                                : ctx.PERCENT_NOTFOUND() != null
                                        ? ExprCursorAttr.Attr.NOTFOUND
                                        : ctx.PERCENT_ROWCOUNT() != null
                                                ? ExprCursorAttr.Attr.ROWCOUNT
                                                : null;
        assert attr != null; // by syntax

        return new ExprCursorAttr(ctx, cursor, attr);
    }

    @Override
    public ExprSqlRowCount visitSql_rowcount_exp(Sql_rowcount_expContext ctx) {
        return new ExprSqlRowCount(ctx);
    }

    @Override
    public Expr visitParen_exp(Paren_expContext ctx) {
        return visitExpression(ctx.expression());
    }

    @Override
    public Expr visitSqlcode_exp(Sqlcode_expContext ctx) {
        return new ExprSqlCode(ctx, exHandlerDepth);
    }

    @Override
    public Expr visitSqlerrm_exp(Sqlerrm_expContext ctx) {
        return new ExprSqlErrm(ctx, exHandlerDepth);
    }

    /* TODO: restore later
    @Override
    public Expr visitList_exp(List_expContext ctx) {
        NodeList<Expr> elems = visitExpressions(ctx.expressions());
        return new ExprList(ctx, elems);
    }
     */

    @Override
    public NodeList<Decl> visitSeq_of_declare_specs(Seq_of_declare_specsContext ctx) {

        if (ctx == null) {
            return null;
        }

        Map<String, UseAndDeclLevel> saved = idUsedInCurrentDeclPart;
        idUsedInCurrentDeclPart = new HashMap<>();

        // previsit declarations to support recursive or mutually recursive calls of local
        // procedures/functions
        Map<String, DeclRoutine> store = previsitDeclarations(ctx.declare_spec());
        // put the declarations of the routines in the current symbol table
        for (String routineName : store.keySet()) {
            symbolStack.putDecl(routineName, store.get(routineName));
        }

        NodeList<Decl> ret = new NodeList<>();

        for (Declare_specContext ds : ctx.declare_spec()) {
            Decl d = (Decl) visit(ds);
            if (d != null) {
                ret.addNode(d);
            }
        }

        symbolStack.getCurrentScope().setDeclDone();

        if (saved == null) {
            idUsedInCurrentDeclPart = null;
        } else {
            int currLevel = symbolStack.getCurrentScope().level;
            for (String name : idUsedInCurrentDeclPart.keySet()) {
                UseAndDeclLevel udl = idUsedInCurrentDeclPart.get(name);
                if (udl.declLevel < currLevel) {
                    saved.put(name, udl);
                }
            }

            idUsedInCurrentDeclPart = saved;
        }

        if (ret.nodes.size() == 0) {
            return null;
        } else {
            return ret;
        }
    }

    @Override
    public AstNode visitPragma_declaration(Pragma_declarationContext ctx) {
        assert ctx.AUTONOMOUS_TRANSACTION() != null; // by syntax

        // currently, only the Autonomous Transaction is
        // allowed only in the top-level declarations
        if (symbolStack.getCurrentScope().level != SymbolStack.LEVEL_MAIN + 1) {
            throw new SemanticError(
                    Misc.getLineColumnOf(ctx), // s013
                    "AUTONOMOUS_TRANSACTION can only be declared at the top level");
        }

        throw new SemanticError(
                Misc.getLineColumnOf(ctx), "AUTONOMOUS_TRANSACTION is not supported yet");

        /*
        // just turn on the flag and return nothing
        autonomousTransaction = true;
        return null;
         */
    }

    @Override
    public AstNode visitConstant_declaration(Constant_declarationContext ctx) {

        String name = Misc.getNormalizedText(ctx.identifier());

        TypeSpec ty = (TypeSpec) visit(ctx.type_spec());
        Expr val = visitDefault_value_part(ctx.default_value_part());

        DeclConst ret = new DeclConst(ctx, name, ty, ctx.NOT() != null, val);
        symbolStack.putDecl(name, ret);

        checkRedefinitionOfUsedName(name, ctx);

        return ret;
    }

    @Override
    public AstNode visitException_declaration(Exception_declarationContext ctx) {

        String name = Misc.getNormalizedText(ctx.identifier());

        DeclException ret = new DeclException(ctx, name);
        symbolStack.putDecl(name, ret);

        checkRedefinitionOfUsedName(name, ctx);

        return ret;
    }

    @Override
    public AstNode visitVariable_declaration(Variable_declarationContext ctx) {

        String name = Misc.getNormalizedText(ctx.identifier());

        TypeSpec ty = (TypeSpec) visit(ctx.type_spec());
        Expr val = visitDefault_value_part(ctx.default_value_part());

        DeclVar ret = new DeclVar(ctx, name, ty, ctx.NOT() != null, val);
        symbolStack.putDecl(name, ret);

        checkRedefinitionOfUsedName(name, ctx);

        return ret;
    }

    @Override
    public AstNode visitCursor_definition(Cursor_definitionContext ctx) {

        connectionRequired = true;

        String name = Misc.getNormalizedText(ctx.identifier());

        symbolStack.pushSymbolTable("cursor_def", null);

        NodeList<DeclParamIn> paramList = visitCursor_parameter_list(ctx.cursor_parameter_list());

        SqlSemantics sws = getSqlSemanticsFromServer(ctx.static_sql());
        assert sws != null;
        assert sws.kind == ServerConstants.CUBRID_STMT_SELECT; // by syntax
        if (sws.intoTargetStrs != null) {
            throw new SemanticError(
                    Misc.getLineColumnOf(ctx.static_sql()), // s015
                    "SQL in a cursor definition may not have an INTO clause");
        }
        StaticSql staticSql = checkAndConvertStaticSql(sws, ctx.static_sql());

        symbolStack.popSymbolTable();

        DeclCursor ret = new DeclCursor(ctx, name, paramList, staticSql);
        symbolStack.putDecl(name, ret);

        checkRedefinitionOfUsedName(name, ctx);

        return ret;
    }

    @Override
    public DeclRoutine visitRoutine_definition(Routine_definitionContext ctx) {

        if (ctx.LANGUAGE() != null
                && symbolStack.getCurrentScope().level > SymbolStack.LEVEL_MAIN) {
            int[] lineColumn = Misc.getLineColumnOf(ctx);
            throw new SyntaxError(
                    lineColumn[0],
                    lineColumn[1],
                    "illegal keywords LANGUAGE PLCSQL for a local procedure/function");
        }
        String name = Misc.getNormalizedText(ctx.routine_uniq_name().name);

        boolean isFunction = (ctx.PROCEDURE() == null);
        symbolStack.pushSymbolTable(
                name, isFunction ? Misc.RoutineType.FUNC : Misc.RoutineType.PROC);

        visitParameter_list(ctx.parameter_list()); // just to put symbols to the symbol table

        NodeList<Decl> decls = visitSeq_of_declare_specs(ctx.seq_of_declare_specs());
        Body body = visitBody(ctx.body());
        if (body.label != null && !body.label.equals(name)) {
            throw new SemanticError(
                    Misc.getLineColumnOf(ctx.body().label_name()),
                    String.format(
                            "label does not match the %s name %s",
                            isFunction ? "function" : "procedure", name)); // s053
        }

        symbolStack.popSymbolTable();

        DeclRoutine ret;
        if (isFunction) {
            ret = symbolStack.getDeclFunc(name);
            if (!controlFlowBlocked) {
                throw new SemanticError(
                        Misc.getLineColumnOf(ctx), // s016
                        "function " + ret.name + " can reach its end without returning a value");
            }
        } else {
            // procedure
            ret = symbolStack.getDeclProc(name);
        }
        assert ret != null; // by the previsit
        ret.decls = decls;
        ret.body = body;

        if (symbolStack.getCurrentScope().level > SymbolStack.LEVEL_MAIN) {
            // check it only for local routines
            checkRedefinitionOfUsedName(name, ctx);
        }

        return ret;
    }

    @Override
    public Body visitBody(BodyContext ctx) {

        boolean allFlowsBlocked;

        NodeList<Stmt> stmts = visitSeq_of_statements(ctx.seq_of_statements());
        allFlowsBlocked = controlFlowBlocked;

        NodeList<ExHandler> exHandlers = new NodeList<>();
        for (Exception_handlerContext ehc : ctx.exception_handler()) {
            exHandlers.addNode(visitException_handler(ehc));
            allFlowsBlocked = allFlowsBlocked && controlFlowBlocked;
        }

        controlFlowBlocked = allFlowsBlocked; // s017-1

        String label;
        if (ctx.label_name() == null) {
            label = null;
        } else {
            label = Misc.getNormalizedText(ctx.label_name());
        }

        return new Body(ctx, stmts, exHandlers, label);
    }

    @Override
    public NodeList<Stmt> visitSeq_of_statements(Seq_of_statementsContext ctx) {

        controlFlowBlocked = false;

        NodeList<Stmt> stmts = new NodeList<>();
        for (StatementContext sc : ctx.statement()) {
            if (controlFlowBlocked) {
                throw new SemanticError(
                        Misc.getLineColumnOf(sc), // s017
                        "unreachable statement");
            }
            stmts.addNode((Stmt) visit(sc));
        }
        // NOTE: the last statement might turn the control flow to blocked

        return stmts;
    }

    @Override
    public StmtBlock visitBlock(BlockContext ctx) {

        symbolStack.pushSymbolTable("block", null);

        String block = symbolStack.getCurrentScope().block;

        NodeList<Decl> decls = visitSeq_of_declare_specs(ctx.seq_of_declare_specs());
        Body body = visitBody(ctx.body());

        symbolStack.popSymbolTable();

        return new StmtBlock(ctx, block, decls, body);
    }

    @Override
    public StmtAssign visitAssignment_statement(Assignment_statementContext ctx) {

        Expr target = visitExpression(ctx.assign_target());
        Expr val = visitExpression(ctx.expression());

        return new StmtAssign(ctx, target, val);
    }

    @Override
    public Expr visitAssign_target(Assign_targetContext ctx) {

        if (ctx.identifier() != null) {
            ExprId id = visitNonFuncIdentifier(ctx.identifier()); // s018: undeclared id ...
            if (!id.isAssignableTo()) {
                throw new SemanticError(
                        Misc.getLineColumnOf(ctx.identifier()), // s019
                        Misc.getNormalizedText(ctx.identifier()) + " is not updatable");
            }

            return id;
        } else {
            assert ctx.record_field() != null;

            Expr e = visitRecord_field(ctx.record_field()); // s079: undeclared id ...
            if (e instanceof ExprField) {
                ExprField field = (ExprField) e;
                if (!field.isAssignableTo()) {
                    throw new SemanticError(
                            Misc.getLineColumnOf(ctx.record_field()), // s080
                            field.name() + " is not updatable");
                }

                return field;
            } else if (e instanceof ExprSerialVal) {
                throw new SemanticError(
                        Misc.getLineColumnOf(ctx.record_field()), // s081
                        "serial value is not updatable");
            } else {
                throw new RuntimeException("unreachable");
            }
        }
    }

    @Override
    public Expr visitIdentifier(IdentifierContext ctx) {
        String name = Misc.getNormalizedText(ctx);

        if (name.length() > ID_LEN_MAX) {
            throw new SemanticError(
                    Misc.getLineColumnOf(ctx), // s094
                    "identifier length may not exceed " + ID_LEN_MAX);
        }

        Decl decl = symbolStack.getDeclForIdExpr(name);
        if (decl == null) {

            if (idUsedInCurrentDeclPart != null) {
                idUsedInCurrentDeclPart.put(
                        name, new UseAndDeclLevel(ctx, SymbolStack.LEVEL_PREDEFINED));
            }

            // this is possibly a global function call

            connectionRequired = true;

            Expr ret = new ExprGlobalFuncCall(ctx, name, EMPTY_ARGS);
            semanticQuestions.put(ret, new ServerAPI.FunctionSignature(name));
            return ret;
        } else {
            Scope scope = symbolStack.getCurrentScope();
            if (idUsedInCurrentDeclPart != null && decl.scope.level < scope.level) {
                idUsedInCurrentDeclPart.put(name, new UseAndDeclLevel(ctx, decl.scope.level));
            }

            if (decl instanceof DeclId) {
                return new ExprId(ctx, name, scope, (DeclId) decl);
            } else if (decl instanceof DeclFunc) {
                if (decl.scope().level == SymbolStack.LEVEL_PREDEFINED) {
                    connectionRequired = true;
                    return new ExprBuiltinFuncCall(ctx, name, EMPTY_ARGS);
                } else {
                    return new ExprLocalFuncCall(ctx, name, EMPTY_ARGS, scope, (DeclFunc) decl);
                }
            }
        }

        assert false : "unreachable";
        throw new RuntimeException("unreachable");
    }

    @Override
    public Expr visitKeyword_builtin_func(Keyword_builtin_funcContext ctx) {
        String name = Misc.getNormalizedText(ctx);

        Decl decl = symbolStack.getDeclForIdExpr(name);
        assert decl != null;
        Scope scope = symbolStack.getCurrentScope();
        if (idUsedInCurrentDeclPart != null && decl.scope.level < scope.level) {
            idUsedInCurrentDeclPart.put(name, new UseAndDeclLevel(ctx, decl.scope.level));
        }

        if (decl instanceof DeclId) {
            return new ExprId(ctx, name, scope, (DeclId) decl);
        } else if (decl instanceof DeclFunc) {
            if (decl.scope().level == SymbolStack.LEVEL_PREDEFINED) {
                connectionRequired = true;
                return new ExprBuiltinFuncCall(ctx, name, EMPTY_ARGS);
            } else {
                return new ExprLocalFuncCall(ctx, name, EMPTY_ARGS, scope, (DeclFunc) decl);
            }
        }

        assert false : "unreachable";
        throw new RuntimeException("unreachable");
    }

    @Override
    public Stmt visitContinue_statement(Continue_statementContext ctx) {

        if (!within(ctx, Loop_statementContext.class)) {
            throw new SemanticError(
                    Misc.getLineColumnOf(ctx), // s020
                    "continue statements must be in a loop");
        }

        Label_nameContext lnc = ctx.label_name();
        DeclLabel declLabel;
        if (lnc == null) {
            declLabel = null;
        } else {
            String label = Misc.getNormalizedText(lnc);
            declLabel = symbolStack.getDeclLabel(label);
            if (declLabel == null) {
                throw new SemanticError(
                        Misc.getLineColumnOf(lnc), // s021
                        "undeclared label " + label);
            }
        }

        if (ctx.expression() == null) {
            controlFlowBlocked = true; // s017-2
            return new StmtContinue(ctx, declLabel);
        } else {
            Expr cond = visitExpression(ctx.expression());
            CondStmt cs = new CondStmt(ctx, cond, new StmtContinue(ctx, declLabel));
            return new StmtIf(ctx, true, new NodeList<CondStmt>().addNode(cs), null);
        }
    }

    @Override
    public Stmt visitExit_statement(Exit_statementContext ctx) {

        if (!within(ctx, Loop_statementContext.class)) {
            throw new SemanticError(
                    Misc.getLineColumnOf(ctx), // s022
                    "exit statements must be in a loop");
        }

        DeclLabel declLabel;
        Label_nameContext lnc = ctx.label_name();
        if (lnc == null) {
            declLabel = null;
        } else {
            String label = Misc.getNormalizedText(lnc);
            declLabel = symbolStack.getDeclLabel(label);
            if (declLabel == null) {
                throw new SemanticError(
                        Misc.getLineColumnOf(lnc), // s023
                        "undeclared label " + label);
            }
        }

        if (ctx.expression() == null) {
            controlFlowBlocked = true; // s107-9
            return new StmtExit(ctx, declLabel);
        } else {
            Expr cond = visitExpression(ctx.expression());
            CondStmt cs = new CondStmt(ctx, cond, new StmtExit(ctx, declLabel));
            return new StmtIf(ctx, true, new NodeList<CondStmt>().addNode(cs), null);
        }
    }

    @Override
    public StmtIf visitIf_statement(If_statementContext ctx) {

        boolean allFlowsBlocked;

        NodeList<CondStmt> condParts = new NodeList<>();

        Expr cond = visitExpression(ctx.expression());
        NodeList<Stmt> stmts = visitSeq_of_statements(ctx.seq_of_statements());
        allFlowsBlocked = controlFlowBlocked;
        condParts.addNode(new CondStmt(ctx.expression(), cond, stmts));

        for (Elsif_partContext c : ctx.elsif_part()) {
            cond = visitExpression(c.expression());
            stmts = visitSeq_of_statements(c.seq_of_statements());
            allFlowsBlocked = allFlowsBlocked && controlFlowBlocked;
            condParts.addNode(new CondStmt(c.expression(), cond, stmts));
        }

        NodeList<Stmt> elsePart;
        if (ctx.else_part() == null) {
            elsePart = null;
            allFlowsBlocked = false;
        } else {
            elsePart = visitSeq_of_statements(ctx.else_part().seq_of_statements());
            allFlowsBlocked = allFlowsBlocked && controlFlowBlocked;
        }

        controlFlowBlocked = allFlowsBlocked; // s017-3

        return new StmtIf(ctx, true, condParts, elsePart);
    }

    @Override
    public StmtBasicLoop visitStmt_basic_loop(Stmt_basic_loopContext ctx) {

        symbolStack.pushSymbolTable("loop", null);

        DeclLabel declLabel = visitLabel_declaration(ctx.label_declaration());
        if (declLabel != null) {
            symbolStack.putDeclLabel(declLabel.name, declLabel);
        }

        NodeList<Stmt> stmts = visitSeq_of_statements(ctx.seq_of_statements());
        controlFlowBlocked =
                false; // every loop is assumed not to block control flow in generated Java code

        symbolStack.popSymbolTable();

        return new StmtBasicLoop(ctx, declLabel, stmts);
    }

    @Override
    public DeclLabel visitLabel_declaration(Label_declarationContext ctx) {

        if (ctx == null) {
            return null;
        }

        String name = Misc.getNormalizedText(ctx.label_name());

        return new DeclLabel(ctx, name);
    }

    @Override
    public StmtWhileLoop visitStmt_while_loop(Stmt_while_loopContext ctx) {

        symbolStack.pushSymbolTable("while", null);

        DeclLabel declLabel = visitLabel_declaration(ctx.label_declaration());
        if (declLabel != null) {
            symbolStack.putDeclLabel(declLabel.name, declLabel);
        }

        Expr cond = visitExpression(ctx.expression());
        NodeList<Stmt> stmts = visitSeq_of_statements(ctx.seq_of_statements());
        controlFlowBlocked =
                false; // every loop is assumed not to block control flow in generated Java code

        symbolStack.popSymbolTable();

        return new StmtWhileLoop(ctx, declLabel, cond, stmts);
    }

    @Override
    public StmtForIterLoop visitStmt_for_iter_loop(Stmt_for_iter_loopContext ctx) {

        symbolStack.pushSymbolTable("for_iter", null);

        String iter = Misc.getNormalizedText(ctx.iterator().index_name());

        boolean reverse = (ctx.iterator().REVERSE() != null);

        // the following must be done before putting the iterator variable to the symbol stack
        Expr lowerBound = visitLower_bound(ctx.iterator().lower_bound());
        Expr upperBound = visitUpper_bound(ctx.iterator().upper_bound());
        Expr step = visitStep(ctx.iterator().step());

        DeclForIter iterDecl = new DeclForIter(ctx.iterator().index_name(), iter);
        symbolStack.putDecl(iter, iterDecl);

        DeclLabel declLabel = visitLabel_declaration(ctx.label_declaration());
        if (declLabel != null) {
            symbolStack.putDeclLabel(declLabel.name, declLabel);
        }

        NodeList<Stmt> stmts = visitSeq_of_statements(ctx.seq_of_statements());
        controlFlowBlocked =
                false; // every loop is assumed not to block control flow in generated Java code

        symbolStack.popSymbolTable();

        return new StmtForIterLoop(
                ctx, declLabel, iterDecl, reverse, lowerBound, upperBound, step, stmts);
    }

    @Override
    public Expr visitLower_bound(Lower_boundContext ctx) {
        return visitExpression(ctx.concatenation());
    }

    @Override
    public Expr visitUpper_bound(Upper_boundContext ctx) {
        return visitExpression(ctx.concatenation());
    }

    @Override
    public Expr visitStep(StepContext ctx) {
        if (ctx == null) {
            return null;
        }

        return visitExpression(ctx.concatenation());
    }

    @Override
    public AstNode visitStmt_for_cursor_loop(Stmt_for_cursor_loopContext ctx) {

        connectionRequired = true;

        symbolStack.pushSymbolTable("for_cursor_loop", null);

        IdentifierContext idCtx = ctx.for_cursor().cursor_exp().identifier();
        ExprId cursor = visitNonFuncIdentifier(idCtx); // s024: undeclared id ...
        if (!(cursor.decl instanceof DeclCursor)) {
            throw new SemanticError(
                    Misc.getLineColumnOf(idCtx), // s025
                    Misc.getNormalizedText(idCtx) + " is not a cursor");
        }
        DeclCursor declCursor = (DeclCursor) cursor.decl;

        NodeList<Expr> args = visitExpressions(ctx.for_cursor().expressions());

        if (declCursor.paramList.nodes.size() != args.nodes.size()) {
            throw new SemanticError(
                    Misc.getLineColumnOf(idCtx), // s026
                    "the number of arguments to cursor "
                            + Misc.getNormalizedText(idCtx)
                            + " does not match the number of its declared formal parameters");
        }

        String record = Misc.getNormalizedText(ctx.for_cursor().record_name());

        String label;
        DeclLabel declLabel = visitLabel_declaration(ctx.label_declaration());
        if (declLabel == null) {
            label = null;
        } else {
            label = declLabel.name;
            symbolStack.putDeclLabel(label, declLabel);
        }

        TypeRecord recTy =
                TypeRecord.getInstance(
                        iStore, false, declCursor.name, declCursor.staticSql.selectList);
        DeclVar recDecl =
                new DeclVar(
                        ctx.for_cursor().record_name(),
                        record,
                        new TypeSpec(null, recTy),
                        false,
                        null);
        symbolStack.putDecl(record, recDecl);

        NodeList<Stmt> stmts = visitSeq_of_statements(ctx.seq_of_statements());
        controlFlowBlocked =
                false; // every loop is assumed not to block control flow in generated Java code

        symbolStack.popSymbolTable();

        return new StmtForCursorLoop(ctx, cursor, args, label, record, recTy, stmts);
    }

    @Override
    public StmtForSqlLoop visitStmt_for_static_sql_loop(Stmt_for_static_sql_loopContext ctx) {

        connectionRequired = true;

        symbolStack.pushSymbolTable("for_s_sql_loop", null);

        ParserRuleContext recNameCtx = ctx.for_static_sql().record_name();
        Static_sqlContext selectCtx = ctx.for_static_sql().static_sql();

        String record = Misc.getNormalizedText(recNameCtx);

        SqlSemantics sws = getSqlSemanticsFromServer(selectCtx);
        assert sws != null;
        if (sws.kind != ServerConstants.CUBRID_STMT_SELECT) {
            throw new SemanticError(
                    Misc.getLineColumnOf(selectCtx), // s066
                    "Static SQLs in FOR loop iterators must be SELECT statements");
        }
        if (sws.intoTargetStrs != null) {
            throw new SemanticError(
                    Misc.getLineColumnOf(selectCtx), // s027
                    "SELECT in a FOR loop may not have an INTO clause");
        }
        StaticSql staticSql = checkAndConvertStaticSql(sws, selectCtx);

        String label;
        DeclLabel declLabel = visitLabel_declaration(ctx.label_declaration());
        if (declLabel == null) {
            label = null;
        } else {
            label = declLabel.name;
            symbolStack.putDeclLabel(label, declLabel);
        }

        TypeRecord recTy = TypeRecord.getInstance(iStore, false, record, staticSql.selectList);
        DeclVar declForRecord =
                new DeclVar(recNameCtx, record, new TypeSpec(null, recTy), false, null);
        symbolStack.putDecl(record, declForRecord);

        NodeList<Stmt> stmts = visitSeq_of_statements(ctx.seq_of_statements());
        controlFlowBlocked =
                false; // every loop is assumed not to block control flow in generated Java code

        symbolStack.popSymbolTable();

        return new StmtForStaticSqlLoop(ctx, label, declForRecord, staticSql, stmts);
    }

    @Override
    public StmtForSqlLoop visitStmt_for_dynamic_sql_loop(Stmt_for_dynamic_sql_loopContext ctx) {

        connectionRequired = true;

        symbolStack.pushSymbolTable("for_d_sql_loop", null);

        ParserRuleContext recNameCtx = ctx.for_dynamic_sql().record_name();
        String record = Misc.getNormalizedText(recNameCtx);

        Expr dynSql = visitExpression(ctx.for_dynamic_sql().dyn_sql());

        NodeList<Expr> usedExprList;
        Restricted_using_clauseContext usingClause =
                ctx.for_dynamic_sql().restricted_using_clause();
        if (usingClause == null) {
            usedExprList = null;
        } else {
            usedExprList = visitRestricted_using_clause(usingClause);
        }

        String label;
        DeclLabel declLabel = visitLabel_declaration(ctx.label_declaration());
        if (declLabel == null) {
            label = null;
        } else {
            label = declLabel.name;
            symbolStack.putDeclLabel(label, declLabel);
        }

        DeclDynamicRecord declForRecord = new DeclDynamicRecord(recNameCtx, record);
        symbolStack.putDecl(record, declForRecord);

        NodeList<Stmt> stmts = visitSeq_of_statements(ctx.seq_of_statements());
        controlFlowBlocked =
                false; // every loop is assumed not to block control flow in generated Java code

        symbolStack.popSymbolTable();

        return new StmtForDynamicSqlLoop(ctx, label, declForRecord, dynSql, usedExprList, stmts);
    }

    @Override
    public StmtNull visitNull_statement(Null_statementContext ctx) {
        return new StmtNull(ctx);
    }

    @Override
    public StmtRaise visitRaise_statement(Raise_statementContext ctx) {
        ExName exName = visitException_name(ctx.exception_name());
        if (exName == null) {
            if (!within(ctx, Exception_handlerContext.class)) {
                throw new SemanticError(
                        Misc.getLineColumnOf(ctx), // s028
                        "raise statements without an exception name can only be in an exception handler");
            }
        }

        controlFlowBlocked = true; // s017-4
        return new StmtRaise(ctx, exName, exHandlerDepth);
    }

    @Override
    public ExName visitException_name(Exception_nameContext ctx) {

        if (ctx == null) {
            return null;
        }

        String name = Misc.getNormalizedText(ctx.identifier());

        DeclException decl = symbolStack.getDeclException(name);
        if (decl == null) {
            throw new SemanticError(
                    Misc.getLineColumnOf(ctx), // s029
                    "undeclared exception " + name);
        }

        Scope scope = symbolStack.getCurrentScope();

        return new ExName(ctx, name, scope, decl);
    }

    @Override
    public StmtReturn visitReturn_statement(Return_statementContext ctx) {

        controlFlowBlocked = true; // s017-5

        Misc.RoutineType routineType = symbolStack.getCurrentScope().routineType;
        if (ctx.expression() == null) {
            if (routineType != Misc.RoutineType.PROC) {
                throw new SemanticError(
                        Misc.getLineColumnOf(ctx), // s030
                        "function "
                                + symbolStack.getCurrentScope().routine
                                + " must return a value");
            }
            return new StmtReturn(ctx, null, null);
        } else {
            if (routineType != Misc.RoutineType.FUNC) {
                throw new SemanticError(
                        Misc.getLineColumnOf(ctx), // s031
                        "procedure "
                                + symbolStack.getCurrentScope().routine
                                + " may not return a value");
            }

            String routine = symbolStack.getCurrentScope().routine;
            DeclFunc df = symbolStack.getDeclFunc(routine);
            assert df != null;
            return new StmtReturn(ctx, visitExpression(ctx.expression()), df.retTypeSpec);
        }
    }

    @Override
    public AstNode visitSimple_case_statement(Simple_case_statementContext ctx) {

        boolean allFlowsBlocked = true;

        symbolStack.pushSymbolTable("case_stmt", null);
        int level = symbolStack.getCurrentScope().level;

        Expr selector = visitExpression(ctx.expression());

        NodeList<CaseStmt> whenParts = new NodeList<>();
        for (Simple_case_statement_when_partContext c : ctx.simple_case_statement_when_part()) {
            Expr val = visitExpression(c.expression());
            NodeList<Stmt> stmts = visitSeq_of_statements(c.seq_of_statements());
            allFlowsBlocked = allFlowsBlocked && controlFlowBlocked;
            whenParts.addNode(new CaseStmt(c, val, stmts));
        }

        NodeList<Stmt> elsePart;
        if (ctx.case_statement_else_part() == null) {
            elsePart = null;
            // allFlowsBlocked = allFlowsBlocked && true;
        } else {
            elsePart = visitSeq_of_statements(ctx.case_statement_else_part().seq_of_statements());
            allFlowsBlocked = allFlowsBlocked && controlFlowBlocked;
        }

        symbolStack.popSymbolTable();

        controlFlowBlocked = allFlowsBlocked; // s017-6
        return new StmtCase(ctx, level, selector, whenParts, elsePart);
    }

    @Override
    public StmtIf visitSearched_case_statement(Searched_case_statementContext ctx) {

        boolean allFlowsBlocked = true;

        NodeList<CondStmt> condParts = new NodeList<>();
        for (Searched_case_statement_when_partContext c : ctx.searched_case_statement_when_part()) {
            Expr cond = visitExpression(c.expression());
            NodeList<Stmt> stmts = visitSeq_of_statements(c.seq_of_statements());
            allFlowsBlocked = allFlowsBlocked && controlFlowBlocked;
            condParts.addNode(new CondStmt(c, cond, stmts));
        }

        NodeList<Stmt> elsePart;
        if (ctx.case_statement_else_part() == null) {
            elsePart = null;
            // allFlowsBlocked = allFlowsBlocked && true;
        } else {
            elsePart = visitSeq_of_statements(ctx.case_statement_else_part().seq_of_statements());
            allFlowsBlocked = allFlowsBlocked && controlFlowBlocked;
        }

        controlFlowBlocked = allFlowsBlocked; // s017-7
        return new StmtIf(ctx, false, condParts, elsePart);
    }

    @Override
    public StmtRaiseAppErr visitRaise_application_error_statement(
            Raise_application_error_statementContext ctx) {

        Expr errCode = visitExpression(ctx.err_code());
        Expr errMsg = visitExpression(ctx.err_msg());

        controlFlowBlocked = true; // s017-8
        return new StmtRaiseAppErr(ctx, errCode, errMsg);
    }

    @Override
    public StmtStaticSql visitStatic_sql(Static_sqlContext ctx) {

        connectionRequired = true;
        SqlSemantics sws = getSqlSemanticsFromServer(ctx);
        assert sws != null;
        StaticSql staticSql = checkAndConvertStaticSql(sws, ctx);
        if (staticSql.kind == ServerConstants.CUBRID_STMT_SELECT) {
            if (staticSql.intoTargetList == null) {
                throw new SemanticError(
                        Misc.getLineColumnOf(ctx), // s055
                        "SELECT statement must have an INTO clause");
            }
        }

        int level = symbolStack.getCurrentScope().level + 1;
        return new StmtStaticSql(ctx, level, staticSql);
    }

    @Override
    public AstNode visitClose_statement(Close_statementContext ctx) {

        connectionRequired = true;

        IdentifierContext idCtx = ctx.cursor_exp().identifier();

        ExprId cursor = visitNonFuncIdentifier(idCtx); // s032: undeclared id ...
        if (!isCursorOrRefcursor(cursor)) {
            throw new SemanticError(
                    Misc.getLineColumnOf(idCtx), // s033
                    cursor.name
                            + " may not be closed because it is neither a cursor nor a cursor reference");
        }

        return new StmtCursorClose(ctx, cursor);
    }

    @Override
    public AstNode visitOpen_statement(Open_statementContext ctx) {

        connectionRequired = true;

        IdentifierContext idCtx = ctx.cursor_exp().identifier();

        ExprId cursor = visitNonFuncIdentifier(idCtx); // s034: undeclared id ...
        if (!(cursor.decl instanceof DeclCursor)) {
            throw new SemanticError(
                    Misc.getLineColumnOf(idCtx), // s035
                    cursor.name + " may not be opened because it is not a cursor");
        }
        DeclCursor decl = (DeclCursor) cursor.decl;

        NodeList<Expr> args = visitExpressions(ctx.expressions());

        if (decl.paramList.nodes.size() != args.nodes.size()) {
            throw new SemanticError(
                    Misc.getLineColumnOf(ctx.expressions()), // s036
                    "the number of arguments to cursor "
                            + Misc.getNormalizedText(idCtx)
                            + " does not match the number of its declared formal parameters");
        }

        return new StmtCursorOpen(ctx, cursor, args);
    }

    @Override
    public NodeList<Expr> visitExpressions(ExpressionsContext ctx) {

        if (ctx == null) {
            return EMPTY_ARGS;
        }

        NodeList<Expr> ret = new NodeList<>();
        for (ExpressionContext e : ctx.expression()) {
            ret.addNode(visitExpression(e));
        }

        return ret;
    }

    @Override
    public AstNode visitFetch_statement(Fetch_statementContext ctx) {

        connectionRequired = true;

        IdentifierContext idCtx = ctx.cursor_exp().identifier();
        ExprId cursor = visitNonFuncIdentifier(idCtx); // s037: undeclared id ...
        if (!isCursorOrRefcursor(cursor)) {
            throw new SemanticError(
                    Misc.getLineColumnOf(idCtx), // s038
                    cursor.name
                            + " may not be fetched becaused it is neither a cursor nor a cursor reference");
        }

        // s060: undeclared id ...
        // s039: variables to store fetch results must be updatable
        NodeList<Expr> intoTargetList = visitInto_clause(ctx.into_clause());

        List<Type> columnTypeList;
        if (cursor.decl instanceof DeclCursor) {
            if (intoTargetList.nodes.size()
                    != ((DeclCursor) cursor.decl).staticSql.selectList.size()) {
                throw new SemanticError(
                        Misc.getLineColumnOf(cursor.ctx), // s059
                        "the number of columns of the cursor must be equal to the number of into-variables");
            }

            columnTypeList = ((DeclCursor) cursor.decl).staticSql.getColumnTypeList();
            assert columnTypeList != null;
        } else {
            // id is SYS_REFCURSOR variable
            // column types are hard to figure out in general because the SELECT statement executed
            // is decided at runtime
            columnTypeList = null;
        }

        return new StmtCursorFetch(ctx, cursor, columnTypeList, intoTargetList.nodes);
    }

    @Override
    public AstNode visitOpen_for_statement(Open_for_statementContext ctx) {

        connectionRequired = true;

        ExprId refCursor = visitNonFuncIdentifier(ctx.identifier()); // s040: undeclared id ...
        if (!refCursor.isAssignableTo()) {
            throw new SemanticError(
                    Misc.getLineColumnOf(ctx.identifier()), // s041
                    "identifier in an OPEN-FOR statement must be updatable");
        }
        if (((DeclIdTypeSpeced) refCursor.decl).typeSpec().type != Type.SYS_REFCURSOR) {
            throw new SemanticError(
                    Misc.getLineColumnOf(ctx.identifier()), // s042
                    "identifier in an OPEN-FOR statement must be of SYS_REFCURSOR type");
        }

        SqlSemantics sws = getSqlSemanticsFromServer(ctx.static_sql());
        assert sws != null;
        assert sws.kind == ServerConstants.CUBRID_STMT_SELECT; // by syntax
        if (sws.intoTargetStrs != null) {
            throw new SemanticError(
                    Misc.getLineColumnOf(ctx.static_sql()), // s043
                    "SQL in an OPEN-FOR statement may not have an INTO clause");
        }
        StaticSql staticSql = checkAndConvertStaticSql(sws, ctx.static_sql());

        return new StmtOpenFor(ctx, refCursor, staticSql);
    }

    @Override
    public StmtCommit visitCommit_statement(Commit_statementContext ctx) {
        connectionRequired = true;
        return new StmtCommit(ctx);
    }

    @Override
    public StmtRollback visitRollback_statement(Rollback_statementContext ctx) {
        connectionRequired = true;
        return new StmtRollback(ctx);
    }

    private static final Set<String> dbmsOutputProc =
            new TreeSet<>(
                    Arrays.asList("DISABLE", "ENABLE", "GET_LINE", "NEW_LINE", "PUT_LINE", "PUT"));

    @Override
    public AstNode visitProcedure_call(Procedure_callContext ctx) {

        String name = Misc.getNormalizedText(ctx.proc_call_name().name);
        NodeList<Expr> args = visitFunction_argument(ctx.function_argument());

        if (ctx.proc_call_name().owner != null) {
            // This has an owner name

            String owner = Misc.getNormalizedText(ctx.proc_call_name().owner);
            if (owner.equals(spOwner)
                    && ctx.proc_call_name().DBMS_OUTPUT() == null
                    && name.equals(spName)
                    && !isSpFunc) {

                // OK: recursive call of the stored procedure being defined
                // Note that owner name is unused afterwards.
            } else {

                // This has an owner name and the target procedure is not the SP being defined
                // Take this as a global procedure call.
                connectionRequired = true;

                String uniqName = owner + '.' + name;
                StmtGlobalProcCall ret = new StmtGlobalProcCall(ctx, uniqName, args);
                semanticQuestions.put(ret, new ServerAPI.ProcedureSignature(uniqName));

                return ret; // done
            }
        }

        if (ctx.proc_call_name().DBMS_OUTPUT() != null && dbmsOutputProc.contains(name)) {
            // DBMS_OUTPUT is not an actual package but just a syntactic "ornament" to ease
            // migration from Oracle.
            // NOTE: users cannot define a procedure of this name because of '$'
            name = "DBMS_OUTPUT$" + name;
        }

        DeclProc decl = symbolStack.getDeclProc(name);
        if (decl == null) {

            connectionRequired = true;

            StmtGlobalProcCall ret = new StmtGlobalProcCall(ctx, name, args);
            semanticQuestions.put(ret, new ServerAPI.ProcedureSignature(name));

            return ret;
        } else {
            int res = checkArguments(args, decl.paramList);
            if (res < 0) {
                throw new SemanticError(
                        Misc.getLineColumnOf(ctx), // s044
                        "the number of arguments to procedure "
                                + Misc.detachPkgName(name)
                                + " does not match the number of its formal parameters");
            } else if (res > 0) {
                throw new SemanticError(
                        Misc.getLineColumnOf(args.nodes.get(res - 1).ctx), // s045
                        "argument "
                                + res
                                + " to the procedure "
                                + Misc.detachPkgName(name)
                                + " must be updatable because it is to an OUT parameter");
            }

            return new StmtLocalProcCall(ctx, name, args, symbolStack.getCurrentScope(), decl);
        }
    }

    @Override
    public StmtSql visitExecute_immediate(Execute_immediateContext ctx) {

        connectionRequired = true;

        Expr dynSql = visitExpression(ctx.dyn_sql().expression());

        NodeList<Expr> intoTargetList;
        Into_clauseContext intoClause = ctx.into_clause();
        if (intoClause == null) {
            intoTargetList = null;
        } else {
            intoTargetList = visitInto_clause(intoClause);
        }

        NodeList<Expr> usedExprList;
        Restricted_using_clauseContext usingClause = ctx.restricted_using_clause();
        if (usingClause == null) {
            usedExprList = null;
        } else {
            usedExprList = visitRestricted_using_clause(usingClause);
        }

        int level = symbolStack.getCurrentScope().level + 1;
        return new StmtExecImme(ctx, level, dynSql, intoTargetList, usedExprList);
    }

    @Override
    public NodeList<Expr> visitRestricted_using_clause(Restricted_using_clauseContext ctx) {

        NodeList<Expr> ret = new NodeList<>();

        for (Restricted_using_elementContext c : ctx.restricted_using_element()) {
            ret.addNode(visitExpression(c.expression()));
        }

        return ret;
    }

    @Override
    public NodeList<Expr> visitInto_clause(Into_clauseContext ctx) {

        NodeList<Expr> ret = new NodeList<>();

        ExprId record = null;
        for (Assign_targetContext c : ctx.assign_target()) {
            Expr e = visitAssign_target(c);
            if (e instanceof ExprId && ((ExprId) e).decl.type() instanceof TypeRecord) {
                record = ((ExprId) e);
            }

            ret.addNode(e);
        }

        if (record != null) {

            if (ret.nodes.size() > 1) {
                throw new SemanticError(
                        Misc.getLineColumnOf(ctx), // s087
                        "record " + record.name + " must be the only target in the INTO clause");
            }

            // code rewrite: list the fields instead of the single record variable
            ret.nodes.clear();
            ParserRuleContext rctx = record.ctx;
            TypeRecord tyRec = (TypeRecord) record.decl.type();

            for (Misc.Pair<String, Type> col : tyRec.selectList) {
                ret.addNode(new ExprField(rctx, record, col.e1));
            }
        }

        return ret;
    }

    @Override
    public NodeList<Expr> visitFunction_argument(Function_argumentContext ctx) {

        if (ctx == null) {
            return EMPTY_ARGS;
        }

        NodeList<Expr> ret = new NodeList<>();
        for (ArgumentContext c : ctx.argument()) {
            ret.addNode(visitExpression(c.expression()));
        }

        return ret;
    }

    @Override
    public ExHandler visitException_handler(Exception_handlerContext ctx) {

        ParserRuleContext others = null;

        List<ExName> exceptions = new ArrayList<>();
        for (Exception_nameContext c : ctx.exception_name()) {
            if ("OTHERS".equals(c.getText().toUpperCase())) {
                others = c;
                exceptions.add(new ExName(c, "OTHERS"));
            } else {
                exceptions.add(visitException_name(c));
            }
        }

        if (others != null && ctx.exception_name().size() > 1) {
            throw new SemanticError(
                    Misc.getLineColumnOf(others), // s049
                    "OTHERS may not be combined with another exception using OR");
        }

        exHandlerDepth++;
        NodeList<Stmt> stmts = visitSeq_of_statements(ctx.seq_of_statements());
        exHandlerDepth--;

        return new ExHandler(ctx, exceptions, stmts, exHandlerDepth + 1);
    }

    // --------------------------------------------------------
    // Private Static
    // --------------------------------------------------------

    private static final int ID_LEN_MAX = 222; // see User Manual

    private static final BigInteger UINT_LITERAL_MAX =
            new BigInteger("99999999999999999999999999999999999999");
    private static final BigInteger BIGINT_MAX = new BigInteger("9223372036854775807");
    private static final BigInteger BIGINT_MIN = new BigInteger("-9223372036854775808");
    private static final BigInteger INT_MAX = new BigInteger("2147483647");
    private static final BigInteger INT_MIN = new BigInteger("-2147483648");

    private static final String SYMBOL_TABLE_TOP = "%predefined";
    private static final NodeList<DeclParam> EMPTY_PARAMS = new NodeList<>();
    private static final NodeList<DeclParamIn> EMPTY_CURSOR_PARAMS = new NodeList<>();
    private static final NodeList<Expr> EMPTY_ARGS = new NodeList<>();

    private static boolean isRecordId(ExprId id) {
        return (id != null && id.decl.type().idx == Type.IDX_RECORD);
    }

    private static boolean isCursorOrRefcursor(ExprId id) {

        DeclId decl = id.decl;
        return (decl instanceof DeclCursor
                || ((decl instanceof DeclVar || decl instanceof DeclParam)
                        && ((DeclIdTypeSpeced) decl).typeSpec().type == Type.SYS_REFCURSOR));
    }

    // NOTE: never changing after the initilization during the ParseTreeConverter class
    // initialization
    private static final Map<String, Type> nameToType = new HashMap<>();

    static {
        // NOTE: CHAR, VARCHAR, NUMERIC, and their aliases are not in this map

        nameToType.put("BOOLEAN", Type.BOOLEAN);

        nameToType.put("SHORT", Type.SHORT);
        nameToType.put("SMALLINT", Type.SHORT);

        nameToType.put("INT", Type.INT);
        nameToType.put("INTEGER", Type.INT);

        nameToType.put("BIGINT", Type.BIGINT);

        nameToType.put("FLOAT", Type.FLOAT);
        nameToType.put("REAL", Type.FLOAT);

        nameToType.put("DOUBLE", Type.DOUBLE);
        nameToType.put("DOUBLE PRECISION", Type.DOUBLE);

        nameToType.put("DATE", Type.DATE);

        nameToType.put("TIME", Type.TIME);

        nameToType.put("DATETIME", Type.DATETIME);

        nameToType.put("TIMESTAMP", Type.TIMESTAMP);

        nameToType.put("SYS_REFCURSOR", Type.SYS_REFCURSOR);
    }

    private static String unquoteStr(String val) {
        val = val.substring(1, val.length() - 1); // strip enclosing '
        return val.replace("''", "'");
    }

    // --------------------------------------------------------
    // Private
    // --------------------------------------------------------

    private InstanceStore iStore;
    private boolean forParameterOrReturn = false;

    private static class UseAndDeclLevel {
        ParserRuleContext use;
        int declLevel;

        UseAndDeclLevel(ParserRuleContext use, int declLevel) {
            this.use = use;
            this.declLevel = declLevel;
        }
    }

    private Map<String, UseAndDeclLevel> idUsedInCurrentDeclPart;

    private final LinkedHashMap<AstNode, ServerAPI.Question> semanticQuestions =
            new LinkedHashMap<>();

    private final String spOwner;
    private final String spRevision;

    private String spName;
    private boolean isSpFunc;

    private int exHandlerDepth;

    private boolean autonomousTransaction = false;
    private boolean connectionRequired = false;

    private boolean controlFlowBlocked;

    private void checkRedefinitionOfUsedName(String name, ParserRuleContext declCtx) {

        assert idUsedInCurrentDeclPart != null;
        UseAndDeclLevel forwardRef = idUsedInCurrentDeclPart.get(name);
        if (forwardRef != null) {
            int[] pos = Misc.getLineColumnOf(forwardRef.use);
            throw new SemanticError(
                    Misc.getLineColumnOf(declCtx), // s068
                    String.format(
                            "name %s has already been used at line %d and column %d in the same declaration block",
                            name, pos[0], pos[1]));
        }
    }

    private ExprId visitNonFuncIdentifier(IdentifierContext ctx) {
        return visitNonFuncIdentifier(Misc.getNormalizedText(ctx), ctx);
    }

    private ExprId visitNonFuncIdentifier(String name, ParserRuleContext ctx) {
        return visitNonFuncIdentifier(name, ctx, true);
    }

    private ExprId visitNonFuncIdentifier(
            String name, ParserRuleContext ctx, boolean throwIfNotFound) {
        ExprId ret;
        Decl decl = symbolStack.getDeclForIdExpr(name);
        if (decl == null) {
            ret = null; // no such id at all
        } else if (decl instanceof DeclId) {
            Scope scope = symbolStack.getCurrentScope();

            if (idUsedInCurrentDeclPart != null && decl.scope.level < scope.level) {
                idUsedInCurrentDeclPart.put(name, new UseAndDeclLevel(ctx, decl.scope.level));
            }

            return new ExprId(ctx, name, scope, (DeclId) decl);
        } else if (decl instanceof DeclFunc) {
            ret = null; // the name represents a function in its scope
        } else {
            throw new RuntimeException("unreachable");
        }

        if (ret == null && throwIfNotFound) {
            throw new UndeclaredId(Misc.getLineColumnOf(ctx), "undeclared id " + name);
        } else {
            return ret;
        }
    }

    private void previsitConstant_declaration(Constant_declarationContext ctx) {

        String name = Misc.getNormalizedText(ctx.identifier());
        TypeSpec ty = (TypeSpec) visit(ctx.type_spec());
        DeclConst ret = new DeclConst(ctx, name, ty, ctx.NOT() != null, null);
        symbolStack.putDecl(name, ret);
    }

    private void previsitVariable_declaration(Variable_declarationContext ctx) {

        String name = Misc.getNormalizedText(ctx.identifier());
        TypeSpec ty = (TypeSpec) visit(ctx.type_spec());
        DeclVar ret = new DeclVar(ctx, name, ty, ctx.NOT() != null, null);
        symbolStack.putDecl(name, ret);
    }

    private void previsitRoutine_definition(
            Routine_definitionContext ctx, Map<String, DeclRoutine> store) {

        String name = Misc.getNormalizedText(ctx.routine_uniq_name().name);

        if (symbolStack.getCurrentScope().level > SymbolStack.LEVEL_MAIN) {

            // local procedure/function

            if (ctx.LANGUAGE() != null) {
                throw new SemanticError(
                        Misc.getLineColumnOf(ctx.LANGUAGE()), // s083
                        "illegal keywords LANGUAGE PLCSQL for a local procedure/function");
            }
            if (ctx.authid_spec() != null) {
                throw new SemanticError(
                        Misc.getLineColumnOf(ctx.LANGUAGE()), // s084
                        "illegal keyword AUTHID for a local procedure/function");
            }
            if (ctx.routine_uniq_name().owner != null) {
                throw new SemanticError(
                        Misc.getLineColumnOf(ctx.routine_uniq_name().owner), // s085
                        "owner specification is not allowed for local procedures/functions");
            }
        } else {

            // SP being defined

            assert symbolStack.getCurrentScope().level == SymbolStack.LEVEL_MAIN;
            spName = name;
            isSpFunc = (ctx.PROCEDURE() == null);
        }

        if (ctx.routine_uniq_name().owner != null) {
            String owner = Misc.getNormalizedText(ctx.routine_uniq_name().owner);
            assert owner.equals(spOwner);
        }

        // push a temporary symbol table, in order not to corrupt the current symbol table with the
        // parameters
        symbolStack.pushSymbolTable("temp", null);
        NodeList<DeclParam> paramList = visitParameter_list(ctx.parameter_list());
        symbolStack.popSymbolTable();

        if (ctx.PROCEDURE() == null) {
            // function
            if (ctx.RETURN() == null) {
                throw new SemanticError(
                        Misc.getLineColumnOf(ctx), // s050
                        "function " + name + " must specify its return type");
            }

            TypeSpec retTypeSpec;
            try {
                forParameterOrReturn = true;
                retTypeSpec = (TypeSpec) visit(ctx.type_spec());
            } finally {
                forParameterOrReturn = false;
            }

            Type retType = retTypeSpec.type;
            if (symbolStack.getCurrentScope().level == SymbolStack.LEVEL_MAIN) { // at top level
                if (retType == Type.BOOLEAN || retType == Type.SYS_REFCURSOR) {
                    throw new SemanticError(
                            Misc.getLineColumnOf(ctx.type_spec()), // s065
                            "type "
                                    + retType.plcName
                                    + " cannot be used as a return type of stored functions");
                }
            }
            DeclFunc ret = new DeclFunc(ctx, name, paramList, retTypeSpec);
            symbolStack.putDecl(name, ret);
            if (store != null) {
                store.put(name, ret);
            }
        } else {
            // procedure
            if (ctx.RETURN() != null) {
                throw new SemanticError(
                        Misc.getLineColumnOf(ctx), // s051
                        "procedure " + name + " may not specify a return type");
            }
            DeclProc ret = new DeclProc(ctx, name, paramList);
            symbolStack.putDecl(name, ret);
            if (store != null) {
                store.put(name, ret);
            }
        }
    }

    private Expr visitExpression(ParserRuleContext ctx) {
        if (ctx == null) {
            return null;
        } else {
            return (Expr) visit(ctx);
        }
    }

    private boolean within(ParserRuleContext ctx, Class ctxClass) {
        while (true) {
            ParserRuleContext parent = ctx.getParent();
            if (parent == null) {
                return false;
            }
            if (ctxClass.isAssignableFrom(parent.getClass())) {
                return true;
            }
            ctx = parent;
        }
    }

    private String getColumnNameInSelectList(ColumnInfo ci) {
        String colName = ci.colName;
        assert colName != null;

        int dotIdx = colName.lastIndexOf(".");
        if (dotIdx > 0
                && dotIdx < colName.length() - 1
                && ci.className != null
                && ci.className.length() > 0
                && ci.attrName != null) {

            String afterDot = colName.substring(dotIdx + 1);
            if (afterDot.equalsIgnoreCase(ci.attrName)) {
                // In this case, colName must be of the form <table name alias>.<attr name>
                return ci.attrName;
            }
        }

        return colName;
    }

    private Expr getHostExprFromText(String s, ParserRuleContext ctx) {

        String hostExpr = Misc.getNormalizedText(s);
        hostExpr = hostExpr.replaceAll(" ", "");
        String[] split = hostExpr.split("\\.");
        if (split.length == 1) {

            return visitNonFuncIdentifier(hostExpr, ctx); // s408: undeclared id ...

        } else if (split.length == 2) {

            ExprId record = visitNonFuncIdentifier(split[0], ctx); // s432: undeclared id ...
            if (!isRecordId(record)) {
                throw new SemanticError(
                        Misc.getLineColumnOf(ctx), // s433
                        split[0] + " is not a record");
            }

            return new ExprField(ctx, record, split[1]);

        } else {
            throw new SemanticError(
                    Misc.getLineColumnOf(ctx), // s431
                    "invalid form of a host expression " + hostExpr);
        }
    }

    private StaticSql checkAndConvertStaticSql(SqlSemantics sws, ParserRuleContext ctx) {

        LinkedHashMap<Expr, Type> hostExprs = new LinkedHashMap<>();
        List<Misc.Pair<String, Type>> selectList = null;
        ArrayList<Expr> intoTargetList = null;

        // check (name-binding) and convert host variables used in the SQL
        if (sws.hostExprs != null) {
            for (PlParamInfo pi : sws.hostExprs) {
                if (pi.name.equals("?")) {
                    // auto parameter
                    if (!DBTypeAdapter.isSupported(pi.type)) {
                        throw new SemanticError(
                                Misc.getLineColumnOf(ctx), // s419
                                "the Static SQL contains a constant value of an unsupported type "
                                        + DBTypeAdapter.getSqlTypeName(pi.type));
                    }

                    ExprAutoParam autoParam = new ExprAutoParam(ctx, pi.value, pi.type);
                    hostExprs.put(
                            autoParam,
                            null); // null: type check is not necessary for auto parameters
                } else {
                    // host variable
                    Expr hostExpr = getHostExprFromText(pi.name, ctx);
                    // TODO: replace the following null with meaningful type information
                    // (type required in the location of this host var) after augmenting server API
                    hostExprs.put(hostExpr, null);
                }
            }
        }

        if (sws.kind == ServerConstants.CUBRID_STMT_SELECT) {

            // convert select list
            selectList = new ArrayList<>();
            for (ColumnInfo ci : sws.selectList) {
                String col = Misc.getNormalizedText(getColumnNameInSelectList(ci));

                // get type of the column
                Type ty;
                if (ci.type == DBType.DB_VARIABLE) {
                    // Maybe, the column contains a host variable

                    ExprId id = visitNonFuncIdentifier(col, ctx, false);
                    if (id == null) {
                        // col is not a host variable, but an expression which has a host variable
                        // as a subexpression (TODO: example?)
                        ty = Type.OBJECT; // unknown some type. best offort to give a type
                    } else {
                        // col is a single identifier, which is almost of no use and stupid
                        DeclId decl = id.decl;
                        if (decl instanceof DeclIdTypeSpeced) {
                            ty = ((DeclIdTypeSpeced) decl).typeSpec().type;
                            if (ty.idx == Type.IDX_RECORD) {
                                throw new SemanticError(
                                        Misc.getLineColumnOf(ctx), // s423
                                        "record " + id.name + " cannot be used in a select list");
                            }
                        } else if (decl instanceof DeclForIter) {
                            ty = Type.INT;
                        } else if (decl instanceof DeclCursor) {
                            throw new SemanticError(
                                    Misc.getLineColumnOf(ctx), // s424
                                    "cursor " + id.name + " cannot be used in a select list");
                        } else {
                            throw new RuntimeException("unreachable");
                        }
                    }

                } else if (DBTypeAdapter.isSupported(ci.type)) {
                    ty = DBTypeAdapter.getValueType(iStore, ci.type);
                } else {
                    throw new SemanticError(
                            Misc.getLineColumnOf(ctx), // s426
                            "the SELECT statement contains a column "
                                    + col
                                    + " of an unsupported type "
                                    + DBTypeAdapter.getSqlTypeName(ci.type));
                }
                assert ty != null;

                selectList.add(new Misc.Pair<>(col, ty));
            }

            // check (name-binding) and convert into-variables used in the SQL
            if (sws.intoTargetStrs != null) {

                List<String> intoTargetStrs = sws.intoTargetStrs;

                // check if a single target is an updatable record, and if so, expand it to its
                // fields
                if (intoTargetStrs.size() == 1) {

                    // check if it is a record
                    String s = Misc.getNormalizedText(intoTargetStrs.get(0));
                    if (s.indexOf('.') < 0) {
                        ExprId id = visitNonFuncIdentifier(s, ctx);
                        if (id.decl.type() instanceof TypeRecord) {

                            if (!id.isAssignableTo()) {
                                throw new SemanticError(
                                        Misc.getLineColumnOf(ctx), // s056
                                        id.name + " in the INTO clause is not updatable");
                            }

                            // rebuild the targets with the record's fields
                            intoTargetStrs = new LinkedList<>();
                            TypeRecord tyRec = (TypeRecord) id.decl.type();
                            for (Misc.Pair<String, Type> p : tyRec.selectList) {
                                intoTargetStrs.add(s + '.' + p.e1);
                            }
                        }
                    }
                }

                if (intoTargetStrs.size() != sws.selectList.size()) {
                    throw new SemanticError(
                            Misc.getLineColumnOf(ctx), // s402
                            String.format(
                                    "select list's length(%d) is different from INTO targets' length(%d)",
                                    sws.selectList.size(), intoTargetStrs.size()));
                }

                intoTargetList = new ArrayList<>();
                for (String t : intoTargetStrs) {
                    Expr target = getHostExprFromText(t, ctx); // s409: undeclared id ...
                    assert target instanceof AssignTarget;
                    if (!((AssignTarget) target).isAssignableTo()) {
                        throw new SemanticError(
                                Misc.getLineColumnOf(ctx), // s056
                                ((AssignTarget) target).name()
                                        + " in the INTO clause is not updatable");
                    }
                    intoTargetList.add(target);
                }
            }
        }

        String rewritten = StringEscapeUtils.escapeJava(sws.rewritten);
        return new StaticSql(ctx, sws.kind, rewritten, hostExprs, selectList, intoTargetList);
    }

    private String makeParamList(NodeList<DeclParam> paramList, String name, PlParamInfo[] params) {
        if (params == null) {
            return null;
        }

        int len = params.length;
        for (int i = 0; i < len; i++) {

            if (!DBTypeAdapter.isSupported(params[i].type)) {
                String sqlType = DBTypeAdapter.getSqlTypeName(params[i].type);
                return name + " uses unsupported type " + sqlType + " for parameter " + (i + 1);
            }

            Type paramType = DBTypeAdapter.getValueType(iStore, params[i].type);

            TypeSpec tySpec = TypeSpec.getBogus(iStore, paramType);
            if ((params[i].mode & ServerConstants.PARAM_MODE_OUT) != 0) {
                boolean alsoIn = (params[i].mode & ServerConstants.PARAM_MODE_IN) != 0;
                paramList.nodes.add(new DeclParamOut(null, "p" + i, tySpec, alsoIn));
            } else {
                paramList.nodes.add(new DeclParamIn(null, "p" + i, tySpec));
            }
        }

        return null;
    }

    private int checkArguments(NodeList<Expr> args, NodeList<DeclParam> params) {
        if (params.nodes.size() != args.nodes.size()) {
            return -1;
        }

        int i = 0;
        for (Expr arg : args.nodes) {
            DeclParam dp = params.nodes.get(i);

            if (dp instanceof DeclParamOut) {
                if (arg instanceof ExprId && ((ExprId) arg).isAssignableTo()
                        || arg instanceof ExprField
                                && (((ExprField) arg).record).isAssignableTo()) {
                    // OK
                } else {
                    return (i + 1);
                }
            }

            i++;
        }

        return 0;
    }

    private static StaticSqlWithRecordsParser getParser(String sqlText) {
        CharStream in = CharStreams.fromString(sqlText);
        StaticSqlWithRecordsLexer lexer = new StaticSqlWithRecordsLexer(in);
        CommonTokenStream tokens = new CommonTokenStream(lexer);
        return new StaticSqlWithRecordsParser(tokens);
    }

    private static SyntaxErrorIndicator replaceErrorListeners(StaticSqlWithRecordsParser parser) {
        SyntaxErrorIndicator sei = new SyntaxErrorIndicator();
        parser.removeErrorListeners();
        parser.addErrorListener(sei);
        return sei;
    }

    private String rewriteInsertWithFieldsExpansion(
            String sqlText, Record_listContext recordList, Static_sqlContext ctx) {
        int start = recordList.getStart().getStartIndex();
        int end = recordList.getStop().getStopIndex() + 1;

        String[] split = recordList.getText().split(",");
        assert split.length > 0;

        List<String> records = new LinkedList<>();
        List<String> fields = new LinkedList<>();
        for (String s : split) {
            s = Misc.getNormalizedText(s);
            ExprId id = visitNonFuncIdentifier(s, ctx);
            if (!(id.decl.type() instanceof TypeRecord)) {
                throw new SemanticError(
                        Misc.getLineColumnOf(ctx), // s088
                        id.name + " is not a record");
            }

            TypeRecord recTy = (TypeRecord) id.decl.type();

            fields.clear();
            for (Misc.Pair<String, Type> p : recTy.selectList) {
                fields.add(s + "." + p.e1);
            }

            records.add("(" + String.join(", ", fields) + ")");
        }

        return sqlText.substring(0, start) + String.join(", ", records) + sqlText.substring(end);
    }

    private String rewriteUpdateWithFieldsExpansion(
            String sqlText,
            Row_setContext rowSet,
            Table_specContext tableSpec,
            Static_sqlContext ctx) {

        int start = rowSet.getStart().getStartIndex();
        int end = rowSet.getStop().getStopIndex() + 1;

        List<String> fieldsSet = new LinkedList<>();
        String record = Misc.getNormalizedText(rowSet.getStop().getText());
        ExprId id = visitNonFuncIdentifier(record, ctx);
        if (!(id.decl.type() instanceof TypeRecord)) {
            throw new SemanticError(
                    Misc.getLineColumnOf(ctx), // s089
                    id.name + " is not a record");
        }

        TypeRecord recTy = (TypeRecord) id.decl.type();

        String tableSpecText = tableSpec.getText();
        SqlSemantics sws = getSqlSemanticsFromServer("select * from " + tableSpecText, ctx);
        assert sws.kind == ServerConstants.CUBRID_STMT_SELECT;

        if (sws.selectList.size() != recTy.selectList.size()) {
            throw new SemanticError(
                    Misc.getLineColumnOf(ctx), // s089
                    "the number of fields of the record "
                            + record
                            + " is not equal to the number of columns of the table "
                            + tableSpecText);
        }

        // Type compatibility of each pair of table column and record field is not checked here
        // because
        // table columns can have a type that is not supported in PL/CSQL (for example,
        // TIMESTAMPLTZ), but
        // the SQL can run successfully.
        // If the types are not compatible for a pair, then a run-time error will occur for it.

        Iterator<ColumnInfo> columns = sws.selectList.iterator();
        for (Misc.Pair<String, Type> p : recTy.selectList) {
            ColumnInfo ci = columns.next();
            fieldsSet.add(String.format("%s = %s.%s", ci.colName, record, p.e1));
        }

        return sqlText.substring(0, start) + String.join(", ", fieldsSet) + sqlText.substring(end);
    }

    private String expandRecordIfAny(Static_sqlContext ctx) {

        String sqlText = ctx.getText();
        String lowercased = sqlText.toLowerCase();

        if (lowercased.indexOf("insert") == 0
                || lowercased.indexOf("replace") == 0
                || lowercased.indexOf("update") == 0) {

            StaticSqlWithRecordsParser parser;
            SyntaxErrorIndicator sei;

            if (lowercased.indexOf("insert") == 0 || lowercased.indexOf("replace") == 0) {

                parser = getParser(sqlText);
                sei = replaceErrorListeners(parser);

                Stmt_w_record_valuesContext tree =
                        (Stmt_w_record_valuesContext) parser.stmt_w_record_values();
                if (!sei.hasError) {
                    // (INSERT|REPLACE) ... VALUES r1, r2, ..., rn ...
                    return rewriteInsertWithFieldsExpansion(sqlText, tree.record_list(), ctx);
                }
            }

            parser = getParser(sqlText);
            sei = replaceErrorListeners(parser);

            Stmt_w_record_setContext tree = (Stmt_w_record_setContext) parser.stmt_w_record_set();
            if (!sei.hasError) {
                // (UPDATE|INSERT|REPLACE) ... table SET ROW = r ...
                return rewriteUpdateWithFieldsExpansion(
                        sqlText, tree.row_set(), tree.table_spec(), ctx);
            }
        }

        return sqlText;
    }

    private SqlSemantics getSqlSemanticsFromServer(Static_sqlContext ctx) {
        String text = expandRecordIfAny(ctx);
        return getSqlSemanticsFromServer(text, ctx);
    }

    private SqlSemantics getSqlSemanticsFromServer(String text, ParserRuleContext ctx) {

        // server interaction may take a long time
        List<SqlSemantics> sqlSemantics = ServerAPI.getSqlSemantics(Arrays.asList(text));
        assert sqlSemantics.size() == 1;

        SqlSemantics ss = sqlSemantics.get(0);
        if (ss.errCode == 0) {
            return ss;
        } else {
            throw new SemanticError(Misc.getLineColumnOf(ctx), ss.errMsg); // s435
        }
    }

    private static class SyntaxErrorIndicator extends BaseErrorListener {

        boolean hasError;
        String errMsg;

        @Override
        public void syntaxError(
                Recognizer<?, ?> recognizer,
                Object offendingSymbol,
                int line,
                int charPositionInLine,
                String msg,
                RecognitionException e) {

            this.hasError = true;
            this.errMsg = msg;
        }
    }

    private Map<String, DeclRoutine> previsitDeclarations(Iterable<Declare_specContext> declSpecs) {

        Map<String, DeclRoutine> ret = new HashMap<>();

        // Scan the declarations for the procedures and functions (routines)
        // in order for the effect of their forward declarations.
        // Variables and constants are also scanned to support their %type appearing in the
        // parameter and/or return types of the routines

        symbolStack.pushSymbolTable("temp", null);
        for (Declare_specContext ds : declSpecs) {

            ParserRuleContext d;

            d = ds.item_declaration();
            if (d != null) {
                Item_declarationContext item = (Item_declarationContext) d;
                d = item.constant_declaration();
                if (d != null) {
                    // case of constant_declaration
                    previsitConstant_declaration((Constant_declarationContext) d);
                } else {
                    d = item.variable_declaration();
                    if (d != null) {
                        // case of variable_declaration
                        previsitVariable_declaration((Variable_declarationContext) d);
                    }
                }
            } else {
                d = ds.routine_definition();
                if (d != null) {
                    // case of routine_definition
                    previsitRoutine_definition((Routine_definitionContext) d, ret);
                }
            }
        }
        symbolStack.popSymbolTable(); // pop the temporary symbol table

        return ret;
    }
}<|MERGE_RESOLUTION|>--- conflicted
+++ resolved
@@ -69,14 +69,10 @@
 
     public final SymbolStack symbolStack = new SymbolStack();
 
-<<<<<<< HEAD
-    public ParseTreeConverter(String spOwner, String spRevision) {
+    public ParseTreeConverter(InstanceStore iStore, String spOwner, String spRevision) {
+        this.iStore = iStore;
         this.spOwner = Misc.getNormalizedText(spOwner);
         this.spRevision = spRevision;
-=======
-    public ParseTreeConverter(InstanceStore iStore) {
-        this.iStore = iStore;
->>>>>>> f0d7981c
     }
 
     public void askServerSemanticQuestions() {
