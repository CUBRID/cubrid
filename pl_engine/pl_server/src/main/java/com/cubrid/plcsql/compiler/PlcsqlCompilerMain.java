/*
 * Copyright (c) 2016 CUBRID Corporation.
 *
 * Redistribution and use in source and binary forms, with or without modification,
 * are permitted provided that the following conditions are met:
 *
 * - Redistributions of source code must retain the above copyright notice,
 *   this list of conditions and the following disclaimer.
 *
 * - Redistributions in binary form must reproduce the above copyright notice,
 *   this list of conditions and the following disclaimer in the documentation
 *   and/or other materials provided with the distribution.
 *
 * - Neither the name of the <ORGANIZATION> nor the names of its contributors
 *   may be used to endorse or promote products derived from this software without
 *   specific prior written permission.
 *
 * THIS SOFTWARE IS PROVIDED BY THE COPYRIGHT HOLDERS AND CONTRIBUTORS "AS IS" AND
 * ANY EXPRESS OR IMPLIED WARRANTIES, INCLUDING, BUT NOT LIMITED TO, THE IMPLIED
 * WARRANTIES OF MERCHANTABILITY AND FITNESS FOR A PARTICULAR PURPOSE ARE DISCLAIMED.
 * IN NO EVENT SHALL THE COPYRIGHT OWNER OR CONTRIBUTORS BE LIABLE FOR ANY DIRECT,
 * INDIRECT, INCIDENTAL, SPECIAL, EXEMPLARY, OR CONSEQUENTIAL DAMAGES (INCLUDING,
 * BUT NOT LIMITED TO, PROCUREMENT OF SUBSTITUTE GOODS OR SERVICES; LOSS OF USE, DATA,
 * OR PROFITS; OR BUSINESS INTERRUPTION) HOWEVER CAUSED AND ON ANY THEORY OF LIABILITY,
 * WHETHER IN CONTRACT, STRICT LIABILITY, OR TORT (INCLUDING NEGLIGENCE OR OTHERWISE)
 * ARISING IN ANY WAY OUT OF THE USE OF THIS SOFTWARE, EVEN IF ADVISED OF THE POSSIBILITY
 * OF SUCH DAMAGE.
 *
 */

package com.cubrid.plcsql.compiler;

import com.cubrid.jsp.Server;
import com.cubrid.jsp.data.CompileInfo;
import com.cubrid.plcsql.compiler.antlrgen.PlcParser;
import com.cubrid.plcsql.compiler.ast.Unit;
import com.cubrid.plcsql.compiler.error.SemanticError;
import com.cubrid.plcsql.compiler.error.SyntaxError;
import com.cubrid.plcsql.compiler.visitor.JavaCodeWriter;
import com.cubrid.plcsql.compiler.visitor.TypeChecker;
import java.io.File;
import java.io.FileNotFoundException;
import java.io.PrintStream;
import org.antlr.v4.runtime.*;
import org.antlr.v4.runtime.tree.*;

public class PlcsqlCompilerMain {

    // temporary code - the owner and revision strings will come from the server
    private static int revision = 1;

    public static CompileInfo compilePLCSQL(String in, String owner, boolean verbose) {
        return compilePLCSQL(in, verbose, owner, Integer.toString(revision++));
    }
    // end of temporary code

    public static CompileInfo compilePLCSQL(
            String in, boolean verbose, String owner, String revision) {

        // System.out.println("[TEMP] text to the compiler");
        // System.out.println(in);

        int optionFlags = verbose ? OPT_VERBOSE : 0;
        CharStream input = CharStreams.fromString(in);
        try {
<<<<<<< HEAD
            return compileInner(input, optionFlags, owner, revision);
=======
            return compileInner(new InstanceStore(), input, optionFlags);
>>>>>>> f0d7981c
        } catch (SyntaxError e) {
            CompileInfo err = new CompileInfo(-1, e.line, e.column, e.getMessage());
            return err;
        } catch (SemanticError e) {
            CompileInfo err = new CompileInfo(-1, e.line, e.column, e.getMessage());
            return err;
        } catch (Throwable e) {
            Server.log(e);
            CompileInfo err = new CompileInfo(-1, 0, 0, "internal error");
            return err;
        }
    }

    // ------------------------------------------------------------------
    // Private
    // ------------------------------------------------------------------

    private static final int OPT_VERBOSE = 1;
    private static final int OPT_PRINT_PARSE_TREE = 1 << 1;

    private static ParseTree parse(
            CharStream input, boolean verbose, String[] sqlTemplate, StringBuilder logStore) {

        long t0 = 0L;
        if (verbose) {
            t0 = System.currentTimeMillis();
        }

        PlcLexerEx lexer = new PlcLexerEx(input);
        CommonTokenStream tokens = new CommonTokenStream(lexer);
        PlcParser parser = new PlcParser(tokens);

        SyntaxErrorIndicator sei = new SyntaxErrorIndicator();
        parser.removeErrorListeners();
        parser.addErrorListener(sei);

        if (verbose) {
            t0 = logElapsedTime(logStore, "  preparing parser", t0);
        }

        ParseTree ret = parser.sql_script();

        if (verbose) {
            logElapsedTime(logStore, "  calling parser", t0);
        }

        if (sei.hasError) {
            throw new SyntaxError(sei.line, sei.column, sei.msg);
        }

        sqlTemplate[0] = lexer.getCreateSqlTemplate();
        return ret;
    }

    private static PrintStream getParseTreePrinterOutStream() {

        // create a output stream to print parse tree
        String outfile =
                Server.getServer().getRootPath().toString()
                        + File.separatorChar
                        + "log"
                        + File.separatorChar
                        + "PL-parse-tree.txt";
        File g = new File(outfile);
        try {
            return new PrintStream(g);
        } catch (FileNotFoundException e) {
            throw new RuntimeException(e);
        }
    }

    private static long logElapsedTime(StringBuilder logStore, String msg, long t0) {
        long t = System.currentTimeMillis();
        logStore.append(String.format("\n%7d : %s", (t - t0), msg));
        return t;
    }

    private static CompileInfo compileInner(
<<<<<<< HEAD
            CharStream input, int optionFlags, String owner, String revision) {
=======
            InstanceStore iStore, CharStream input, int optionFlags) {
>>>>>>> f0d7981c

        boolean verbose = (optionFlags & OPT_VERBOSE) > 0;

        long t0 = 0L;
        StringBuilder logStore = null;
        if (verbose) {
            t0 = System.currentTimeMillis();
            logStore = new StringBuilder();
        }

        // ------------------------------------------
        // parsing

        String[] sqlTemplate = new String[1];
        ParseTree tree = parse(input, verbose, sqlTemplate, logStore);
        if (tree == null) {
            throw new RuntimeException("parsing failed");
        }

        if (verbose) {
            t0 = logElapsedTime(logStore, "parsing", t0);
        }

        // ------------------------------------------
        // printing parse tree (optional)

        if ((optionFlags & OPT_PRINT_PARSE_TREE) > 0) {
            // walk with a pretty printer to print parse tree
            PrintStream out = getParseTreePrinterOutStream();
            ParseTreePrinter pp = new ParseTreePrinter(out);
            ParseTreeWalker.DEFAULT.walk(pp, tree);
            out.close();

            if (verbose) {
                t0 = logElapsedTime(logStore, "printing parse tree", t0);
            }
        }

        // ------------------------------------------
        // converting parse tree to AST

<<<<<<< HEAD
        ParseTreeConverter converter = new ParseTreeConverter(owner, revision);
=======
        ParseTreeConverter converter = new ParseTreeConverter(iStore);
>>>>>>> f0d7981c
        Unit unit = (Unit) converter.visit(tree);

        if (verbose) {
            t0 = logElapsedTime(logStore, "converting to AST", t0);
        }

        // ------------------------------------------
        // ask server semantic infomation
        // . signature of a global procedure/function
        // . whether a name represent a serial or not
        // . type of a table column
        converter.askServerSemanticQuestions();

        if (verbose) {
            t0 = logElapsedTime(logStore, "getting global semantics information from server", t0);
        }

        // ------------------------------------------
        // typechecking

        TypeChecker typeChecker = new TypeChecker(iStore, converter.symbolStack, converter);
        typeChecker.visitUnit(unit);

        if (verbose) {
            t0 = logElapsedTime(logStore, "typechecking", t0);
        }

        // ------------------------------------------
        // Java code generation

        String javaCode = new JavaCodeWriter(iStore).buildCodeLines(unit);

        if (verbose) {
            logElapsedTime(logStore, "Java code generation", t0);
        }

        // ------------------------------------------

        if (verbose) {
            Server.log(unit.getClassName() + logStore.toString());
        }

        String javaSig = unit.getJavaSignature();
        CompileInfo info =
                new CompileInfo(
                        javaCode,
                        sqlTemplate[0] + String.format(" '%s';", javaSig),
                        unit.getClassName(),
                        javaSig);
        return info;
    }

    private static class SyntaxErrorIndicator extends BaseErrorListener {

        boolean hasError;
        int line;
        int column;
        String msg;

        @Override
        public void syntaxError(
                Recognizer<?, ?> recognizer,
                Object offendingSymbol,
                int line,
                int charPositionInLine,
                String msg,
                RecognitionException e) {

            this.hasError = true;
            this.line = line;
            this.column = charPositionInLine + 1; // charPositionInLine starts from 0
            this.msg = msg;
        }
    }
}<|MERGE_RESOLUTION|>--- conflicted
+++ resolved
@@ -63,11 +63,7 @@
         int optionFlags = verbose ? OPT_VERBOSE : 0;
         CharStream input = CharStreams.fromString(in);
         try {
-<<<<<<< HEAD
-            return compileInner(input, optionFlags, owner, revision);
-=======
-            return compileInner(new InstanceStore(), input, optionFlags);
->>>>>>> f0d7981c
+            return compileInner(new InstanceStore(), input, optionFlags, owner, revision);
         } catch (SyntaxError e) {
             CompileInfo err = new CompileInfo(-1, e.line, e.column, e.getMessage());
             return err;
@@ -146,11 +142,7 @@
     }
 
     private static CompileInfo compileInner(
-<<<<<<< HEAD
-            CharStream input, int optionFlags, String owner, String revision) {
-=======
-            InstanceStore iStore, CharStream input, int optionFlags) {
->>>>>>> f0d7981c
+            InstanceStore iStore, CharStream input, int optionFlags, String owner, String revision) {
 
         boolean verbose = (optionFlags & OPT_VERBOSE) > 0;
 
@@ -192,11 +184,7 @@
         // ------------------------------------------
         // converting parse tree to AST
 
-<<<<<<< HEAD
-        ParseTreeConverter converter = new ParseTreeConverter(owner, revision);
-=======
-        ParseTreeConverter converter = new ParseTreeConverter(iStore);
->>>>>>> f0d7981c
+        ParseTreeConverter converter = new ParseTreeConverter(iStore, owner, revision);
         Unit unit = (Unit) converter.visit(tree);
 
         if (verbose) {
