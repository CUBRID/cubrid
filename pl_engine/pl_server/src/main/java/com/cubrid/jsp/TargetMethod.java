/*
 * Copyright (C) 2008 Search Solution Corporation.
 * Copyright (c) 2016 CUBRID Corporation.
 *
 * Redistribution and use in source and binary forms, with or without modification,
 * are permitted provided that the following conditions are met:
 *
 * - Redistributions of source code must retain the above copyright notice,
 *   this list of conditions and the following disclaimer.
 *
 * - Redistributions in binary form must reproduce the above copyright notice,
 *   this list of conditions and the following disclaimer in the documentation
 *   and/or other materials provided with the distribution.
 *
 * - Neither the name of the <ORGANIZATION> nor the names of its contributors
 *   may be used to endorse or promote products derived from this software without
 *   specific prior written permission.
 *
 * THIS SOFTWARE IS PROVIDED BY THE COPYRIGHT HOLDERS AND CONTRIBUTORS "AS IS" AND
 * ANY EXPRESS OR IMPLIED WARRANTIES, INCLUDING, BUT NOT LIMITED TO, THE IMPLIED
 * WARRANTIES OF MERCHANTABILITY AND FITNESS FOR A PARTICULAR PURPOSE ARE DISCLAIMED.
 * IN NO EVENT SHALL THE COPYRIGHT OWNER OR CONTRIBUTORS BE LIABLE FOR ANY DIRECT,
 * INDIRECT, INCIDENTAL, SPECIAL, EXEMPLARY, OR CONSEQUENTIAL DAMAGES (INCLUDING,
 * BUT NOT LIMITED TO, PROCUREMENT OF SUBSTITUTE GOODS OR SERVICES; LOSS OF USE, DATA,
 * OR PROFITS; OR BUSINESS INTERRUPTION) HOWEVER CAUSED AND ON ANY THEORY OF LIABILITY,
 * WHETHER IN CONTRACT, STRICT LIABILITY, OR TORT (INCLUDING NEGLIGENCE OR OTHERWISE)
 * ARISING IN ANY WAY OUT OF THE USE OF THIS SOFTWARE, EVEN IF ADVISED OF THE POSSIBILITY
 * OF SUCH DAMAGE.
 *
 */

package com.cubrid.jsp;

import com.cubrid.jsp.code.Signature;
import com.cubrid.jsp.exception.ExecuteException;
import cubrid.sql.CUBRIDOID;
import java.lang.reflect.Method;
import java.math.BigDecimal;
import java.sql.Date;
import java.sql.Time;
import java.sql.Timestamp;
import java.util.HashMap;

public class TargetMethod {
    private String className;
    private String methodName;
    private Class<?>[] argsTypes;

    private static HashMap<String, Class<?>> argClassMap = new HashMap<String, Class<?>>();
    private static HashMap<String, String> descriptorMap = new HashMap<String, String>();

    static {
        initArgClassMap();
        initdescriptorMap();
    }

<<<<<<< HEAD
    public TargetMethod(Signature signature) throws Exception {
        className = signature.getClassName();
        methodName = signature.getMethodName();
        argsTypes = classesFor(signature.getArgs());
=======
    public TargetMethod(String signature) throws Exception {
        int argStart = signature.indexOf('(') + 1;
        if (argStart < 0) {
            throw new IllegalArgumentException("Parenthesis '(' not found");
        }
        int argEnd = signature.indexOf(')');
        if (argEnd < 0) {
            throw new IllegalArgumentException("Parenthesis ')' not found");
        }
        int nameStart = signature.substring(0, argStart).lastIndexOf('.') + 1;

        if (signature.charAt(0) == '\'') {
            className = signature.substring(1, nameStart - 1).trim();
        } else {
            className = signature.substring(0, nameStart - 1).trim();
        }

        methodName = signature.substring(nameStart, argStart - 1).trim();
        String args = signature.substring(argStart, argEnd);
        argsTypes = classesFor(args);
    }

    private Class<?> getClass(String name) throws ClassNotFoundException {
        Context ctx = ContextManager.getContextofCurrentThread();
        ClassLoader cl = ctx.getClassLoader();
        Class<?> c = null;
        try {
            c = cl.loadClass(name);
            assert c != null;
            return c;
        } catch (ClassNotFoundException e) {
            // ignore
        }

        try {
            c = Server.class.getClassLoader().loadClass(name);
            assert c != null;
            return c;
        } catch (ClassNotFoundException e) {
            throw e;
        }
>>>>>>> 64569379
    }

    private Class<?>[] classesFor(String args) throws ClassNotFoundException, ExecuteException {
        args = args.trim();
        if (args.length() == 0) {
            return new Class[0];
        }
        // Count commas occurences.
        int commas = 0;
        for (int i = 0; i < args.length(); i++) {
            if (args.charAt(i) == ',') {
                commas++;
            }
        }
        Class<?>[] classes = new Class[commas + 1];

        int index = 0;
        for (int i = 0; i < commas; i++) {
            int sep = args.indexOf(',', index);
            classes[i] = classFor(args.substring(index, sep).trim());
            index = sep + 1;
        }

        classes[commas] = classFor(args.substring(index).trim());
        return classes;
    }

    private Class<?> classFor(String className) throws ClassNotFoundException, ExecuteException {
        int arrayIndex = className.indexOf("[]");
        if (arrayIndex >= 0) {
            String arrTag;
            if (className.indexOf("[][]") >= 0) {
                if (className.indexOf("[][][]") >= 0) {
                    throw new ExecuteException("Unsupported data type: " + className);
                }
                arrTag = "[[";
            } else {
                arrTag = "[";
            }
            className = arrTag + descriptorFor(className.substring(0, arrayIndex).trim());
        }

        if (argClassMap.containsKey(className)) {
            return argClassMap.get(className);
        } else {
            // TODO:
            // return ClassAccess.getClass(ContextManager.getContextofCurrentThread(), className);
            // unknown class
            throw new ClassNotFoundException(className);
        }
    }

    private String descriptorFor(String className) {
        if (descriptorMap.containsKey(className)) {
            return (String) descriptorMap.get(className);
        } else {
            return "L" + className + ";";
        }
    }

    private static void initArgClassMap() {
        argClassMap.put("boolean", boolean.class);
        argClassMap.put("byte", byte.class);
        argClassMap.put("char", char.class);
        argClassMap.put("short", short.class);
        argClassMap.put("int", int.class);
        argClassMap.put("long", long.class);
        argClassMap.put("float", float.class);
        argClassMap.put("double", double.class);

        argClassMap.put("[Z", boolean[].class);
        argClassMap.put("[B", byte[].class);
        argClassMap.put("[C", char[].class);
        argClassMap.put("[S", short[].class);
        argClassMap.put("[I", int[].class);
        argClassMap.put("[J", long[].class);
        argClassMap.put("[F", float[].class);
        argClassMap.put("[D", double[].class);

        argClassMap.put("java.lang.Boolean", Boolean.class);
        argClassMap.put("java.lang.Byte", Byte.class);
        argClassMap.put("java.lang.Character", Character.class);
        argClassMap.put("java.lang.Short", Short.class);
        argClassMap.put("java.lang.Integer", Integer.class);
        argClassMap.put("java.lang.Long", Long.class);
        argClassMap.put("java.lang.Float", Float.class);
        argClassMap.put("java.lang.Double", Double.class);
        argClassMap.put("java.lang.String", String.class);
        argClassMap.put("java.lang.Object", Object.class);

        argClassMap.put("Boolean", Boolean.class);
        argClassMap.put("Byte", Byte.class);
        argClassMap.put("Character", Character.class);
        argClassMap.put("Short", Short.class);
        argClassMap.put("Integer", Integer.class);
        argClassMap.put("Long", Long.class);
        argClassMap.put("Float", Float.class);
        argClassMap.put("Double", Double.class);
        argClassMap.put("String", String.class);
        argClassMap.put("Object", Object.class);

        argClassMap.put("java.math.BigDecimal", BigDecimal.class);
        argClassMap.put("java.sql.Date", Date.class);
        argClassMap.put("java.sql.Time", Time.class);
        argClassMap.put("java.sql.Timestamp", Timestamp.class);
        argClassMap.put("cubrid.sql.CUBRIDOID", CUBRIDOID.class);

        argClassMap.put("[Ljava.lang.Boolean;", Boolean[].class);
        argClassMap.put("[Ljava.lang.Byte;", Byte[].class);
        argClassMap.put("[Ljava.lang.Character;", Character[].class);
        argClassMap.put("[Ljava.lang.Short;", Short[].class);
        argClassMap.put("[Ljava.lang.Integer;", Integer[].class);
        argClassMap.put("[Ljava.lang.Long;", Long[].class);
        argClassMap.put("[Ljava.lang.Float;", Float[].class);
        argClassMap.put("[Ljava.lang.Double;", Double[].class);
        argClassMap.put("[Ljava.lang.String;", String[].class);
        argClassMap.put("[Ljava.lang.Object;", Object[].class);

        argClassMap.put("[LBoolean;", Boolean[].class);
        argClassMap.put("[LByte;", Byte[].class);
        argClassMap.put("[LCharacter;", Character[].class);
        argClassMap.put("[LShort;", Short[].class);
        argClassMap.put("[LInteger;", Integer[].class);
        argClassMap.put("[LLong;", Long[].class);
        argClassMap.put("[LFloat;", Float[].class);
        argClassMap.put("[LDouble;", Double[].class);
        argClassMap.put("[LString;", String[].class);
        argClassMap.put("[LObject;", Object[].class);

        argClassMap.put("[Ljava.math.BigDecimal;", BigDecimal[].class);
        argClassMap.put("[Ljava.sql.Date;", Date[].class);
        argClassMap.put("[Ljava.sql.Time;", Time[].class);
        argClassMap.put("[Ljava.sql.Timestamp;", Timestamp[].class);
        argClassMap.put("[Lcubrid.sql.CUBRIDOID;", CUBRIDOID[].class);

        argClassMap.put("[[Ljava.lang.Integer;", Integer[][].class);
        argClassMap.put("[[Ljava.lang.Float;", Float[][].class);
    }

    private static void initdescriptorMap() {
        descriptorMap.put("boolean", "Z");
        descriptorMap.put("byte", "B");
        descriptorMap.put("char", "C");
        descriptorMap.put("short", "S");
        descriptorMap.put("int", "I");
        descriptorMap.put("long", "J");
        descriptorMap.put("float", "F");
        descriptorMap.put("double", "D");
    }

    public Method getMethod(Class<?> c) throws SecurityException, NoSuchMethodException {
        try {
            return c.getMethod(methodName, argsTypes);
        } catch (NoSuchMethodException e) {
            String argsTypeNames;
            int len = argsTypes.length;
            if (len > 0) {
                String[] arr = new String[len];
                for (int i = 0; i < len; i++) {
                    arr[i] = argsTypes[i].getTypeName();
                }
                argsTypeNames = String.join(", ", arr);
            } else {
                argsTypeNames = "";
            }

            throw new NoSuchMethodException(
                    String.format("%s.%s(%s)", className, methodName, argsTypeNames));
        }
    }

    public Class<?>[] getArgsTypes() {
        return argsTypes;
    }
}<|MERGE_RESOLUTION|>--- conflicted
+++ resolved
@@ -54,54 +54,10 @@
         initdescriptorMap();
     }
 
-<<<<<<< HEAD
     public TargetMethod(Signature signature) throws Exception {
         className = signature.getClassName();
         methodName = signature.getMethodName();
         argsTypes = classesFor(signature.getArgs());
-=======
-    public TargetMethod(String signature) throws Exception {
-        int argStart = signature.indexOf('(') + 1;
-        if (argStart < 0) {
-            throw new IllegalArgumentException("Parenthesis '(' not found");
-        }
-        int argEnd = signature.indexOf(')');
-        if (argEnd < 0) {
-            throw new IllegalArgumentException("Parenthesis ')' not found");
-        }
-        int nameStart = signature.substring(0, argStart).lastIndexOf('.') + 1;
-
-        if (signature.charAt(0) == '\'') {
-            className = signature.substring(1, nameStart - 1).trim();
-        } else {
-            className = signature.substring(0, nameStart - 1).trim();
-        }
-
-        methodName = signature.substring(nameStart, argStart - 1).trim();
-        String args = signature.substring(argStart, argEnd);
-        argsTypes = classesFor(args);
-    }
-
-    private Class<?> getClass(String name) throws ClassNotFoundException {
-        Context ctx = ContextManager.getContextofCurrentThread();
-        ClassLoader cl = ctx.getClassLoader();
-        Class<?> c = null;
-        try {
-            c = cl.loadClass(name);
-            assert c != null;
-            return c;
-        } catch (ClassNotFoundException e) {
-            // ignore
-        }
-
-        try {
-            c = Server.class.getClassLoader().loadClass(name);
-            assert c != null;
-            return c;
-        } catch (ClassNotFoundException e) {
-            throw e;
-        }
->>>>>>> 64569379
     }
 
     private Class<?>[] classesFor(String args) throws ClassNotFoundException, ExecuteException {
