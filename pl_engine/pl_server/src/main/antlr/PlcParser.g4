--- conflicted
+++ resolved
@@ -52,18 +52,13 @@
     ;
 
 parameter
-<<<<<<< HEAD
-    : parameter_name IN? type_spec default_value_part?                     # parameter_in
-    | parameter_name ( IN? OUT | INOUT ) type_spec                         # parameter_out
+    : parameter_name IN? type_spec default_value_part? (COMMENT CHAR_STRING)?                     # parameter_in
+    | parameter_name ( IN? OUT | INOUT ) type_spec (COMMENT CHAR_STRING)?                         # parameter_out
     ;
 
 authid_spec
     : AUTHID (DEFINER | OWNER)                          # authid_owner
     | AUTHID (CALLER | CURRENT_USER)                    # authid_caller
-=======
-    : parameter_name IN? type_spec (COMMENT CHAR_STRING)?                   # parameter_in
-    | parameter_name ( IN? OUT | INOUT ) type_spec (COMMENT CHAR_STRING)?   # parameter_out
->>>>>>> 3e03344a
     ;
 
 default_value_part
