#
#  Copyright 2008 Search Solution Corporation
#  Copyright 2016 CUBRID Corporation
# 
#   Licensed under the Apache License, Version 2.0 (the "License");
#   you may not use this file except in compliance with the License.
#   You may obtain a copy of the License at
# 
#       http://www.apache.org/licenses/LICENSE-2.0
# 
#   Unless required by applicable law or agreed to in writing, software
#   distributed under the License is distributed on an "AS IS" BASIS,
#   WITHOUT WARRANTIES OR CONDITIONS OF ANY KIND, either express or implied.
#   See the License for the specific language governing permissions and
#   limitations under the License.
# 
#
set(EXECUTABLE_SOURCES
  ${EXECUTABLES_DIR}/compactdb_cl.c
  ${EXECUTABLES_DIR}/compactdb_common.c
  ${EXECUTABLES_DIR}/csql.c
  ${EXECUTABLES_DIR}/csql_result.c
  ${EXECUTABLES_DIR}/csql_result_format.c
  ${EXECUTABLES_DIR}/csql_session.c
  ${EXECUTABLES_DIR}/csql_support.c
  ${EXECUTABLES_DIR}/extract_schema.cpp
  ${EXECUTABLES_DIR}/file_hash.c
  ${EXECUTABLES_DIR}/unload_object.c
  ${EXECUTABLES_DIR}/unload_schema.c
  ${EXECUTABLES_DIR}/unloaddb.c
  ${EXECUTABLES_DIR}/util_common.c
  ${EXECUTABLES_DIR}/util_cs.c
  )

set(EXECUTABLE_HEADERS
  ${EXECUTABLES_DIR}/extract_schema.hpp
  )
  
set(COMPAT_SOURCES
  ${COMPAT_DIR}/cnv.c
  ${COMPAT_DIR}/cnvlex.c
  ${COMPAT_DIR}/db_admin.c
  ${COMPAT_DIR}/db_class.c
  ${COMPAT_DIR}/db_date.c
  ${COMPAT_DIR}/db_elo.c
  ${COMPAT_DIR}/db_function.cpp
  ${COMPAT_DIR}/db_info.c
  ${COMPAT_DIR}/db_json.cpp
  ${COMPAT_DIR}/db_json_allocator.cpp
  ${COMPAT_DIR}/db_json_path.cpp
  ${COMPAT_DIR}/db_json_types_internal.cpp
  ${COMPAT_DIR}/db_macro.c
  ${COMPAT_DIR}/db_method_static.cpp
  ${COMPAT_DIR}/db_obj.c
  ${COMPAT_DIR}/db_old.c
  ${COMPAT_DIR}/db_query.c
  ${COMPAT_DIR}/db_set.c
  ${COMPAT_DIR}/db_temp.c
  ${COMPAT_DIR}/db_value_printer.cpp
  ${COMPAT_DIR}/db_vdb.c
  ${COMPAT_DIR}/db_virt.c
  ${COMPAT_DIR}/dbtype_function.c
  )

set(COMPAT_SOURCES_C
  ${COMPAT_DIR}/dbtype_function.c
  )

set (COMPAT_HEADERS
  ${COMPAT_DIR}/dbtype_def.h
  ${COMPAT_DIR}/db_function.hpp
  ${COMPAT_DIR}/db_json.hpp
  ${COMPAT_DIR}/db_json_allocator.hpp
  ${COMPAT_DIR}/db_json_path.hpp
  ${COMPAT_DIR}/db_json_types_internal.hpp
  ${COMPAT_DIR}/db_set.h
  ${COMPAT_DIR}/db_set_function.h
  ${COMPAT_DIR}/dbtype_function.h
  ${COMPAT_DIR}/dbtype_function.i
  ${COMPAT_DIR}/db_admin.h
  )

set(BASE_SOURCES
  ${BASE_DIR}/adjustable_array.c
  ${BASE_DIR}/area_alloc.c
  ${BASE_DIR}/base64.c
  ${BASE_DIR}/chartype.c
  ${BASE_DIR}/condition_handler.c
  ${BASE_DIR}/databases_file.c
  ${BASE_DIR}/dtoa.c
  ${BASE_DIR}/dynamic_array.c
  ${BASE_DIR}/encryption.c
  ${BASE_DIR}/environment_variable.c
  ${BASE_DIR}/error_context.cpp
  ${BASE_DIR}/error_manager.c
  ${BASE_DIR}/fault_injection.c
  ${BASE_DIR}/fileline_location.cpp
  ${BASE_DIR}/fixed_alloc.c
  ${BASE_DIR}/filesys_temp.cpp
  ${BASE_DIR}/cubrid_getopt_long.c
  ${BASE_DIR}/ini_parser.c
  ${BASE_DIR}/intl_support.c
  ${BASE_DIR}/language_support.c
  ${BASE_DIR}/locale_helper.cpp
  ${BASE_DIR}/locale_support.c
  ${BASE_DIR}/lockfree_bitmap.cpp
  ${BASE_DIR}/mem_block.cpp
  ${BASE_DIR}/memory_alloc.c
  ${BASE_DIR}/memory_hash.c
  ${BASE_DIR}/memory_private_allocator.cpp
  ${BASE_DIR}/message_catalog.c
  ${BASE_DIR}/misc_string.c
  ${BASE_DIR}/mprec.c
  ${BASE_DIR}/packer.cpp
  ${BASE_DIR}/hide_password.cpp
  ${BASE_DIR}/get_clock_freq.c
  ${BASE_DIR}/perf.cpp
  ${BASE_DIR}/perf_monitor.c
  ${BASE_DIR}/pinnable_buffer.cpp
  ${BASE_DIR}/pinning.cpp
  ${BASE_DIR}/porting.c
  ${BASE_DIR}/printer.cpp
  ${BASE_DIR}/release_string.c
  ${BASE_DIR}/resource_tracker.cpp
  ${BASE_DIR}/sha1.c
  ${BASE_DIR}/stack_dump.c
  ${BASE_DIR}/string_buffer.cpp
  ${BASE_DIR}/system_parameter.c
  ${BASE_DIR}/tsc_timer.c
  ${BASE_DIR}/tz_support.c
  ${BASE_DIR}/uca_support.c
  ${BASE_DIR}/unicode_support.c
  ${BASE_DIR}/util_func.c
  ${BASE_DIR}/variable_string.c
  ${BASE_DIR}/xml_parser.c
  ${BASE_DIR}/ddl_log.c
  )

set(BASE_HEADERS
  ${BASE_DIR}/error_code.h
  ${BASE_DIR}/error_context.hpp
  ${BASE_DIR}/error_manager.h
  ${BASE_DIR}/extensible_array.hpp
  ${BASE_DIR}/fileline_location.hpp
  ${BASE_DIR}/filesys.hpp
  ${BASE_DIR}/filesys_temp.hpp
  ${BASE_DIR}/locale_helper.hpp
  ${BASE_DIR}/lockfree_bitmap.hpp
  ${BASE_DIR}/mem_block.hpp
  ${BASE_DIR}/memory_reference_store.hpp
  ${BASE_DIR}/memory_private_allocator.hpp
  ${BASE_DIR}/msgcat_set_log.hpp
  ${BASE_DIR}/packable_object.hpp
  ${BASE_DIR}/packer.hpp
  ${BASE_DIR}/perf.hpp
  ${BASE_DIR}/perf_def.hpp
  ${BASE_DIR}/pinning.hpp
  ${BASE_DIR}/pinnable_buffer.hpp
  ${BASE_DIR}/porting_inline.hpp
  ${BASE_DIR}/printer.hpp
  ${BASE_DIR}/string_buffer.hpp
  ${BASE_DIR}/resource_tracker.hpp
  ${BASE_DIR}/semaphore.hpp
  ${BASE_DIR}/ddl_log.h
  )

set(HEAPLAYER_SOURCES
  ${HEAPLAYERS_DIR}/customheaps.cpp
  ${HEAPLAYERS_DIR}/lea_heap.c
  )

set(CONNECTION_SOURCES
  ${CONNECTION_DIR}/connection_less.c
  ${CONNECTION_DIR}/connection_cl.c
  ${CONNECTION_DIR}/connection_globals.c
  ${CONNECTION_DIR}/connection_list_cl.c
  ${CONNECTION_DIR}/client_support.c
  ${CONNECTION_DIR}/connection_support.c
  ${CONNECTION_DIR}/host_lookup.c
  )

set(COMMUNICATION_SOURCES
  ${COMMUNICATION_DIR}/network_common.cpp
  ${COMMUNICATION_DIR}/network_interface_cl.c
  ${COMMUNICATION_DIR}/network_cl.c
  ${COMMUNICATION_DIR}/network_histogram.cpp
  )

set(PARSER_SOURCES
  ${BISON_csql_grammar_OUTPUTS}
  ${FLEX_csql_lexer_OUTPUTS}
  ${PARSER_DIR}/cnf.c
  ${PARSER_DIR}/compile.c
  ${PARSER_DIR}/double_byte_support.c
  ${PARSER_DIR}/func_type.cpp
  ${PARSER_DIR}/keyword.c
  ${PARSER_DIR}/method_transform.c
  ${PARSER_DIR}/name_resolution.c
  ${PARSER_DIR}/parse_dbi.c
  ${PARSER_DIR}/parse_evaluate.c
  ${PARSER_DIR}/parse_tree.c
  ${PARSER_DIR}/parse_tree_cl.c
  ${PARSER_DIR}/parse_type.cpp
  ${PARSER_DIR}/parser_allocator.cpp
  ${PARSER_DIR}/parser_support.c
  ${PARSER_DIR}/query_result.c
  ${PARSER_DIR}/scanner_support.c
  ${PARSER_DIR}/semantic_check.c
  ${PARSER_DIR}/show_meta.c
  ${PARSER_DIR}/type_checking.c
  ${PARSER_DIR}/view_transform.c
  ${PARSER_DIR}/xasl_regu_alloc.cpp
  ${PARSER_DIR}/xasl_generation.c
  ${PARSER_DIR}/func_type.cpp
  )
set(PARSER_HEADERS
  ${PARSER_DIR}/func_type.hpp
  ${PARSER_DIR}/parse_type.hpp
  ${PARSER_DIR}/parser_allocator.hpp
  ${PARSER_DIR}/xasl_regu_alloc.hpp
  )

set(OPTIMIZER_SOURCES
  ${OPTIMIZER_DIR}/query_bitset.c
  ${OPTIMIZER_DIR}/query_graph.c
  ${OPTIMIZER_DIR}/query_planner.c
  ${OPTIMIZER_DIR}/plan_generation.c
  ${OPTIMIZER_DIR}/query_rewrite.c
  )

set(QUERY_SOURCES
  ${QUERY_DIR}/arithmetic.c
  ${QUERY_DIR}/crypt_opfunc.c
  ${QUERY_DIR}/cursor.c
  ${QUERY_DIR}/execute_schema.c
  ${QUERY_DIR}/execute_statement.c
  ${QUERY_DIR}/numeric_opfunc.c
  ${QUERY_DIR}/query_cl.c
  ${QUERY_DIR}/query_dump.c
  ${QUERY_DIR}/regu_var.cpp
  ${QUERY_DIR}/string_opfunc.c
  ${QUERY_DIR}/string_regex.cpp
  ${QUERY_DIR}/string_regex_std.cpp
  ${QUERY_DIR}/string_regex_re2.cpp
  ${QUERY_DIR}/xasl_to_stream.c
  )
set(QUERY_HEADERS
  ${QUERY_DIR}/query_monitoring.hpp
)

set(OBJECT_SOURCES
  ${OBJECT_DIR}/authenticate.c
  ${OBJECT_DIR}/authenticate_cache.cpp
  ${OBJECT_DIR}/class_description.cpp
  ${OBJECT_DIR}/class_object.c
  ${OBJECT_DIR}/deduplicate_key.c
  ${OBJECT_DIR}/elo.c
  ${OBJECT_DIR}/identifier_store.cpp
  ${OBJECT_DIR}/lob_locator.cpp
  ${OBJECT_DIR}/object_accessor.c
  ${OBJECT_DIR}/object_description.cpp
  ${OBJECT_DIR}/object_domain.c
  ${OBJECT_DIR}/object_primitive.c
  ${OBJECT_DIR}/object_print.c
  ${OBJECT_DIR}/object_printer.cpp
  ${OBJECT_DIR}/object_print_util.cpp
  ${OBJECT_DIR}/object_representation.c
  ${OBJECT_DIR}/object_template.c
  ${OBJECT_DIR}/quick_fit.c
  ${OBJECT_DIR}/schema_class_truncator.cpp
  ${OBJECT_DIR}/schema_manager.c
  ${OBJECT_DIR}/schema_system_catalog.cpp
  ${OBJECT_DIR}/schema_system_catalog_builder.cpp
  ${OBJECT_DIR}/schema_system_catalog_definition.cpp
  ${OBJECT_DIR}/schema_system_catalog_install.cpp
  ${OBJECT_DIR}/schema_system_catalog_install_query_spec.cpp
  ${OBJECT_DIR}/schema_template.c
  ${OBJECT_DIR}/set_object.c
  ${OBJECT_DIR}/transform.c
  ${OBJECT_DIR}/transform_cl.c
  ${OBJECT_DIR}/trigger_description.cpp
  ${OBJECT_DIR}/trigger_manager.c
  ${OBJECT_DIR}/virtual_object.c
  ${OBJECT_DIR}/work_space.c
  )
set(OBJECT_HEADERS
  ${OBJECT_DIR}/lob_locator.hpp
)

<<<<<<< HEAD
set(JSP_SOURCES
  ${JSP_DIR}/jsp_cl.cpp
  ${JSP_DIR}/jsp_comm.c
  ${JSP_DIR}/jsp_file.c
  ${JSP_DIR}/sp_catalog.cpp
=======
set(SP_SOURCES
  ${SP_DIR}/jsp_cl.c
  ${SP_DIR}/jsp_comm.c
  ${SP_DIR}/jsp_file.c
>>>>>>> fe4c865e
  )

set(METHOD_SOURCES
  ${METHOD_DIR}/method_connection_cl.cpp
  ${METHOD_DIR}/method_compile_def.cpp
  ${METHOD_DIR}/method_callback.cpp
  ${METHOD_DIR}/method_def.cpp
  ${METHOD_DIR}/method_error.cpp
  ${METHOD_DIR}/method_oid_handler.cpp
  ${METHOD_DIR}/method_query_handler.cpp
  ${METHOD_DIR}/method_query_result.cpp
  ${METHOD_DIR}/method_query_util.cpp
  ${METHOD_DIR}/method_struct_parameter_info.cpp
  ${METHOD_DIR}/method_struct_invoke.cpp
  ${METHOD_DIR}/method_struct_value.cpp
  ${METHOD_DIR}/method_struct_oid_info.cpp
  ${METHOD_DIR}/method_struct_query.cpp
  ${METHOD_DIR}/method_struct_schema_info.cpp
  ${METHOD_DIR}/method_schema_info.cpp
  ${METHOD_DIR}/query_method.cpp
  )

set(TRANSACTION_SOURCES
  ${TRANSACTION_DIR}/boot_cl.c
  ${TRANSACTION_DIR}/client_credentials.cpp
  ${TRANSACTION_DIR}/flashback_cl.c
  ${TRANSACTION_DIR}/locator.c
  ${TRANSACTION_DIR}/locator_cl.c
  ${TRANSACTION_DIR}/lock_table.c
  ${TRANSACTION_DIR}/log_comm.c
  ${TRANSACTION_DIR}/log_compress.c
  ${TRANSACTION_DIR}/log_lsa.cpp
  ${TRANSACTION_DIR}/log_writer.c
  ${TRANSACTION_DIR}/transaction_cl.c
  )
set(TRANSACTION_HEADERS
  ${TRANSACTION_DIR}/client_credentials.hpp
  ${TRANSACTION_DIR}/flashback_cl.h
  ${TRANSACTION_DIR}/log_archives.hpp
  ${TRANSACTION_DIR}/log_common_impl.h
  ${TRANSACTION_DIR}/log_lsa.hpp
  ${TRANSACTION_DIR}/log_record.hpp
  ${TRANSACTION_DIR}/log_storage.hpp
  ${TRANSACTION_DIR}/log_volids.hpp
  ${TRANSACTION_DIR}/transaction_global.hpp
  )

set(STORAGE_SOURCES
  ${STORAGE_DIR}/byte_order.c
  ${STORAGE_DIR}/es.c
  ${STORAGE_DIR}/es_common.c
  ${STORAGE_DIR}/es_posix.c
  ${STORAGE_DIR}/file_io.c
  ${STORAGE_DIR}/oid.c
  ${STORAGE_DIR}/statistics_cl.c
  ${STORAGE_DIR}/storage_common.c
  ${STORAGE_DIR}/tde.c
  )

set(XASL_SOURCES
  ${XASL_DIR}/access_json_table.cpp
  ${XASL_DIR}/xasl_analytic.cpp
  ${XASL_DIR}/xasl_predicate.cpp
  ${XASL_DIR}/xasl_unpack_info.cpp
  ${XASL_DIR}/xasl_stream.cpp
  )
set(XASL_HEADERS
  ${XASL_DIR}/access_json_table.hpp
  ${XASL_DIR}/access_spec.hpp
  ${XASL_DIR}/compile_context.h
  ${XASL_DIR}/xasl_aggregate.hpp
  ${XASL_DIR}/xasl_analytic.hpp
  ${XASL_DIR}/xasl_unpack_info.hpp
  ${XASL_DIR}/xasl_predicate.hpp
  ${XASL_DIR}/xasl_stream.hpp
  )


set(LOADDB_SOURCES
  ${LOADDB_DIR}/load_common.cpp
  ${LOADDB_DIR}/load_db.c
  ${LOADDB_DIR}/load_object.c
  )

set(LOADDB_HEADERS
  ${LOADDB_DIR}/load_common.hpp
  ${LOADDB_DIR}/load_object.h
  )

set(API_SOURCES
  ${API_DIR}/cubrid_log.c
  )

set(API_HEADERS
  ${API_DIR}/cubrid_log.h
  )

list(APPEND CONNECTION_SOURCES ${CONNECTION_DIR}/heartbeat.c)
if(UNIX)
  list(APPEND EXECUTABLE_SOURCES ${EXECUTABLES_DIR}/checksumdb.c)
  list(APPEND CONNECTION_SOURCES ${CONNECTION_DIR}/tcp.c)
  list(APPEND BASE_SOURCES ${BASE_DIR}/dynamic_load.c)
  list(APPEND TRANSACTION_SOURCES ${TRANSACTION_DIR}/log_applier_sql_log.c)
  list(APPEND TRANSACTION_SOURCES ${TRANSACTION_DIR}/log_applier.c)
  list(APPEND STORAGE_SOURCES ${STORAGE_DIR}/es_owfs.c)
  SET_SOURCE_FILES_PROPERTIES(
    ${EXECUTABLES_DIR}/checksumdb.c
    PROPERTIES LANGUAGE CXX
  )
else(UNIX)
  list(APPEND CONNECTION_SOURCES ${CONNECTION_DIR}/wintcp.c)
  list(APPEND BASE_SOURCES ${BASE_DIR}/rand.c)
  list(APPEND BASE_SOURCES ${BASE_DIR}/tz_compile.c)
endif(UNIX)

set_source_files_properties(${BISON_csql_grammar_OUTPUTS} PROPERTIES GENERATED true)
set_source_files_properties(${FLEX_csql_lexer_OUTPUTS} PROPERTIES GENERATED true)
set_source_files_properties(${BISON_loader_grammar_OUTPUTS} PROPERTIES GENERATED true)
set_source_files_properties(${FLEX_loader_lexer_OUTPUTS} PROPERTIES GENERATED true)
set_source_files_properties(${PROBES_OBJECT} PROPERTIES EXTERNAL_OBJECT true GENERATED true)

if(UNIX)
  set_source_files_properties(${COMPAT_DIR}/db_json.cpp PROPERTIES COMPILE_FLAGS -Wno-unknown-pragmas)
  set_source_files_properties(${COMPAT_DIR}/db_json_allocator.cpp PROPERTIES COMPILE_FLAGS -Wno-unknown-pragmas)
  set_source_files_properties(${COMPAT_DIR}/db_json_path.cpp PROPERTIES COMPILE_FLAGS -Wno-unknown-pragmas)
  set_source_files_properties(${COMPAT_DIR}/db_json_types_internal.cpp PROPERTIES COMPILE_FLAGS -Wno-unknown-pragmas)
endif(UNIX)

SET_SOURCE_FILES_PROPERTIES(
  ${EXECUTABLES_DIR}/compactdb_cl.c
  ${EXECUTABLES_DIR}/compactdb_common.c
  ${EXECUTABLES_DIR}/csql.c
  ${EXECUTABLES_DIR}/csql_result.c
  ${EXECUTABLES_DIR}/csql_result_format.c
  ${EXECUTABLES_DIR}/csql_session.c
  ${EXECUTABLES_DIR}/csql_support.c
  ${EXECUTABLES_DIR}/file_hash.c
  ${EXECUTABLES_DIR}/unload_object.c
  ${EXECUTABLES_DIR}/unload_schema.c
  ${EXECUTABLES_DIR}/unloaddb.c
  ${EXECUTABLES_DIR}/util_common.c
  ${EXECUTABLES_DIR}/util_cs.c
  ${COMPAT_SOURCES}
  ${BASE_SOURCES}
  ${HEAPLAYER_SOURCES}
  ${CONNECTION_SOURCES}
  ${CONNECTION_TCP_SOURCE}
  ${COMMUNICATION_SOURCES}
  ${PARSER_DIR}/cnf.c
  ${PARSER_DIR}/compile.c
  ${PARSER_DIR}/double_byte_support.c
  ${PARSER_DIR}/keyword.c
  ${PARSER_DIR}/method_transform.c
  ${PARSER_DIR}/name_resolution.c
  ${PARSER_DIR}/parse_dbi.c
  ${PARSER_DIR}/parse_evaluate.c
  ${PARSER_DIR}/parse_tree.c
  ${PARSER_DIR}/parse_tree_cl.c
  ${PARSER_DIR}/parser_support.c
  ${PARSER_DIR}/query_result.c
  ${PARSER_DIR}/scanner_support.c
  ${PARSER_DIR}/semantic_check.c
  ${PARSER_DIR}/show_meta.c
  ${PARSER_DIR}/type_checking.c
  ${PARSER_DIR}/view_transform.c
  ${PARSER_DIR}/xasl_generation.c
  ${OPTIMIZER_SOURCES}
  ${QUERY_SOURCES}
  ${OBJECT_SOURCES}
  ${SP_SOURCES}
  ${METHOD_SOURCES}
  ${TRANSACTION_SOURCES}
  ${STORAGE_SOURCES}
  ${ES_SOURCES}
  ${PROBES_OBJECT}
  ${XASL_SOURCES}
  ${LOADDB_SOURCES}
  ${API_SOURCES}
  PROPERTIES LANGUAGE CXX
  )
SET_SOURCE_FILES_PROPERTIES(
  ${CSQL_GRAMMAR_OUTPUT}
  ${CSQL_LEXER_OUTPUT}
  ${ESQL_GRAMMAR_OUTPUT}
  ${ESQL_LEXER_OUTPUT}
  ${COMPAT_SOURCES_C}
  PROPERTIES LANGUAGE C
  )

add_library(cubridcs SHARED
  ${EXECUTABLE_SOURCES}
  ${EXECUTABLE_HEADERS}
  ${COMPAT_SOURCES}
  ${COMPAT_SOURCES_C}
  ${BASE_HEADERS}
  ${BASE_SOURCES}
  ${ES_SOURCES}
  ${COMMUNICATION_SOURCES}
  ${CONNECTION_SOURCES}
  ${CONNECTION_TCP_SOURCE}
  ${HEAPLAYER_SOURCES}
  ${OBJECT_HEADERS}
  ${OBJECT_SOURCES}
  ${OPTIMIZER_SOURCES}
  ${PARSER_HEADERS}
  ${PARSER_SOURCES}
  ${PROBES_OBJECT}
  ${QUERY_HEADERS}
  ${QUERY_SOURCES}
  ${SP_SOURCES}
  ${METHOD_SOURCES}
  ${TRANSACTION_HEADERS}
  ${TRANSACTION_SOURCES}
  ${STORAGE_SOURCES}
  ${XASL_HEADERS}
  ${XASL_SOURCES}
  ${LOADDB_SOURCES}
  ${LOADDB_HEADERS}
  ${API_SOURCES}
  ${API_HEADERS}
  )
set_target_properties(cubridcs PROPERTIES SOVERSION "${CUBRID_MAJOR_VERSION}.${CUBRID_MINOR_VERSION}")

target_compile_definitions(cubridcs PRIVATE CS_MODE CUBRID_EXPORTING ${COMMON_DEFS})
if(NOT USE_CUBRID_ENV)
  target_compile_definitions(cubridcs PRIVATE ${DIR_DEFS})
endif(NOT USE_CUBRID_ENV)
if(WIN32)
  set_source_files_properties(${HEAPLAYERS_DIR}/customheaps.cpp PROPERTIES COMPILE_FLAGS -Od)
  SET_SOURCE_FILES_PROPERTIES(
    ${CSQL_GRAMMAR_OUTPUT}
    ${LOADER_GRAMMAR_OUTPUT}
    ${CSQL_LEXER_OUTPUT}
    ${LOADER_LEXER_OUTPUT}
    ${ESQL_GRAMMAR_OUTPUT}
    ${ESQL_LEXER_OUTPUT}
    PROPERTIES COMPILE_FLAGS /WX-
  )
  set_source_files_properties(${BISON_csql_grammar_OUTPUTS} PROPERTIES COMPILE_FLAGS "${COMPILE_FLAGS} -Og-")
  target_compile_definitions(cubridcs PRIVATE YY_NO_UNISTD_H)
  target_link_libraries(cubridcs LINK_PRIVATE ws2_32)
  set_target_properties(cubridcs PROPERTIES LINK_FLAGS "/DEF:\"${CMAKE_SOURCE_DIR}/win/cubridcs/cubridcs.def\"" LINK_FLAGS_RELEASE "/NODEFAULTLIB:libcmt.lib" LINK_FLAGS_DEBUG "/NODEFAULTLIB:msvcrt.lib")
endif(WIN32)
target_include_directories(cubridcs PRIVATE ${FLEX_INCLUDE_DIRS} ${EP_INCLUDES})
if(UNIX)
  target_link_libraries(cubridcs LINK_PRIVATE -Wl,-whole-archive ${EP_LIBS} -Wl,-no-whole-archive)
  target_link_libraries(cubridcs PUBLIC stdc++fs)
  target_link_libraries(cubridcs LINK_PUBLIC ${CMAKE_THREAD_LIBS_INIT} ${CMAKE_DL_LIBS})
else(UNIX)
  target_link_libraries(cubridcs LINK_PRIVATE ${EP_LIBS})
endif(UNIX)
# for dblink
target_link_libraries(cubridcs cascci)

add_dependencies(cubridcs gen_csql_grammar gen_csql_lexer gen_loader_grammar gen_loader_lexer)
add_dependencies(cubridcs ${EP_TARGETS})

if(ENABLE_SYSTEMTAP)
  target_include_directories(cubridcs PRIVATE ${CMAKE_BINARY_DIR})
  add_dependencies(cubridcs gen_probes)
endif(ENABLE_SYSTEMTAP)

install(TARGETS cubridcs
  RUNTIME DESTINATION ${CUBRID_BINDIR} COMPONENT Library
  LIBRARY DESTINATION ${CUBRID_LIBDIR} COMPONENT Library
  )

# install pdb files for debugging on windows
if(WIN32)
  install(DIRECTORY
    ${CMAKE_CURRENT_BINARY_DIR}/\${CMAKE_INSTALL_CONFIG_NAME}/
    DESTINATION ${CUBRID_BINDIR} COMPONENT Debuginfo
    FILES_MATCHING PATTERN "*.pdb"
    )
endif(WIN32)<|MERGE_RESOLUTION|>--- conflicted
+++ resolved
@@ -287,18 +287,11 @@
   ${OBJECT_DIR}/lob_locator.hpp
 )
 
-<<<<<<< HEAD
-set(JSP_SOURCES
-  ${JSP_DIR}/jsp_cl.cpp
-  ${JSP_DIR}/jsp_comm.c
-  ${JSP_DIR}/jsp_file.c
-  ${JSP_DIR}/sp_catalog.cpp
-=======
 set(SP_SOURCES
   ${SP_DIR}/jsp_cl.c
   ${SP_DIR}/jsp_comm.c
   ${SP_DIR}/jsp_file.c
->>>>>>> fe4c865e
+  ${SP_DIR}/sp_catalog.cpp
   )
 
 set(METHOD_SOURCES
