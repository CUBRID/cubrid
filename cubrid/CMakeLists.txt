--- conflicted
+++ resolved
@@ -205,10 +205,7 @@
   ${CONNECTION_SOURCES}
   ${CONNECTION_TCP_SOURCE}
   ${COMMUNICATION_SOURCES}
-<<<<<<< HEAD
-=======
   ${PARSER_SOURCES}
->>>>>>> 03644818
   ${QUERY_SOURCES}
   ${OBJECT_SOURCES}
   ${JSP_SOURCES}
