#
#  Copyright 2008 Search Solution Corporation
#  Copyright 2016 CUBRID Corporation
# 
#   Licensed under the Apache License, Version 2.0 (the "License");
#   you may not use this file except in compliance with the License.
#   You may obtain a copy of the License at
# 
#       http://www.apache.org/licenses/LICENSE-2.0
# 
#   Unless required by applicable law or agreed to in writing, software
#   distributed under the License is distributed on an "AS IS" BASIS,
#   WITHOUT WARRANTIES OR CONDITIONS OF ANY KIND, either express or implied.
#   See the License for the specific language governing permissions and
#   limitations under the License.
# 
#

set(COMPAT_SOURCES
  ${COMPAT_DIR}/cnv.c
  ${COMPAT_DIR}/cnvlex.c
  ${COMPAT_DIR}/db_date.c
  ${COMPAT_DIR}/db_elo.c
  ${COMPAT_DIR}/db_function.cpp
  ${COMPAT_DIR}/db_json.cpp
  ${COMPAT_DIR}/db_json_allocator.cpp
  ${COMPAT_DIR}/db_json_path.cpp
  ${COMPAT_DIR}/db_json_types_internal.cpp
  ${COMPAT_DIR}/db_macro.c
  ${COMPAT_DIR}/db_set.c
  ${COMPAT_DIR}/db_value_printer.cpp
  )
set (COMPAT_HEADERS
  ${COMPAT_DIR}/dbtype_def.h
  ${COMPAT_DIR}/db_function.hpp
  ${COMPAT_DIR}/db_json.hpp
  ${COMPAT_DIR}/db_json_allocator.hpp
  ${COMPAT_DIR}/db_json_path.hpp
  ${COMPAT_DIR}/db_json_types_internal.hpp
  ${COMPAT_DIR}/db_set.h
  ${COMPAT_DIR}/db_set_function.h
  ${COMPAT_DIR}/dbtype_function.i
  )

set(THREAD_SOURCES
  ${THREAD_DIR}/critical_section.c
  ${THREAD_DIR}/critical_section_tracker.cpp
  ${THREAD_DIR}/internal_tasks_worker_pool.cpp
  ${THREAD_DIR}/thread_daemon.cpp
  ${THREAD_DIR}/thread_entry.cpp
  ${THREAD_DIR}/thread_entry_task.cpp
  ${THREAD_DIR}/thread_lockfree_hash_map.cpp
  ${THREAD_DIR}/thread_looper.cpp
  ${THREAD_DIR}/thread_manager.cpp
  ${THREAD_DIR}/thread_waiter.cpp
  ${THREAD_DIR}/thread_worker_pool.cpp
  )
set(THREAD_HEADERS
  ${THREAD_DIR}/critical_section_tracker.hpp
  ${THREAD_DIR}/internal_tasks_worker_pool.hpp
  ${THREAD_DIR}/thread_compat.hpp
  ${THREAD_DIR}/thread_daemon.hpp
  ${THREAD_DIR}/thread_entry.hpp
  ${THREAD_DIR}/thread_entry_task.hpp
  ${THREAD_DIR}/thread_lockfree_hash_map.hpp
  ${THREAD_DIR}/thread_looper.hpp
  ${THREAD_DIR}/thread_manager.hpp
  ${THREAD_DIR}/thread_task.hpp
  ${THREAD_DIR}/thread_waiter.hpp
  ${THREAD_DIR}/thread_worker_pool.hpp
  ${THREAD_DIR}/thread_worker_pool_taskcap.hpp
  )

set(BASE_SOURCES
  ${BASE_DIR}/adjustable_array.c
  ${BASE_DIR}/area_alloc.c
  ${BASE_DIR}/base64.c
  ${BASE_DIR}/binaryheap.c
  ${BASE_DIR}/bit.c
  ${BASE_DIR}/chartype.c
  ${BASE_DIR}/condition_handler.c
  ${BASE_DIR}/databases_file.c
  ${BASE_DIR}/dtoa.c
  ${BASE_DIR}/dynamic_array.c
  ${BASE_DIR}/encryption.c
  ${BASE_DIR}/environment_variable.c
  ${BASE_DIR}/error_context.cpp
  ${BASE_DIR}/error_manager.c
  ${BASE_DIR}/event_log.c
  ${BASE_DIR}/fault_injection.c
  ${BASE_DIR}/fileline_location.cpp
  ${BASE_DIR}/filesys_temp.cpp
  ${BASE_DIR}/fixed_alloc.c
  ${BASE_DIR}/ini_parser.c
  ${BASE_DIR}/intl_support.c
  ${BASE_DIR}/language_support.c
  ${BASE_DIR}/locale_helper.cpp
  ${BASE_DIR}/locale_support.c
  ${BASE_DIR}/lock_free.c
  ${BASE_DIR}/lockfree_bitmap.cpp
  ${BASE_DIR}/lockfree_hashmap.cpp
  ${BASE_DIR}/lockfree_transaction_descriptor.cpp
  ${BASE_DIR}/lockfree_transaction_table.cpp
  ${BASE_DIR}/lockfree_transaction_system.cpp
  ${BASE_DIR}/mem_block.cpp
  ${BASE_DIR}/memory_alloc.c
  ${BASE_DIR}/memory_hash.c
  ${BASE_DIR}/memory_private_allocator.cpp
  ${BASE_DIR}/message_catalog.c
  ${BASE_DIR}/misc_string.c
  ${BASE_DIR}/mprec.c
  ${BASE_DIR}/object_representation_sr.c
  ${BASE_DIR}/packer.cpp
  ${BASE_DIR}/get_clock_freq.c
  ${BASE_DIR}/perf.cpp
  ${BASE_DIR}/pinnable_buffer.cpp
  ${BASE_DIR}/pinning.cpp
  ${BASE_DIR}/perf_monitor.c
  ${BASE_DIR}/porting.c
  ${BASE_DIR}/printer.cpp
  ${BASE_DIR}/process_util.c
  ${BASE_DIR}/release_string.c
  ${BASE_DIR}/resource_tracker.cpp
  ${BASE_DIR}/sha1.c
  ${BASE_DIR}/stack_dump.c
  ${BASE_DIR}/string_buffer.cpp
  ${BASE_DIR}/system_parameter.c
  ${BASE_DIR}/tsc_timer.c
  ${BASE_DIR}/tz_support.c
  ${BASE_DIR}/uca_support.c
  ${BASE_DIR}/unicode_support.c
  ${BASE_DIR}/util_func.c
  ${BASE_DIR}/xml_parser.c
  )
set (BASE_HEADERS
  ${BASE_DIR}/error_code.h
  ${BASE_DIR}/error_context.hpp
  ${BASE_DIR}/error_manager.h
  ${BASE_DIR}/extensible_array.hpp
  ${BASE_DIR}/fileline_location.hpp
  ${BASE_DIR}/filesys_temp.hpp
  ${BASE_DIR}/locale_helper.hpp
  ${BASE_DIR}/lockfree_address_marker.hpp
  ${BASE_DIR}/lockfree_bitmap.hpp
  ${BASE_DIR}/lockfree_freelist.hpp
  ${BASE_DIR}/lockfree_hashmap.hpp
  ${BASE_DIR}/lockfree_transaction_def.hpp
  ${BASE_DIR}/lockfree_transaction_descriptor.hpp
  ${BASE_DIR}/lockfree_transaction_reclaimable.hpp
  ${BASE_DIR}/lockfree_transaction_table.hpp
  ${BASE_DIR}/lockfree_transaction_system.hpp
  ${BASE_DIR}/mem_block.hpp
  ${BASE_DIR}/memory_reference_store.hpp
  ${BASE_DIR}/memory_private_allocator.hpp
  ${BASE_DIR}/msgcat_set_log.hpp
  ${BASE_DIR}/packable_object.hpp
  ${BASE_DIR}/packer.hpp
  ${BASE_DIR}/perf.hpp
  ${BASE_DIR}/perf_def.hpp
  ${BASE_DIR}/pinning.hpp
  ${BASE_DIR}/pinnable_buffer.hpp
  ${BASE_DIR}/porting_inline.hpp
  ${BASE_DIR}/process_util.h
  ${BASE_DIR}/resource_tracker.hpp
  ${BASE_DIR}/string_buffer.hpp
  ${BASE_DIR}/semaphore.hpp
  )

set(EXECUTABLE_SOURCES
  ${EXECUTABLES_DIR}/util_common.c
  )

set(HEAPLAYER_SOURCES
  ${HEAPLAYERS_DIR}/customheaps.cpp
  ${HEAPLAYERS_DIR}/lea_heap.c
  )

set(CONNECTION_SOURCES
  ${CONNECTION_DIR}/connection_sr.c
  ${CONNECTION_DIR}/connection_list_sr.c
  ${CONNECTION_DIR}/connection_globals.c
  ${CONNECTION_DIR}/server_support.c
  ${CONNECTION_DIR}/connection_support.c
  ${CONNECTION_DIR}/host_lookup.c
  )

set(COMMUNICATION_SOURCES
  ${COMMUNICATION_DIR}/network_common.cpp
  ${COMMUNICATION_DIR}/network_interface_sr.c
  ${COMMUNICATION_DIR}/network_sr.c
  )

  
set(MONITOR_SOURCES
  ${MONITOR_DIR}/monitor_collect.cpp
  ${MONITOR_DIR}/monitor_registration.cpp
  ${MONITOR_DIR}/monitor_statistic.cpp
  ${MONITOR_DIR}/monitor_transaction.cpp
  ${MONITOR_DIR}/monitor_vacuum_ovfp_threshold.cpp
)

set(MONITOR_HEADERS
  ${MONITOR_DIR}/monitor_collect.hpp
  ${MONITOR_DIR}/monitor_definition.hpp
  ${MONITOR_DIR}/monitor_registration.hpp
  ${MONITOR_DIR}/monitor_statistic.hpp
  ${MONITOR_DIR}/monitor_transaction.hpp
  ${MONITOR_DIR}/monitor_vacuum_ovfp_threshold.hpp
)

set(QUERY_SOURCES
  ${QUERY_DIR}/arithmetic.c
  ${QUERY_DIR}/crypt_opfunc.c
  ${QUERY_DIR}/fetch.c
  ${QUERY_DIR}/filter_pred_cache.c
  ${QUERY_DIR}/list_file.c
  ${QUERY_DIR}/dblink_scan.c
  ${QUERY_DIR}/numeric_opfunc.c
  ${QUERY_DIR}/partition.c
  ${QUERY_DIR}/query_aggregate.cpp
  ${QUERY_DIR}/query_hash_scan.c
  ${QUERY_DIR}/query_analytic.cpp
  ${QUERY_DIR}/query_dump.c
  ${QUERY_DIR}/query_evaluator.c
  ${QUERY_DIR}/query_executor.c
  ${QUERY_DIR}/query_manager.c
  ${QUERY_DIR}/query_opfunc.c
  ${QUERY_DIR}/query_reevaluation.cpp
  ${QUERY_DIR}/regu_var.cpp
  ${QUERY_DIR}/scan_json_table.cpp
  ${QUERY_DIR}/scan_manager.c
  ${QUERY_DIR}/serial.c
  ${QUERY_DIR}/set_scan.c
  ${QUERY_DIR}/show_scan.c
  ${QUERY_DIR}/subquery_cache.c
  ${QUERY_DIR}/stream_to_xasl.c
  ${QUERY_DIR}/string_opfunc.c
  ${QUERY_DIR}/string_regex.cpp
  ${QUERY_DIR}/string_regex_std.cpp
  ${QUERY_DIR}/string_regex_re2.cpp
  ${QUERY_DIR}/vacuum.c  
  ${QUERY_DIR}/xasl_cache.c
  )
set(QUERY_HEADERS
  ${QUERY_DIR}/query_aggregate.hpp
  ${QUERY_DIR}/query_hash_scan.h
  ${QUERY_DIR}/query_analytic.hpp
  ${QUERY_DIR}/query_monitoring.hpp
  ${QUERY_DIR}/query_reevaluation.hpp
  ${QUERY_DIR}/scan_json_table.hpp
  )

set(OBJECT_SOURCES
  ${OBJECT_DIR}/deduplicate_key.c
  ${OBJECT_DIR}/elo.c
  ${OBJECT_DIR}/identifier_store.cpp
  ${OBJECT_DIR}/lob_locator.cpp
  ${OBJECT_DIR}/object_domain.c
  ${OBJECT_DIR}/object_primitive.c
  ${OBJECT_DIR}/object_representation.c
  ${OBJECT_DIR}/set_object.c
  ${OBJECT_DIR}/schema_system_catalog.cpp
  ${OBJECT_DIR}/transform.c
  )
set(OBJECT_HEADERS
  ${OBJECT_DIR}/lob_locator.hpp
)

<<<<<<< HEAD
set(JSP_SOURCES
  ${JSP_DIR}/jsp_comm.c
  ${JSP_DIR}/jsp_file.c
  ${JSP_DIR}/jsp_sr.c
  ${JSP_DIR}/sp_code.cpp
=======
set(SP_SOURCES
  ${SP_DIR}/jsp_comm.c
  ${SP_DIR}/jsp_file.c
  ${SP_DIR}/jsp_sr.c
>>>>>>> 98492193
  )

set(METHOD_SOURCES
  ${METHOD_DIR}/method_connection_java.cpp
  ${METHOD_DIR}/method_connection_sr.cpp
  ${METHOD_DIR}/method_connection_pool.cpp
  ${METHOD_DIR}/method_compile_def.cpp
  ${METHOD_DIR}/method_compile.cpp
  ${METHOD_DIR}/method_def.cpp
  ${METHOD_DIR}/method_error.cpp
  ${METHOD_DIR}/method_invoke_builtin.cpp
  ${METHOD_DIR}/method_invoke_group.cpp
  ${METHOD_DIR}/method_invoke_java.cpp
  ${METHOD_DIR}/method_query_cursor.cpp
  ${METHOD_DIR}/method_query_util.cpp
  ${METHOD_DIR}/method_struct_invoke.cpp
  ${METHOD_DIR}/method_struct_value.cpp
  ${METHOD_DIR}/method_struct_oid_info.cpp
  ${METHOD_DIR}/method_struct_query.cpp
  ${METHOD_DIR}/method_struct_schema_info.cpp
  ${METHOD_DIR}/method_struct_parameter_info.cpp
  ${METHOD_DIR}/method_scan.cpp
  ${METHOD_DIR}/method_runtime_context.cpp
  ${METHOD_DIR}/query_method.cpp
  )

set(TRANSACTION_SOURCES
  ${TRANSACTION_DIR}/boot_sr.c
  ${TRANSACTION_DIR}/client_credentials.cpp
  ${TRANSACTION_DIR}/locator.c
  ${TRANSACTION_DIR}/locator_sr.c
  ${TRANSACTION_DIR}/lock_manager.c
  ${TRANSACTION_DIR}/lock_table.c
  ${TRANSACTION_DIR}/log_2pc.c
  ${TRANSACTION_DIR}/log_append.cpp
  ${TRANSACTION_DIR}/log_comm.c
  ${TRANSACTION_DIR}/log_compress.c
  ${TRANSACTION_DIR}/log_global.c
  ${TRANSACTION_DIR}/log_lsa.cpp
  ${TRANSACTION_DIR}/log_manager.c
  ${TRANSACTION_DIR}/log_page_buffer.c
  ${TRANSACTION_DIR}/log_postpone_cache.cpp
  ${TRANSACTION_DIR}/log_recovery.c
  ${TRANSACTION_DIR}/log_system_tran.cpp
  ${TRANSACTION_DIR}/log_tran_table.c
  ${TRANSACTION_DIR}/log_writer.c
  ${TRANSACTION_DIR}/mvcc.c
  ${TRANSACTION_DIR}/mvcc_active_tran.cpp
  ${TRANSACTION_DIR}/mvcc_table.cpp
  ${TRANSACTION_DIR}/recovery.c
  ${TRANSACTION_DIR}/replication.c
  ${TRANSACTION_DIR}/transaction_sr.c
  ${TRANSACTION_DIR}/transaction_transient.cpp
  ${TRANSACTION_DIR}/wait_for_graph.c
  ${TRANSACTION_DIR}/flashback.c
  )
set(TRANSACTION_HEADERS
  ${TRANSACTION_DIR}/client_credentials.hpp
  ${TRANSACTION_DIR}/log_2pc.h
  ${TRANSACTION_DIR}/log_append.hpp
  ${TRANSACTION_DIR}/log_archives.hpp
  ${TRANSACTION_DIR}/log_common_impl.h
  ${TRANSACTION_DIR}/log_lsa.hpp
  ${TRANSACTION_DIR}/log_postpone_cache.hpp
  ${TRANSACTION_DIR}/log_record.hpp
  ${TRANSACTION_DIR}/log_storage.hpp
  ${TRANSACTION_DIR}/log_system_tran.hpp
  ${TRANSACTION_DIR}/log_volids.hpp
  ${TRANSACTION_DIR}/mvcc.h
  ${TRANSACTION_DIR}/mvcc_active_tran.hpp
  ${TRANSACTION_DIR}/mvcc_table.hpp
  ${TRANSACTION_DIR}/transaction_global.hpp
  ${TRANSACTION_DIR}/transaction_transient.hpp
  ${TRANSACTION_DIR}/flashback.h
  )

set(STORAGE_SOURCES
  ${STORAGE_DIR}/btree.c
  ${STORAGE_DIR}/btree_load.c
  ${STORAGE_DIR}/btree_unique.cpp
  ${STORAGE_DIR}/byte_order.c
  ${STORAGE_DIR}/catalog_class.c
  ${STORAGE_DIR}/compactdb_sr.c
  ${STORAGE_DIR}/disk_manager.c
  ${STORAGE_DIR}/double_write_buffer.c
  ${STORAGE_DIR}/es.c
  ${STORAGE_DIR}/es_common.c
  ${STORAGE_DIR}/es_posix.c
  ${STORAGE_DIR}/extendible_hash.c
  ${STORAGE_DIR}/external_sort.c
  ${STORAGE_DIR}/file_io.c
  ${STORAGE_DIR}/file_manager.c
  ${STORAGE_DIR}/heap_file.c
  ${STORAGE_DIR}/oid.c
  ${STORAGE_DIR}/overflow_file.c
  ${STORAGE_DIR}/page_buffer.c
  ${STORAGE_DIR}/record_descriptor.cpp
  ${STORAGE_DIR}/slotted_page.c
  ${STORAGE_DIR}/statistics_sr.c
  ${STORAGE_DIR}/storage_common.c
  ${STORAGE_DIR}/system_catalog.c
  ${STORAGE_DIR}/tde.c
  )
set(STORAGE_HEADERS
  ${STORAGE_DIR}/btree_unique.hpp
  ${STORAGE_DIR}/record_descriptor.hpp
)

set(SESSION_SOURCES
  ${SESSION_DIR}/session.c
  ${SESSION_DIR}/session_sr.c
  )

set(XASL_SOURCES
  ${XASL_DIR}/access_json_table.cpp
  ${XASL_DIR}/xasl_analytic.cpp
  ${XASL_DIR}/xasl_predicate.cpp
  ${XASL_DIR}/xasl_stream.cpp
  ${XASL_DIR}/xasl_unpack_info.cpp
  )
set(XASL_HEADERS
  ${XASL_DIR}/access_json_table.hpp
  ${XASL_DIR}/access_spec.hpp
  ${XASL_DIR}/compile_context.h
  ${XASL_DIR}/xasl_aggregate.hpp
  ${XASL_DIR}/xasl_analytic.hpp
  ${XASL_DIR}/xasl_unpack_info.hpp
  ${XASL_DIR}/xasl_predicate.hpp
  ${XASL_DIR}/xasl_stream.hpp
  )

set(LOADDB_SOURCES
  ${BISON_loader_grammar_OUTPUT_SOURCE}
  ${FLEX_loader_lexer_OUTPUTS}
  ${LOADDB_DIR}/load_class_registry.cpp
  ${LOADDB_DIR}/load_common.cpp
  ${LOADDB_DIR}/load_db_value_converter.cpp
  ${LOADDB_DIR}/load_driver.cpp
  ${LOADDB_DIR}/load_error_handler.cpp
  ${LOADDB_DIR}/load_semantic_helper.cpp
  ${LOADDB_DIR}/load_server_loader.cpp
  ${LOADDB_DIR}/load_session.cpp
  ${LOADDB_DIR}/load_worker_manager.cpp
  )

set(LOADDB_HEADERS
  ${BISON_loader_grammar_OUTPUT_HEADER}
  ${LOADDB_DIR}/load_class_registry.hpp
  ${LOADDB_DIR}/load_common.hpp
  ${LOADDB_DIR}/load_db_value_converter.hpp
  ${LOADDB_DIR}/load_driver.hpp
  ${LOADDB_DIR}/load_error_handler.hpp
  ${LOADDB_DIR}/load_semantic_helper.hpp
  ${LOADDB_DIR}/load_server_loader.hpp
  ${LOADDB_DIR}/load_session.hpp
  ${LOADDB_DIR}/load_worker_manager.hpp
  )

list(APPEND CONNECTION_SOURCES ${CONNECTION_DIR}/heartbeat.c)
if(UNIX)
  list(APPEND BASE_SOURCES ${BASE_DIR}/cubrid_getopt_long.c)
  list(APPEND BASE_SOURCES ${BASE_DIR}/variable_string.c)
  list(APPEND CONNECTION_SOURCES ${CONNECTION_DIR}/tcp.c)
  list(APPEND STORAGE_SOURCES ${STORAGE_DIR}/es_owfs.c)
else(UNIX)
  list(APPEND CONNECTION_SOURCES ${CONNECTION_DIR}/wintcp.c)
  list(APPEND BASE_SOURCES ${BASE_DIR}/cubrid_getopt_long.c)
  list(APPEND BASE_SOURCES ${BASE_DIR}/rand.c)
endif(UNIX)

set_source_files_properties(${PROBES_OBJECT} PROPERTIES EXTERNAL_OBJECT true GENERATED true)
set_source_files_properties(${BISON_loader_grammar_OUTPUTS} PROPERTIES GENERATED true)
set_source_files_properties(${FLEX_loader_lexer_OUTPUTS} PROPERTIES GENERATED true)

if(UNIX)
  set_source_files_properties(${COMPAT_DIR}/db_json.cpp PROPERTIES COMPILE_FLAGS -Wno-unknown-pragmas)
  set_source_files_properties(${COMPAT_DIR}/db_json_allocator.cpp PROPERTIES COMPILE_FLAGS -Wno-unknown-pragmas)
  set_source_files_properties(${COMPAT_DIR}/db_json_path.cpp PROPERTIES COMPILE_FLAGS -Wno-unknown-pragmas)
  set_source_files_properties(${COMPAT_DIR}/db_json_types_internal.cpp PROPERTIES COMPILE_FLAGS -Wno-unknown-pragmas)
endif(UNIX)

SET_SOURCE_FILES_PROPERTIES(
  ${BASE_SOURCES}
  ${COMMUNICATION_SOURCES}
  ${COMPAT_SOURCES}
  ${CONNECTION_SOURCES}
  ${CONNECTION_TCP_SOURCE}
  ${ES_SOURCES}
  ${EXECUTABLE_SOURCES}
  ${HEAPLAYER_SOURCES}
  ${SP_SOURCES}
  ${METHOD_SOURCES}
  ${LOADDB_SOURCES}
  ${MONITOR_SOURCES}
  ${OBJECT_SOURCES}
  ${PARSER_SOURCES}
  ${PROBES_OBJECT}
  ${QUERY_SOURCES}
  ${SESSION_SOURCES}
  ${STORAGE_SOURCES}
  ${THREAD_SOURCES}
  ${TRANSACTION_SOURCES}
  ${XASL_SOURCES}
  PROPERTIES LANGUAGE CXX
  )

set (CUBRID_LIB_SOURCES
  ${BASE_SOURCES}
  ${COMMUNICATION_SOURCES}
  ${COMPAT_SOURCES}
  ${CONNECTION_SOURCES}
  ${CONNECTION_TCP_SOURCE}
  ${ES_SOURCES}
  ${EXECUTABLE_SOURCES}
  ${HEAPLAYER_SOURCES}
  ${SP_SOURCES}
  ${METHOD_SOURCES}
  ${LOADDB_SOURCES}
  ${MONITOR_SOURCES}
  ${OBJECT_SOURCES}
  ${PROBES_OBJECT}
  ${QUERY_SOURCES}
  ${SESSION_SOURCES}
  ${STORAGE_SOURCES}
  ${THREAD_SOURCES}
  ${TRANSACTION_SOURCES}
  ${XASL_SOURCES}
  )

set (CUBRID_LIB_HEADERS
  ${BASE_HEADERS}
  ${COMPAT_HEADERS}
  ${MONITOR_HEADERS}
  ${OBJECT_HEADERS}
  ${QUERY_HEADERS}
  ${STORAGE_HEADERS}
  ${THREAD_HEADERS}
  ${TRANSACTION_HEADERS}
  ${XASL_HEADERS}
  ${LOADDB_HEADERS}
  )

add_library(cubrid SHARED
  ${CUBRID_LIB_SOURCES}
  ${CUBRID_LIB_HEADERS}
  )
set_target_properties(cubrid PROPERTIES SOVERSION "${CUBRID_MAJOR_VERSION}.${CUBRID_MINOR_VERSION}")
if(WIN32)
  # change library file name to libcubrid
  set_target_properties(cubrid PROPERTIES OUTPUT_NAME libcubrid)
endif(WIN32)

target_compile_definitions(cubrid PRIVATE SERVER_MODE EnableThreadMonitoring CUBRID_EXPORTING ${COMMON_DEFS})
if(NOT USE_CUBRID_ENV)
  target_compile_definitions(cubrid PRIVATE ${DIR_DEFS})
endif(NOT USE_CUBRID_ENV)
if(WIN32)
  set_source_files_properties(${HEAPLAYERS_DIR}/customheaps.cpp PROPERTIES COMPILE_FLAGS -Od)
  set_source_files_properties(
    ${LOADER_GRAMMAR_OUTPUT}
    ${LOADER_LEXER_OUTPUT}
    PROPERTIES COMPILE_FLAGS /WX-
  )
  target_link_libraries(cubrid LINK_PRIVATE ws2_32 ${JVM_LIBS})
  set_target_properties(cubrid PROPERTIES LINK_FLAGS "/DEF:\"${CMAKE_SOURCE_DIR}/win/libcubrid/libcubrid.def\"" LINK_FLAGS_RELEASE "/NODEFAULTLIB:libcmt.lib" LINK_FLAGS_DEBUG "/NODEFAULTLIB:msvcrt.lib")
endif(WIN32)
target_include_directories(cubrid PRIVATE ${JAVA_INC} ${EP_INCLUDES} ${FLEX_INCLUDE_DIRS})
if(UNIX)
  target_link_libraries(cubrid LINK_PRIVATE -Wl,-whole-archive ${EP_LIBS} -Wl,-no-whole-archive)
  target_link_libraries(cubrid LINK_PUBLIC ${CMAKE_THREAD_LIBS_INIT} ${CMAKE_DL_LIBS})
  target_link_libraries(cubrid PUBLIC stdc++fs)
else(UNIX)
  target_link_libraries(cubrid LINK_PRIVATE ${EP_LIBS})
endif(UNIX)
# for dblink
target_link_libraries(cubrid cascci)

add_dependencies(cubrid ${EP_TARGETS} gen_loader_grammar gen_loader_lexer)

if(AT_LEAST_ONE_UNIT_TEST)
  if (WIN32)
  # in order to avoid adding all the functions used by unit tests in def file, it is more convenient to build a static
  # lib too. more compile time, but less head-ache
  # todo - is there any nicer way of doing this??
  add_library (cubrid-win-lib STATIC
    ${CUBRID_LIB_SOURCES}
    ${CUBRID_LIB_HEADERS}
    )

  target_compile_definitions(cubrid-win-lib PRIVATE
    SERVER_MODE
    EnableThreadMonitoring
    ${COMMON_DEFS}
    )

  target_link_libraries(cubrid-win-lib PRIVATE
    ws2_32
    cascci
    cubridcs
    ${JVM_LIBS}
    ${EP_LIBS}
    )

  target_include_directories(cubrid-win-lib PRIVATE
    ${JAVA_INC}
    ${EP_INCLUDES}
    ${FLEX_INCLUDE_DIRS}
    )

  add_dependencies(cubrid-win-lib ${EP_TARGETS})

  endif (WIN32)
endif (AT_LEAST_ONE_UNIT_TEST)

if(ENABLE_SYSTEMTAP)
  target_include_directories(cubrid PRIVATE ${CMAKE_BINARY_DIR})
  add_dependencies(cubrid gen_probes)
endif(ENABLE_SYSTEMTAP)

install(TARGETS cubrid
  RUNTIME DESTINATION ${CUBRID_BINDIR} COMPONENT Library
  LIBRARY DESTINATION ${CUBRID_LIBDIR} COMPONENT Library
  )

install(FILES
  ${COMPAT_DIR}/dbi_compat.h
  DESTINATION ${CUBRID_INCLUDEDIR} COMPONENT Header
  RENAME dbi.h
  )
install(FILES
  # ${COMPAT_DIR}/dbtran_def.h // temporary disabled
  ${COMPAT_DIR}/dbtype_def.h
  ${COMPAT_DIR}/db_set_function.h
  ${COMPAT_DIR}/dbtype_function.h
  ${COMPAT_DIR}/db_date.h
  ${COMPAT_DIR}/db_elo.h
  ${COMPAT_DIR}/cache_time.h
  DESTINATION ${CUBRID_INCLUDEDIR} COMPONENT Header
  )
install(FILES
  ${BASE_DIR}/error_code.h
  DESTINATION ${CUBRID_INCLUDEDIR} COMPONENT Header
  )
install(FILES
  ${API_DIR}/cubrid_log.h
  DESTINATION ${CUBRID_INCLUDEDIR} COMPONENT Header
  )
# install pdb files for debugging on windows
if(WIN32)
  install(DIRECTORY
    ${CMAKE_CURRENT_BINARY_DIR}/\${CMAKE_INSTALL_CONFIG_NAME}/
    DESTINATION ${CUBRID_BINDIR} COMPONENT Debuginfo
    FILES_MATCHING PATTERN "*.pdb"
    )
endif(WIN32)<|MERGE_RESOLUTION|>--- conflicted
+++ resolved
@@ -266,18 +266,11 @@
   ${OBJECT_DIR}/lob_locator.hpp
 )
 
-<<<<<<< HEAD
-set(JSP_SOURCES
-  ${JSP_DIR}/jsp_comm.c
-  ${JSP_DIR}/jsp_file.c
-  ${JSP_DIR}/jsp_sr.c
-  ${JSP_DIR}/sp_code.cpp
-=======
 set(SP_SOURCES
   ${SP_DIR}/jsp_comm.c
   ${SP_DIR}/jsp_file.c
   ${SP_DIR}/jsp_sr.c
->>>>>>> 98492193
+  ${SP_DIR}/sp_code.cpp
   )
 
 set(METHOD_SOURCES
