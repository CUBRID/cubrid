#
# Copyright (C) 2016 Search Solution Corporation. All rights reserved.
#
#   This program is free software; you can redistribute it and/or modify
#   it under the terms of the GNU General Public License as published by
#   the Free Software Foundation; either version 2 of the License, or
#   (at your option) any later version.
#
#  This program is distributed in the hope that it will be useful,
#  but WITHOUT ANY WARRANTY; without even the implied warranty of
#  MERCHANTABILITY or FITNESS FOR A PARTICULAR PURPOSE. See the
#  GNU General Public License for more details.
#
#  You should have received a copy of the GNU General Public License
#  along with this program; if not, write to the Free Software
#  Foundation, Inc., 51 Franklin Street, Fifth Floor, Boston, MA 02110-1301 USA
#

set(COMPAT_SOURCES
  ${COMPAT_DIR}/cnv.c
  ${COMPAT_DIR}/cnvlex.c
  ${COMPAT_DIR}/db_date.c
  ${COMPAT_DIR}/db_elo.c
  ${COMPAT_DIR}/db_json.cpp
  ${COMPAT_DIR}/db_macro.c
  ${COMPAT_DIR}/db_set.c
  ${COMPAT_DIR}/db_value_printer.cpp
  )
set (COMPAT_HEADERS
  ${COMPAT_DIR}/dbtype_def.h
  ${COMPAT_DIR}/dbtype_function.i
  ${COMPAT_DIR}/dbtype_function.h
  )

set(THREAD_SOURCES
  ${THREAD_DIR}/critical_section.c
  ${THREAD_DIR}/critical_section_tracker.cpp
  ${THREAD_DIR}/thread_daemon.cpp
  ${THREAD_DIR}/thread_entry.cpp
  ${THREAD_DIR}/thread_entry_task.cpp
  ${THREAD_DIR}/thread_looper.cpp
  ${THREAD_DIR}/thread_manager.cpp
  ${THREAD_DIR}/thread_waiter.cpp
  ${THREAD_DIR}/thread_worker_pool.cpp
  )
set(THREAD_HEADERS
  ${THREAD_DIR}/critical_section_tracker.hpp
  ${THREAD_DIR}/thread_compat.hpp
  ${THREAD_DIR}/thread_daemon.hpp
  ${THREAD_DIR}/thread_entry.hpp
  ${THREAD_DIR}/thread_entry_task.hpp
  ${THREAD_DIR}/thread_task.hpp
  ${THREAD_DIR}/thread_looper.hpp
  ${THREAD_DIR}/thread_manager.hpp
  ${THREAD_DIR}/thread_waiter.hpp
  ${THREAD_DIR}/thread_worker_pool.hpp
  )

set(STREAM_SOURCES
  ${BASE_DIR}/cubstream.cpp
  ${BASE_DIR}/packing_stream.cpp
  ${BASE_DIR}/stream_entry.cpp
  )
set (STREAM_HEADERS
  ${BASE_DIR}/bip_buffer.hpp
  ${BASE_DIR}/collapsable_circular_queue.hpp
  ${BASE_DIR}/cubstream.hpp
  ${BASE_DIR}/packing_stream.hpp
  ${BASE_DIR}/stream_entry.hpp
  ${BASE_DIR}/stream_io.hpp
  )

set(BASE_SOURCES
  ${BASE_DIR}/adjustable_array.c
  ${BASE_DIR}/area_alloc.c
  ${BASE_DIR}/base64.c
  ${BASE_DIR}/binaryheap.c
  ${BASE_DIR}/bit.c
  ${BASE_DIR}/chartype.c
  ${BASE_DIR}/condition_handler.c
  ${BASE_DIR}/databases_file.c
  ${BASE_DIR}/dtoa.c
  ${BASE_DIR}/dynamic_array.c	
  ${BASE_DIR}/encryption.c
  ${BASE_DIR}/environment_variable.c
  ${BASE_DIR}/error_context.cpp
  ${BASE_DIR}/error_manager.c
  ${BASE_DIR}/event_log.c
  ${BASE_DIR}/fault_injection.c
  ${BASE_DIR}/fileline_location.cpp
  ${BASE_DIR}/fixed_alloc.c
  ${BASE_DIR}/ini_parser.c
  ${BASE_DIR}/intl_support.c
  ${BASE_DIR}/language_support.c
  ${BASE_DIR}/locale_support.c
  ${BASE_DIR}/lock_free.c
  ${BASE_DIR}/md5.c
  ${BASE_DIR}/memory_alloc.c
  ${BASE_DIR}/memory_hash.c
  ${BASE_DIR}/message_catalog.c
  ${BASE_DIR}/misc_string.c
  ${BASE_DIR}/mprec.c
  ${BASE_DIR}/object_representation_sr.c
  ${BASE_DIR}/packer.cpp
  ${BASE_DIR}/get_clockfreq.c
  ${BASE_DIR}/perf.cpp
  ${BASE_DIR}/pinnable_buffer.cpp
  ${BASE_DIR}/pinning.cpp
  ${BASE_DIR}/perf_monitor.c
  ${BASE_DIR}/porting.c
  ${BASE_DIR}/process_util.c
  ${BASE_DIR}/release_string.c
  ${BASE_DIR}/resource_tracker.cpp
  ${BASE_DIR}/sha1.c
  ${BASE_DIR}/stack_dump.c
  ${BASE_DIR}/string_buffer.cpp
  ${BASE_DIR}/system_parameter.c
  ${BASE_DIR}/tsc_timer.c
  ${BASE_DIR}/tz_support.c
  ${BASE_DIR}/uca_support.c
  ${BASE_DIR}/unicode_support.c
  ${BASE_DIR}/util_func.c
  ${BASE_DIR}/xml_parser.c
  )
set (BASE_HEADERS
  ${BASE_DIR}/contiguous_memory_buffer.hpp
  ${BASE_DIR}/db_private_allocator.hpp
  ${BASE_DIR}/error_code.h
  ${BASE_DIR}/error_context.hpp
  ${BASE_DIR}/error_manager.h
  ${BASE_DIR}/extensible_array.hpp
  ${BASE_DIR}/fileline_location.hpp
  ${BASE_DIR}/mem_block.hpp
  ${BASE_DIR}/packer.hpp
  ${BASE_DIR}/perf.hpp
  ${BASE_DIR}/perf_def.hpp
  ${BASE_DIR}/pinning.hpp
  ${BASE_DIR}/pinnable_buffer.hpp
  ${BASE_DIR}/packable_object.hpp
  ${BASE_DIR}/process_util.h
  ${BASE_DIR}/resource_tracker.hpp
  ${BASE_DIR}/string_buffer.hpp
  )

set(EXECUTABLE_SOURCES
  ${EXECUTABLES_DIR}/util_common.c
  )

set(HEAPLAYER_SOURCES
  ${HEAPLAYERS_DIR}/customheaps.cpp
  ${HEAPLAYERS_DIR}/lea_heap.c
  )

set(CONNECTION_SOURCES
  ${CONNECTION_DIR}/connection_sr.c
  ${CONNECTION_DIR}/connection_list_sr.c
  ${CONNECTION_DIR}/connection_globals.c
  ${CONNECTION_DIR}/server_support.c
  ${CONNECTION_DIR}/connection_support.c
  )

set(COMMUNICATION_SOURCES
  ${COMMUNICATION_DIR}/network_interface_sr.c
  ${COMMUNICATION_DIR}/network_sr.c
  ${COMMUNICATION_DIR}/communication_channel.cpp
  ${COMMUNICATION_DIR}/stream_transfer_receiver.cpp
  ${COMMUNICATION_DIR}/stream_transfer_sender.cpp
  )

set(COMMUNICATION_HEADERS
  ${COMMUNICATION_DIR}/communication_channel.hpp
  ${COMMUNICATION_DIR}/stream_transfer_receiver.hpp
  ${COMMUNICATION_DIR}/stream_transfer_sender.hpp
  )

set(MONITOR_SOURCES
  ${MONITOR_DIR}/monitor_collect.cpp
  ${MONITOR_DIR}/monitor_registration.cpp
  ${MONITOR_DIR}/monitor_statistic.cpp
  ${MONITOR_DIR}/monitor_transaction.cpp
)
set(MONITOR_HEADERS
  ${MONITOR_DIR}/monitor_collect.hpp
  ${MONITOR_DIR}/monitor_definition.hpp
  ${MONITOR_DIR}/monitor_registration.hpp
  ${MONITOR_DIR}/monitor_statistic.hpp
  ${MONITOR_DIR}/monitor_transaction.hpp
)

set(QUERY_SOURCES
  ${QUERY_DIR}/arithmetic.c
  ${QUERY_DIR}/crypt_opfunc.c
  ${QUERY_DIR}/fetch.c
  ${QUERY_DIR}/filter_pred_cache.c
  ${QUERY_DIR}/list_file.c
  ${QUERY_DIR}/method_scan.c
  ${QUERY_DIR}/numeric_opfunc.c
  ${QUERY_DIR}/partition.c
  ${QUERY_DIR}/query_dump.c
  ${QUERY_DIR}/query_evaluator.c
  ${QUERY_DIR}/query_executor.c
  ${QUERY_DIR}/query_manager.c
  ${QUERY_DIR}/query_opfunc.c
  ${QUERY_DIR}/scan_manager.c
  ${QUERY_DIR}/serial.c
  ${QUERY_DIR}/set_scan.c
  ${QUERY_DIR}/show_scan.c
  ${QUERY_DIR}/stream_to_xasl.c
  ${QUERY_DIR}/string_opfunc.c
  ${QUERY_DIR}/vacuum.c
  ${QUERY_DIR}/xasl_cache.c
  )

set(OBJECT_SOURCES
  ${OBJECT_DIR}/elo.c
  ${OBJECT_DIR}/object_print.c
  ${OBJECT_DIR}/set_object.c
  ${OBJECT_DIR}/object_representation.c
  ${OBJECT_DIR}/object_primitive.c
  ${OBJECT_DIR}/transform.c
  ${OBJECT_DIR}/object_domain.c
  )

set(JSP_SOURCES
  ${JSP_DIR}/jsp_sr.c
  )

set(TRANSACTION_SOURCES
  ${TRANSACTION_DIR}/log_compress.c
  ${TRANSACTION_DIR}/boot_sr.c
  ${TRANSACTION_DIR}/locator.c
  ${TRANSACTION_DIR}/locator_sr.c
  ${TRANSACTION_DIR}/lock_table.c
  ${TRANSACTION_DIR}/lock_manager.c
  ${TRANSACTION_DIR}/log_manager.c
  ${TRANSACTION_DIR}/log_2pc.c
  ${TRANSACTION_DIR}/log_global.c
  ${TRANSACTION_DIR}/log_page_buffer.c
  ${TRANSACTION_DIR}/log_recovery.c
  ${TRANSACTION_DIR}/log_tran_table.c
  ${TRANSACTION_DIR}/log_comm.c
  ${TRANSACTION_DIR}/replication.c
  ${TRANSACTION_DIR}/recovery.c
  ${TRANSACTION_DIR}/transaction_sr.c
  ${TRANSACTION_DIR}/wait_for_graph.c
  ${TRANSACTION_DIR}/log_writer.c
  ${TRANSACTION_DIR}/mvcc.c
  )

set(STORAGE_SOURCES
  ${STORAGE_DIR}/btree.c
  ${STORAGE_DIR}/btree_load.c
  ${STORAGE_DIR}/system_catalog.c
  ${STORAGE_DIR}/catalog_class.c
  ${STORAGE_DIR}/compactdb_sr.c
  ${STORAGE_DIR}/disk_manager.c
  ${STORAGE_DIR}/storage_common.c
  ${STORAGE_DIR}/extendible_hash.c
  ${STORAGE_DIR}/file_manager.c
  ${STORAGE_DIR}/heap_file.c
  ${STORAGE_DIR}/file_io.c
  ${STORAGE_DIR}/oid.c
  ${STORAGE_DIR}/overflow_file.c
  ${STORAGE_DIR}/page_buffer.c
  ${STORAGE_DIR}/statistics_sr.c
  ${STORAGE_DIR}/slotted_page.c
  ${STORAGE_DIR}/external_sort.c
  ${STORAGE_DIR}/es_common.c
  ${STORAGE_DIR}/es.c
  ${STORAGE_DIR}/es_posix.c
  )

set(SESSION_SOURCES
  ${SESSION_DIR}/session.c
  ${SESSION_DIR}/session_sr.c
  )

set(LOADER_SOURCES
  ${BISON_loader_parser_OUTPUT_SOURCE}
  ${FLEX_loader_scanner_OUTPUTS}
  ${LOADDB_DIR}/loader_driver.cpp
  ${LOADDB_DIR}/loader.c
  ${LOADDB_DIR}/loaddb.c
  )
set(LOADER_HEADERS
  ${LOADDB_DIR}/loader.h
  ${LOADDB_DIR}/loader_driver.hpp
  ${LOADDB_DIR}/loader_scanner.hpp
  )

list(APPEND CONNECTION_SOURCES ${CONNECTION_DIR}/heartbeat.c)
if(UNIX)
  list(APPEND BASE_SOURCES ${BASE_DIR}/cubrid_getopt_long.c)
  list(APPEND BASE_SOURCES ${BASE_DIR}/variable_string.c)
  list(APPEND CONNECTION_SOURCES ${CONNECTION_DIR}/tcp.c)
  list(APPEND STORAGE_SOURCES ${STORAGE_DIR}/es_owfs.c)
else(UNIX)
  list(APPEND CONNECTION_SOURCES ${CONNECTION_DIR}/wintcp.c)
  list(APPEND BASE_SOURCES ${BASE_DIR}/cubrid_getopt_long.c)
  list(APPEND BASE_SOURCES ${BASE_DIR}/rand.c)
endif(UNIX)

set_source_files_properties(${PROBES_OBJECT} PROPERTIES EXTERNAL_OBJECT true GENERATED true)
set_source_files_properties(${BISON_loader_parser_OUTPUTS} PROPERTIES GENERATED true)
set_source_files_properties(${FLEX_loader_scanner_OUTPUTS} PROPERTIES GENERATED true)

if(UNIX)
set_source_files_properties(${COMPAT_DIR}/db_json.cpp PROPERTIES COMPILE_FLAGS -Wno-unknown-pragmas)
endif(UNIX)

SET_SOURCE_FILES_PROPERTIES(
  ${BASE_SOURCES}
  ${COMMUNICATION_SOURCES}
  ${COMPAT_SOURCES}
  ${CONNECTION_SOURCES}
  ${CONNECTION_TCP_SOURCE}
  ${ES_SOURCES}
  ${EXECUTABLE_SOURCES}
  ${HEAPLAYER_SOURCES}
  ${JSP_SOURCES}
  ${MONITOR_SOURCES}
  ${OBJECT_SOURCES}
  ${PARSER_SOURCES}
  ${PROBES_OBJECT}
  ${QUERY_SOURCES}
  ${SESSION_SOURCES}
<<<<<<< HEAD
  ${PROBES_OBJECT}
  ${LOADER_SOURCES}
=======
  ${STORAGE_SOURCES}
  ${THREAD_SOURCES}
  ${TRANSACTION_SOURCES}
>>>>>>> 094d9f0d
  PROPERTIES LANGUAGE CXX
  )

SET_SOURCE_FILES_PROPERTIES(
  ${BASE_DIR}/md5.c
  PROPERTIES LANGUAGE C
  )

if(WIN32)
  SET_SOURCE_FILES_PROPERTIES(${LOADER_PARSER_OUTPUT} ${LOADER_SCANNER_OUTPUT} PROPERTIES COMPILE_FLAGS /WX-)
endif(WIN32)

set (CUBRID_LIB_SOURCES
  ${BASE_SOURCES}
  ${COMMUNICATION_SOURCES}
  ${COMPAT_SOURCES}
  ${CONNECTION_SOURCES}
  ${CONNECTION_TCP_SOURCE}
  ${ES_SOURCES}
  ${EXECUTABLE_SOURCES}
  ${HEAPLAYER_SOURCES}
  ${JSP_SOURCES}
  ${MONITOR_SOURCES}
  ${OBJECT_SOURCES}
  ${PROBES_OBJECT}
  ${QUERY_SOURCES}
  ${SESSION_SOURCES}
  ${STORAGE_SOURCES}
  ${STREAM_SOURCES}
<<<<<<< HEAD
  ${LOADER_SOURCES}
=======
  ${THREAD_SOURCES}
  ${TRANSACTION_SOURCES}
>>>>>>> 094d9f0d
  )
set (CUBRID_LIB_HEADERS
  ${BASE_HEADERS}
  ${COMMUNICATION_HEADERS}
  ${COMPAT_HEADERS}
  ${MONITOR_HEADERS}
  ${THREAD_HEADERS}
  ${STREAM_HEADERS}
  ${LOADER_HEADERS}
  )

add_library(cubrid SHARED
  ${CUBRID_LIB_SOURCES}
  ${CUBRID_LIB_HEADERS}
  )
set_target_properties(cubrid PROPERTIES SOVERSION "${CUBRID_MAJOR_VERSION}.${CUBRID_MINOR_VERSION}")
if(WIN32)
  # change library file name to libcubrid
  set_target_properties(cubrid PROPERTIES OUTPUT_NAME libcubrid)
endif(WIN32)

target_compile_definitions(cubrid PRIVATE SERVER_MODE ${COMMON_DEFS})
if(NOT USE_CUBRID_ENV)
  target_compile_definitions(cubrid PRIVATE ${DIR_DEFS})
endif(NOT USE_CUBRID_ENV)
if(WIN32)
  set_source_files_properties(${HEAPLAYERS_DIR}/customheaps.cpp PROPERTIES COMPILE_FLAGS -Od)
  if(TARGET_PLATFORM_BITS EQUAL 32)
    target_compile_definitions(cubrid PRIVATE _USE_32BIT_TIME_T)
  endif(TARGET_PLATFORM_BITS EQUAL 32)
  target_link_libraries(cubrid LINK_PRIVATE ws2_32 ${JVM_LIBS})
  set_target_properties(cubrid PROPERTIES LINK_FLAGS "/DEF:\"${CMAKE_SOURCE_DIR}/win/libcubrid/libcubrid.def\"" LINK_FLAGS_RELEASE "/NODEFAULTLIB:libcmt.lib" LINK_FLAGS_DEBUG "/NODEFAULTLIB:msvcrt.lib")
endif(WIN32)
target_include_directories(cubrid PRIVATE ${CMAKE_SOURCE_DIR}/src/heaplayers/util ${JAVA_INC} ${EP_INCLUDES})
if(UNIX)
  target_link_libraries(cubrid LINK_PRIVATE -Wl,-whole-archive ${EP_LIBS} -Wl,-no-whole-archive)
  target_link_libraries(cubrid LINK_PUBLIC ${CURSES_LIBRARIES} ${CMAKE_THREAD_LIBS_INIT} ${CMAKE_DL_LIBS})
else(UNIX)
  target_link_libraries(cubrid LINK_PRIVATE ${EP_LIBS})
endif(UNIX)

add_dependencies(cubrid ${EP_TARGETS})
add_dependencies(cubrid gen_loader_parser gen_loader_scanner)

if(AT_LEAST_ONE_UNIT_TEST)
  if (WIN32)
  # in order to avoid adding all the functions used by unit tests in def file, it is more convenient to build a static
  # lib too. more compile time, but less head-ache
  # todo - is there any nicer way of doing this??
  add_library (cubrid-win-lib STATIC
    ${CUBRID_LIB_SOURCES}
    ${CUBRID_LIB_HEADERS}
    )

  target_compile_definitions(cubrid-win-lib PRIVATE 
    SERVER_MODE
    ${COMMON_DEFS}
    )

  target_link_libraries(cubrid-win-lib PRIVATE
    ws2_32
    ${JVM_LIBS}
    ${EP_LIBS}
    )

  target_include_directories(cubrid-win-lib PRIVATE
    ${CMAKE_SOURCE_DIR}/src/heaplayers/util
    ${JAVA_INC}
    ${EP_INCLUDES}
    )

  add_dependencies(cubrid-win-lib ${EP_TARGETS})

  endif (WIN32)
endif (AT_LEAST_ONE_UNIT_TEST)

if(ENABLE_SYSTEMTAP)
  target_include_directories(cubrid PRIVATE ${CMAKE_BINARY_DIR})
  add_dependencies(cubrid gen_probes)
endif(ENABLE_SYSTEMTAP)

install(TARGETS cubrid
  RUNTIME DESTINATION ${CUBRID_BINDIR} COMPONENT Library
  LIBRARY DESTINATION ${CUBRID_LIBDIR} COMPONENT Library
  )

install(FILES
  ${COMPAT_DIR}/dbi_compat.h
  DESTINATION ${CUBRID_INCLUDEDIR} COMPONENT Header  
  RENAME dbi.h
  )
install(FILES
  ${COMPAT_DIR}/dbtype_def.h
  ${COMPAT_DIR}/dbtype_function.h
  DESTINATION ${CUBRID_INCLUDEDIR} COMPONENT Header  
  )
install(FILES
  ${BASE_DIR}/error_code.h
  DESTINATION ${CUBRID_INCLUDEDIR} COMPONENT Header  
  )  

# install pdb files for debugging on windows
if(WIN32)
  install(DIRECTORY
    ${CMAKE_CURRENT_BINARY_DIR}/\${CMAKE_INSTALL_CONFIG_NAME}/
    DESTINATION ${CUBRID_BINDIR} COMPONENT Debuginfo
    FILES_MATCHING PATTERN "*.pdb"
    )
endif(WIN32)<|MERGE_RESOLUTION|>--- conflicted
+++ resolved
@@ -318,20 +318,16 @@
   ${EXECUTABLE_SOURCES}
   ${HEAPLAYER_SOURCES}
   ${JSP_SOURCES}
+  ${LOADER_SOURCES}
   ${MONITOR_SOURCES}
   ${OBJECT_SOURCES}
   ${PARSER_SOURCES}
   ${PROBES_OBJECT}
   ${QUERY_SOURCES}
   ${SESSION_SOURCES}
-<<<<<<< HEAD
-  ${PROBES_OBJECT}
-  ${LOADER_SOURCES}
-=======
   ${STORAGE_SOURCES}
   ${THREAD_SOURCES}
   ${TRANSACTION_SOURCES}
->>>>>>> 094d9f0d
   PROPERTIES LANGUAGE CXX
   )
 
@@ -354,6 +350,7 @@
   ${EXECUTABLE_SOURCES}
   ${HEAPLAYER_SOURCES}
   ${JSP_SOURCES}
+  ${LOADER_SOURCES}
   ${MONITOR_SOURCES}
   ${OBJECT_SOURCES}
   ${PROBES_OBJECT}
@@ -361,21 +358,17 @@
   ${SESSION_SOURCES}
   ${STORAGE_SOURCES}
   ${STREAM_SOURCES}
-<<<<<<< HEAD
-  ${LOADER_SOURCES}
-=======
   ${THREAD_SOURCES}
   ${TRANSACTION_SOURCES}
->>>>>>> 094d9f0d
   )
 set (CUBRID_LIB_HEADERS
   ${BASE_HEADERS}
   ${COMMUNICATION_HEADERS}
   ${COMPAT_HEADERS}
+  ${LOADER_HEADERS}
   ${MONITOR_HEADERS}
   ${THREAD_HEADERS}
   ${STREAM_HEADERS}
-  ${LOADER_HEADERS}
   )
 
 add_library(cubrid SHARED
