#
# Copyright (C) 2016 Search Solution Corporation. All rights reserved.
#
#   This program is free software; you can redistribute it and/or modify
#   it under the terms of the GNU General Public License as published by
#   the Free Software Foundation; either version 2 of the License, or
#   (at your option) any later version.
#
#  This program is distributed in the hope that it will be useful,
#  but WITHOUT ANY WARRANTY; without even the implied warranty of
#  MERCHANTABILITY or FITNESS FOR A PARTICULAR PURPOSE. See the
#  GNU General Public License for more details.
#
#  You should have received a copy of the GNU General Public License
#  along with this program; if not, write to the Free Software
#  Foundation, Inc., 51 Franklin Street, Fifth Floor, Boston, MA 02110-1301 USA
#

set(COMPAT_SOURCES
  ${COMPAT_DIR}/cnv.c
  ${COMPAT_DIR}/cnvlex.c
  ${COMPAT_DIR}/db_date.c
  ${COMPAT_DIR}/db_elo.c
  ${COMPAT_DIR}/db_json.cpp
  ${COMPAT_DIR}/db_macro.c
  ${COMPAT_DIR}/db_set.c
  ${COMPAT_DIR}/db_value_printer.cpp
  )
set (COMPAT_HEADERS  
  ${COMPAT_DIR}/dbtype_def.h
  ${COMPAT_DIR}/dbtype_function.i
  ${COMPAT_DIR}/dbtype_function.h
  )

set(THREAD_SOURCES
  ${THREAD_DIR}/thread.c
  ${THREAD_DIR}/critical_section.c
  ${THREAD_DIR}/thread_daemon.cpp
  ${THREAD_DIR}/thread_entry.cpp
  ${THREAD_DIR}/thread_entry_task.cpp
  ${THREAD_DIR}/thread_looper.cpp
  ${THREAD_DIR}/thread_manager.cpp
  ${THREAD_DIR}/thread_waiter.cpp
  ${THREAD_DIR}/thread_worker_pool.cpp
  )
set(THREAD_HEADERS
  ${THREAD_DIR}/thread_compat.hpp
  ${THREAD_DIR}/thread_daemon.hpp
  ${THREAD_DIR}/thread_entry.hpp
  ${THREAD_DIR}/thread_entry_task.hpp
  ${THREAD_DIR}/thread_task.hpp
  ${THREAD_DIR}/thread_looper.hpp
  ${THREAD_DIR}/thread_manager.hpp
  ${THREAD_DIR}/thread_waiter.hpp
  ${THREAD_DIR}/thread_worker_pool.hpp
  )

set(BASE_SOURCES
  ${BASE_DIR}/adjustable_array.c
  ${BASE_DIR}/area_alloc.c
  ${BASE_DIR}/base64.c
  ${BASE_DIR}/binaryheap.c
  ${BASE_DIR}/bit.c
  ${BASE_DIR}/chartype.c
  ${BASE_DIR}/condition_handler.c
  ${BASE_DIR}/databases_file.c
  ${BASE_DIR}/dtoa.c
  ${BASE_DIR}/dynamic_array.c	
  ${BASE_DIR}/encryption.c
  ${BASE_DIR}/environment_variable.c
  ${BASE_DIR}/error_context.cpp
  ${BASE_DIR}/error_manager.c
  ${BASE_DIR}/event_log.c
  ${BASE_DIR}/fault_injection.c
  ${BASE_DIR}/fixed_alloc.c
  ${BASE_DIR}/ini_parser.c
  ${BASE_DIR}/intl_support.c
  ${BASE_DIR}/language_support.c
  ${BASE_DIR}/locale_support.c
  ${BASE_DIR}/lock_free.c
  ${BASE_DIR}/md5.c
  ${BASE_DIR}/memory_alloc.c
  ${BASE_DIR}/memory_hash.c
  ${BASE_DIR}/message_catalog.c
  ${BASE_DIR}/misc_string.c
  ${BASE_DIR}/mprec.c
  ${BASE_DIR}/object_representation_sr.c
  ${BASE_DIR}/packer.cpp
  ${BASE_DIR}/get_clockfreq.c
  ${BASE_DIR}/perf.cpp
  ${BASE_DIR}/pinnable_buffer.cpp
  ${BASE_DIR}/pinning.cpp
  ${BASE_DIR}/perf_monitor.c
  ${BASE_DIR}/porting.c
  ${BASE_DIR}/process_util.c
  ${BASE_DIR}/release_string.c
  ${BASE_DIR}/resource_tracker.cpp
  ${BASE_DIR}/sha1.c
  ${BASE_DIR}/stack_dump.c
  ${BASE_DIR}/string_buffer.cpp
  ${BASE_DIR}/system_parameter.c
  ${BASE_DIR}/tsc_timer.c
  ${BASE_DIR}/tz_support.c
  ${BASE_DIR}/uca_support.c
  ${BASE_DIR}/unicode_support.c
  ${BASE_DIR}/util_func.c
  ${BASE_DIR}/xml_parser.c
  ${BASE_DIR}/cubstream.cpp
  )
set (BASE_HEADERS
  ${BASE_DIR}/contiguous_memory_buffer.hpp
  ${BASE_DIR}/db_private_allocator.hpp
  ${BASE_DIR}/error_code.h
  ${BASE_DIR}/error_context.hpp
  ${BASE_DIR}/error_manager.h
  ${BASE_DIR}/extensible_array.hpp
  ${BASE_DIR}/mem_block.hpp
  ${BASE_DIR}/packer.hpp
  ${BASE_DIR}/perf.hpp
  ${BASE_DIR}/perf_def.hpp
  ${BASE_DIR}/pinning.hpp
  ${BASE_DIR}/pinnable_buffer.hpp
  ${BASE_DIR}/packable_object.hpp
<<<<<<< HEAD
  ${BASE_DIR}/resource_tracker.hpp
=======
  ${BASE_DIR}/process_util.h
>>>>>>> a03d5d64
  ${BASE_DIR}/string_buffer.hpp
  ${BASE_DIR}/cubstream.hpp
  )

set(EXECUTABLE_SOURCES
  ${EXECUTABLES_DIR}/util_common.c
  )

set(HEAPLAYER_SOURCES
  ${HEAPLAYERS_DIR}/customheaps.cpp
  ${HEAPLAYERS_DIR}/lea_heap.c
  )

set(CONNECTION_SOURCES
  ${CONNECTION_DIR}/connection_sr.c
  ${CONNECTION_DIR}/connection_list_sr.c
  ${CONNECTION_DIR}/connection_globals.c
  ${CONNECTION_DIR}/server_support.c
  ${CONNECTION_DIR}/connection_support.c
  )

set(COMMUNICATION_SOURCES
  ${COMMUNICATION_DIR}/network_interface_sr.c
  ${COMMUNICATION_DIR}/network_sr.c
  ${COMMUNICATION_DIR}/communication_channel.cpp
  ${COMMUNICATION_DIR}/stream_transfer_receiver.cpp
  ${COMMUNICATION_DIR}/stream_transfer_sender.cpp
  )

set(COMMUNICATION_HEADERS
  ${COMMUNICATION_DIR}/communication_channel.hpp
  ${COMMUNICATION_DIR}/stream_transfer_receiver.hpp
  ${COMMUNICATION_DIR}/stream_transfer_sender.hpp
  )

set(QUERY_SOURCES
  ${QUERY_DIR}/arithmetic.c
  ${QUERY_DIR}/crypt_opfunc.c
  ${QUERY_DIR}/fetch.c
  ${QUERY_DIR}/filter_pred_cache.c
  ${QUERY_DIR}/list_file.c
  ${QUERY_DIR}/method_scan.c
  ${QUERY_DIR}/numeric_opfunc.c
  ${QUERY_DIR}/partition.c
  ${QUERY_DIR}/query_dump.c
  ${QUERY_DIR}/query_evaluator.c
  ${QUERY_DIR}/query_executor.c
  ${QUERY_DIR}/query_manager.c
  ${QUERY_DIR}/query_opfunc.c
  ${QUERY_DIR}/scan_manager.c
  ${QUERY_DIR}/serial.c
  ${QUERY_DIR}/set_scan.c
  ${QUERY_DIR}/show_scan.c
  ${QUERY_DIR}/stream_to_xasl.c
  ${QUERY_DIR}/string_opfunc.c
  ${QUERY_DIR}/vacuum.c
  ${QUERY_DIR}/xasl_cache.c
  )

set(OBJECT_SOURCES
  ${OBJECT_DIR}/elo.c
  ${OBJECT_DIR}/object_print.c
  ${OBJECT_DIR}/set_object.c
  ${OBJECT_DIR}/object_representation.c
  ${OBJECT_DIR}/object_primitive.c
  ${OBJECT_DIR}/transform.c
  ${OBJECT_DIR}/object_domain.c
  )

set(JSP_SOURCES
  ${JSP_DIR}/jsp_sr.c
  )

set(TRANSACTION_SOURCES
  ${TRANSACTION_DIR}/log_compress.c
  ${TRANSACTION_DIR}/boot_sr.c
  ${TRANSACTION_DIR}/locator.c
  ${TRANSACTION_DIR}/locator_sr.c
  ${TRANSACTION_DIR}/lock_table.c
  ${TRANSACTION_DIR}/lock_manager.c
  ${TRANSACTION_DIR}/log_manager.c
  ${TRANSACTION_DIR}/log_2pc.c
  ${TRANSACTION_DIR}/log_global.c
  ${TRANSACTION_DIR}/log_page_buffer.c
  ${TRANSACTION_DIR}/log_recovery.c
  ${TRANSACTION_DIR}/log_tran_table.c
  ${TRANSACTION_DIR}/log_comm.c
  ${TRANSACTION_DIR}/replication.c
  ${TRANSACTION_DIR}/recovery.c
  ${TRANSACTION_DIR}/transaction_sr.c
  ${TRANSACTION_DIR}/wait_for_graph.c
  ${TRANSACTION_DIR}/log_writer.c
  ${TRANSACTION_DIR}/mvcc.c
  )

set(STORAGE_SOURCES
  ${STORAGE_DIR}/btree.c
  ${STORAGE_DIR}/btree_load.c
  ${STORAGE_DIR}/system_catalog.c
  ${STORAGE_DIR}/catalog_class.c
  ${STORAGE_DIR}/compactdb_sr.c
  ${STORAGE_DIR}/disk_manager.c
  ${STORAGE_DIR}/storage_common.c
  ${STORAGE_DIR}/extendible_hash.c
  ${STORAGE_DIR}/file_manager.c
  ${STORAGE_DIR}/heap_file.c
  ${STORAGE_DIR}/file_io.c
  ${STORAGE_DIR}/oid.c
  ${STORAGE_DIR}/overflow_file.c
  ${STORAGE_DIR}/page_buffer.c
  ${STORAGE_DIR}/statistics_sr.c
  ${STORAGE_DIR}/slotted_page.c
  ${STORAGE_DIR}/external_sort.c
  ${STORAGE_DIR}/es_common.c
  ${STORAGE_DIR}/es.c
  ${STORAGE_DIR}/es_posix.c
  )

set(SESSION_SOURCES
  ${SESSION_DIR}/session.c
  ${SESSION_DIR}/session_sr.c
  )

if(UNIX)
  list(APPEND BASE_SOURCES ${BASE_DIR}/cubrid_getopt_long.c)
  list(APPEND BASE_SOURCES ${BASE_DIR}/variable_string.c)
  list(APPEND CONNECTION_SOURCES ${CONNECTION_DIR}/tcp.c)
  list(APPEND CONNECTION_SOURCES ${CONNECTION_DIR}/heartbeat.c)
  list(APPEND STORAGE_SOURCES ${STORAGE_DIR}/es_owfs.c)
else(UNIX)
  list(APPEND CONNECTION_SOURCES ${CONNECTION_DIR}/wintcp.c)
  list(APPEND BASE_SOURCES ${BASE_DIR}/cubrid_getopt_long.c)
  list(APPEND BASE_SOURCES ${BASE_DIR}/rand.c)
endif(UNIX)

set_source_files_properties(${PROBES_OBJECT} PROPERTIES EXTERNAL_OBJECT true GENERATED true)

if(UNIX)
set_source_files_properties(${COMPAT_DIR}/db_json.cpp PROPERTIES COMPILE_FLAGS -Wno-unknown-pragmas)
endif(UNIX)

SET_SOURCE_FILES_PROPERTIES(
  ${COMPAT_SOURCES}
  ${THREAD_SOURCES}
  ${BASE_SOURCES}
  ${HEAPLAYER_SOURCES}
  ${CONNECTION_SOURCES}
  ${CONNECTION_TCP_SOURCE}
  ${COMMUNICATION_SOURCES}
  ${PARSER_SOURCES}
  ${QUERY_SOURCES}
  ${OBJECT_SOURCES}
  ${JSP_SOURCES}
  ${TRANSACTION_SOURCES}
  ${STORAGE_SOURCES}
  ${ES_SOURCES}
  ${EXECUTABLE_SOURCES}
  ${SESSION_SOURCES}
  ${PROBES_OBJECT} PROPERTIES LANGUAGE CXX
  )

SET_SOURCE_FILES_PROPERTIES(
  ${BASE_DIR}/md5.c
  PROPERTIES LANGUAGE C
  )

set (CUBRID_LIB_SOURCES
  ${COMPAT_SOURCES}
  ${THREAD_SOURCES}
  ${BASE_SOURCES}
  ${HEAPLAYER_SOURCES}
  ${CONNECTION_SOURCES}
  ${CONNECTION_TCP_SOURCE}
  ${COMMUNICATION_SOURCES}
  ${QUERY_SOURCES}
  ${OBJECT_SOURCES}
  ${JSP_SOURCES}
  ${TRANSACTION_SOURCES}
  ${STORAGE_SOURCES}
  ${ES_SOURCES}
  ${EXECUTABLE_SOURCES}
  ${SESSION_SOURCES}
  ${PROBES_OBJECT}
  )
set (CUBRID_LIB_HEADERS
  ${BASE_HEADERS}
  ${COMMUNICATION_HEADERS}
  ${COMPAT_HEADERS}
  ${THREAD_HEADERS}
  )

add_library(cubrid SHARED
  ${CUBRID_LIB_SOURCES}
  ${CUBRID_LIB_HEADERS}
  )
set_target_properties(cubrid PROPERTIES SOVERSION "${CUBRID_MAJOR_VERSION}.${CUBRID_MINOR_VERSION}")
if(WIN32)
  # change library file name to libcubrid
  set_target_properties(cubrid PROPERTIES OUTPUT_NAME libcubrid)
endif(WIN32)

target_compile_definitions(cubrid PRIVATE SERVER_MODE ${COMMON_DEFS})
if(NOT USE_CUBRID_ENV)
  target_compile_definitions(cubrid PRIVATE ${DIR_DEFS})
endif(NOT USE_CUBRID_ENV)
if(WIN32)
  set_source_files_properties(${HEAPLAYERS_DIR}/customheaps.cpp PROPERTIES COMPILE_FLAGS -Od)
  if(TARGET_PLATFORM_BITS EQUAL 32)
    target_compile_definitions(cubrid PRIVATE _USE_32BIT_TIME_T)
  endif(TARGET_PLATFORM_BITS EQUAL 32)
  target_link_libraries(cubrid LINK_PRIVATE ws2_32 ${JVM_LIBS})
  set_target_properties(cubrid PROPERTIES LINK_FLAGS "/DEF:\"${CMAKE_SOURCE_DIR}/win/libcubrid/libcubrid.def\"" LINK_FLAGS_RELEASE "/NODEFAULTLIB:libcmt.lib" LINK_FLAGS_DEBUG "/NODEFAULTLIB:msvcrt.lib")
endif(WIN32)
target_include_directories(cubrid PRIVATE ${CMAKE_SOURCE_DIR}/src/heaplayers/util ${JAVA_INC} ${EP_INCLUDES})
if(UNIX)
  target_link_libraries(cubrid LINK_PRIVATE -Wl,-whole-archive ${EP_LIBS} -Wl,-no-whole-archive)
  target_link_libraries(cubrid LINK_PUBLIC ${CURSES_LIBRARIES} ${CMAKE_THREAD_LIBS_INIT} ${CMAKE_DL_LIBS})
else(UNIX)
  target_link_libraries(cubrid LINK_PRIVATE ${EP_LIBS})
endif(UNIX)
add_dependencies(cubrid ${EP_TARGETS})

if(AT_LEAST_ONE_UNIT_TEST)
  if (WIN32)
  # in order to avoid adding all the functions used by unit tests in def file, it is more convenient to build a static
  # lib too. more compile time, but less head-ache
  # todo - is there any nicer way of doing this??
  add_library (cubrid-win-lib STATIC
    ${CUBRID_LIB_SOURCES}
    ${CUBRID_LIB_HEADERS}
    )

  target_compile_definitions(cubrid-win-lib PRIVATE 
    SERVER_MODE
    ${COMMON_DEFS}
    )

  target_link_libraries(cubrid-win-lib PRIVATE
    ws2_32
    ${JVM_LIBS}
    ${EP_LIBS}
    )

  target_include_directories(cubrid-win-lib PRIVATE
    ${CMAKE_SOURCE_DIR}/src/heaplayers/util
    ${JAVA_INC}
    ${EP_INCLUDES}
    )

  add_dependencies(cubrid-win-lib ${EP_TARGETS})

  endif (WIN32)
endif (AT_LEAST_ONE_UNIT_TEST)

if(ENABLE_SYSTEMTAP)
  target_include_directories(cubrid PRIVATE ${CMAKE_BINARY_DIR})
  add_dependencies(cubrid gen_probes)
endif(ENABLE_SYSTEMTAP)

install(TARGETS cubrid
  RUNTIME DESTINATION ${CUBRID_BINDIR} COMPONENT Library
  LIBRARY DESTINATION ${CUBRID_LIBDIR} COMPONENT Library
  )

install(FILES
  ${COMPAT_DIR}/dbi_compat.h
  DESTINATION ${CUBRID_INCLUDEDIR} COMPONENT Header  
  RENAME dbi.h
  )
install(FILES
  ${COMPAT_DIR}/dbtype_def.h
  ${COMPAT_DIR}/dbtype_function.h
  DESTINATION ${CUBRID_INCLUDEDIR} COMPONENT Header  
  )
install(FILES
  ${BASE_DIR}/error_code.h
  DESTINATION ${CUBRID_INCLUDEDIR} COMPONENT Header  
  )  

# install pdb files for debugging on windows
if(WIN32)
  install(DIRECTORY
    ${CMAKE_CURRENT_BINARY_DIR}/\${CMAKE_INSTALL_CONFIG_NAME}/
    DESTINATION ${CUBRID_BINDIR} COMPONENT Debuginfo
    FILES_MATCHING PATTERN "*.pdb"
    )
endif(WIN32)<|MERGE_RESOLUTION|>--- conflicted
+++ resolved
@@ -121,11 +121,8 @@
   ${BASE_DIR}/pinning.hpp
   ${BASE_DIR}/pinnable_buffer.hpp
   ${BASE_DIR}/packable_object.hpp
-<<<<<<< HEAD
+  ${BASE_DIR}/process_util.h
   ${BASE_DIR}/resource_tracker.hpp
-=======
-  ${BASE_DIR}/process_util.h
->>>>>>> a03d5d64
   ${BASE_DIR}/string_buffer.hpp
   ${BASE_DIR}/cubstream.hpp
   )
