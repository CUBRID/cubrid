--- conflicted
+++ resolved
@@ -59,6 +59,7 @@
 set(STREAM_SOURCES
   ${BASE_DIR}/cubstream.cpp
   ${BASE_DIR}/packing_stream.cpp
+  ${BASE_DIR}/stream_entry.cpp
   )
 set (STREAM_HEADERS
   ${BASE_DIR}/bip_buffer.hpp
@@ -103,9 +104,9 @@
   ${BASE_DIR}/packer.cpp
   ${BASE_DIR}/get_clockfreq.c
   ${BASE_DIR}/perf.cpp
-  ${BASE_DIR}/perf_monitor.c
   ${BASE_DIR}/pinnable_buffer.cpp
   ${BASE_DIR}/pinning.cpp
+  ${BASE_DIR}/perf_monitor.c
   ${BASE_DIR}/porting.c
   ${BASE_DIR}/process_util.c
   ${BASE_DIR}/release_string.c
@@ -139,13 +140,6 @@
   ${BASE_DIR}/process_util.h
   ${BASE_DIR}/resource_tracker.hpp
   ${BASE_DIR}/string_buffer.hpp
-  )
-
-set (REPLICATION_HEADERS
-  ${REPLICATION_DIR}/log_consumer.hpp
-  ${REPLICATION_DIR}/log_generator.hpp
-  ${REPLICATION_DIR}/replication_entry.hpp
-  ${REPLICATION_DIR}/replication_stream_entry.hpp
   )
 
 set(EXECUTABLE_SOURCES
@@ -217,15 +211,6 @@
   ${QUERY_DIR}/xasl_cache.c
   )
 
-set(REPLICATION_SOURCES
-  ${REPLICATION_DIR}/log_consumer.cpp
-  ${REPLICATION_DIR}/log_generator.cpp
-  ${REPLICATION_DIR}/master_replication_channel.cpp
-  ${REPLICATION_DIR}/replication_entry.cpp
-  ${REPLICATION_DIR}/replication_stream_entry.cpp
-  ${REPLICATION_DIR}/slave_replication_channel.cpp
-  )
-
 set(OBJECT_SOURCES
   ${OBJECT_DIR}/elo.c
   ${OBJECT_DIR}/object_print.c
@@ -314,17 +299,6 @@
   ${COMPAT_SOURCES}
   ${CONNECTION_SOURCES}
   ${CONNECTION_TCP_SOURCE}
-<<<<<<< HEAD
-  ${COMMUNICATION_SOURCES}
-  ${PARSER_SOURCES}
-  ${QUERY_SOURCES}
-  ${REPLICATION_SOURCES}
-  ${OBJECT_SOURCES}
-  ${JSP_SOURCES}
-  ${TRANSACTION_SOURCES}
-  ${STORAGE_SOURCES}
-=======
->>>>>>> d6bade57
   ${ES_SOURCES}
   ${EXECUTABLE_SOURCES}
   ${HEAPLAYER_SOURCES}
@@ -352,16 +326,6 @@
   ${COMPAT_SOURCES}
   ${CONNECTION_SOURCES}
   ${CONNECTION_TCP_SOURCE}
-<<<<<<< HEAD
-  ${COMMUNICATION_SOURCES}
-  ${QUERY_SOURCES}
-  ${REPLICATION_SOURCES}
-  ${OBJECT_SOURCES}
-  ${JSP_SOURCES}
-  ${TRANSACTION_SOURCES}
-  ${STORAGE_SOURCES}
-=======
->>>>>>> d6bade57
   ${ES_SOURCES}
   ${EXECUTABLE_SOURCES}
   ${HEAPLAYER_SOURCES}
@@ -383,7 +347,6 @@
   ${MONITOR_HEADERS}
   ${THREAD_HEADERS}
   ${STREAM_HEADERS}
-  ${REPLICATION_HEADERS}
   )
 
 add_library(cubrid SHARED
