/*
 * Copyright 2008 Search Solution Corporation
 * Copyright 2016 CUBRID Corporation
 *
 *  Licensed under the Apache License, Version 2.0 (the "License");
 *  you may not use this file except in compliance with the License.
 *  You may obtain a copy of the License at
 *
 *      http://www.apache.org/licenses/LICENSE-2.0
 *
 *  Unless required by applicable law or agreed to in writing, software
 *  distributed under the License is distributed on an "AS IS" BASIS,
 *  WITHOUT WARRANTIES OR CONDITIONS OF ANY KIND, either express or implied.
 *  See the License for the specific language governing permissions and
 *  limitations under the License.
 *
 */

#define CATCH_CONFIG_MAIN

#include "catch2/catch.hpp"
#include "async_page_fetcher.hpp"
#include "log_reader.hpp"
#include "page_buffer.h"

#include <mutex>
#include <unordered_map>
#include <vector>

struct page_id_requirement
{
  bool require_log_page_valid;
  bool is_page_received;
};
struct log_page_fetcher_test_data
{
  std::unordered_map<LOG_PAGEID, page_id_requirement> page_ids_requested;
  std::mutex map_mutex;
} g_log_page_fetcher_test_data;

class test_env
{
  public:
    test_env (bool require_log_page_valid, std::vector<LOG_PAGEID> log_pageids);
    ~test_env ();

    void run_test ();

  private:
    void on_receive_log_page (LOG_PAGEID page_id, const LOG_PAGE *, int error_code);

  private:
    std::vector<LOG_PAGEID> m_log_pageids;
    cublog::async_page_fetcher m_async_page_fetcher;
};

void do_test (test_env &env)
{
  env.run_test ();
}

TEST_CASE ("Test with a valid log page returned", "")
{
  THREAD_ENTRY *thread_p = NULL;
  cubthread::initialize (thread_p);
  cubthread::initialize_thread_entries ();

  std::vector<LOG_PAGEID> page_ids { 1, 2, 3 };
  test_env env (true, page_ids);
  do_test (env);
}

TEST_CASE ("Test with an invalid log page returned", "")
{
  std::vector<LOG_PAGEID> page_ids { 4, 5, 6 };
  test_env env (false, page_ids);
  do_test (env);
}

TEST_CASE ("Test with a very big number of pages", "")
{
  std::vector<LOG_PAGEID> page_ids;
  for (auto i = 0; i < 10000; ++i)
    {
      page_ids.push_back (i);
    }
  test_env env (true, page_ids);
  do_test (env);
}

test_env::test_env (bool require_log_page_valid, std::vector<LOG_PAGEID> log_pageids)
  : m_log_pageids (log_pageids)
{
  for (auto log_page_id : log_pageids)
    {
      page_id_requirement req;
      req.is_page_received = false;
      req.require_log_page_valid = require_log_page_valid;

      std::unique_lock<std::mutex> lock (g_log_page_fetcher_test_data.map_mutex);
      g_log_page_fetcher_test_data.page_ids_requested.insert (std::make_pair (log_page_id, req));
    }
}

test_env::~test_env ()
{
}

void
test_env::run_test ()
{
  for (auto log_page_id : m_log_pageids)
    {
      m_async_page_fetcher.fetch_log_page (
	      log_page_id,
	      std::bind (
		      &test_env::on_receive_log_page,
		      std::ref (*this),
		      log_page_id,
		      std::placeholders::_1,
		      std::placeholders::_2
	      )
      );
    }
}

void test_env::on_receive_log_page (LOG_PAGEID page_id, const LOG_PAGE *log_page, int error_code)
{
  std::unique_lock<std::mutex> lock (g_log_page_fetcher_test_data.map_mutex);

  if (g_log_page_fetcher_test_data.page_ids_requested[page_id].require_log_page_valid)
    {
      REQUIRE (error_code == NO_ERROR);
      REQUIRE (log_page != nullptr);
      REQUIRE (log_page->hdr.logical_pageid != NULL_PAGEID);
      REQUIRE (log_page->hdr.logical_pageid == page_id);
    }
  else
    {
      REQUIRE (error_code != NO_ERROR);
<<<<<<< HEAD
      // pointer is never null, internally owned pointer from the caller
      //REQUIRE (log_page == nullptr);
    }
  g_log_page_fetcher_test_data.page_ids_requested[page_id].is_page_received = true;
  // do not delete page, it is an internally owned pointer from the caller
}

int
logpb_fetch_page (THREAD_ENTRY *thread_p, const LOG_LSA *req_lsa, LOG_CS_ACCESS_MODE access_mode,
		  LOG_PAGE *log_pgptr)
{
  std::lock_guard<std::mutex> lock (g_log_page_fetcher_test_data.map_mutex);
  if (g_log_page_fetcher_test_data.page_ids_requested[req_lsa->pageid].require_log_page_valid)
    {
      log_pgptr->hdr.logical_pageid = req_lsa->pageid;
=======
    }
  g_log_page_fetcher_test_data.page_ids_requested[page_id].is_page_received = true;
}

int
logpb_fetch_page (THREAD_ENTRY *, const LOG_LSA *log_lsa, LOG_CS_ACCESS_MODE, LOG_PAGE *log_pgptr)
{
  std::unique_lock<std::mutex> lock (g_log_page_fetcher_test_data.map_mutex);
  if (g_log_page_fetcher_test_data.page_ids_requested[log_lsa->pageid].require_log_page_valid)
    {
      log_pgptr->hdr.logical_pageid = log_lsa->pageid;
      log_pgptr->hdr.offset = log_lsa->offset;
>>>>>>> bf14aa2e
      return NO_ERROR;
    }
  else
    {
      return ER_FAILED;
    }
}

void
<<<<<<< HEAD
logpb_fatal_error (THREAD_ENTRY *thread_p, bool log_exit, const char *file_name, const int lineno, const char *fmt,
		   ...)
{
=======
logpb_fatal_error (THREAD_ENTRY *, bool, const char *, const int, const char *, ...)
{
  // todo: don't do fatal error on failed fetch log page
  // assert (false);
>>>>>>> bf14aa2e
}

PAGE_PTR
pgbuf_fix_debug (THREAD_ENTRY *thread_p, const VPID *vpid, PAGE_FETCH_MODE fetch_mode, PGBUF_LATCH_MODE request_mode,
		 PGBUF_LATCH_CONDITION condition, const char *caller_file, int caller_line)
{
  return nullptr;
}

void
pgbuf_cast_pgptr_to_iopgptr (char *, fileio_page *&)
{
}

void
pgbuf_unfix_debug (THREAD_ENTRY *thread_p, PAGE_PTR pgptr, const char *caller_file, int caller_line)
{
}

PAGE_PTR
pgbuf_fix_release (THREAD_ENTRY *thread_p, const VPID *vpid, PAGE_FETCH_MODE fetch_mode,
		   PGBUF_LATCH_MODE request_mode, PGBUF_LATCH_CONDITION condition)
{
  return nullptr;
}

#if defined(NDEBUG)
void
pgbuf_unfix (THREAD_ENTRY *thread_p, PAGE_PTR pgptr)
{
}
#endif<|MERGE_RESOLUTION|>--- conflicted
+++ resolved
@@ -138,23 +138,6 @@
   else
     {
       REQUIRE (error_code != NO_ERROR);
-<<<<<<< HEAD
-      // pointer is never null, internally owned pointer from the caller
-      //REQUIRE (log_page == nullptr);
-    }
-  g_log_page_fetcher_test_data.page_ids_requested[page_id].is_page_received = true;
-  // do not delete page, it is an internally owned pointer from the caller
-}
-
-int
-logpb_fetch_page (THREAD_ENTRY *thread_p, const LOG_LSA *req_lsa, LOG_CS_ACCESS_MODE access_mode,
-		  LOG_PAGE *log_pgptr)
-{
-  std::lock_guard<std::mutex> lock (g_log_page_fetcher_test_data.map_mutex);
-  if (g_log_page_fetcher_test_data.page_ids_requested[req_lsa->pageid].require_log_page_valid)
-    {
-      log_pgptr->hdr.logical_pageid = req_lsa->pageid;
-=======
     }
   g_log_page_fetcher_test_data.page_ids_requested[page_id].is_page_received = true;
 }
@@ -167,7 +150,6 @@
     {
       log_pgptr->hdr.logical_pageid = log_lsa->pageid;
       log_pgptr->hdr.offset = log_lsa->offset;
->>>>>>> bf14aa2e
       return NO_ERROR;
     }
   else
@@ -177,16 +159,10 @@
 }
 
 void
-<<<<<<< HEAD
-logpb_fatal_error (THREAD_ENTRY *thread_p, bool log_exit, const char *file_name, const int lineno, const char *fmt,
-		   ...)
-{
-=======
 logpb_fatal_error (THREAD_ENTRY *, bool, const char *, const int, const char *, ...)
 {
   // todo: don't do fatal error on failed fetch log page
   // assert (false);
->>>>>>> bf14aa2e
 }
 
 PAGE_PTR
