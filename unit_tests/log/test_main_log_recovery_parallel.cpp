/*
 * Copyright 2008 Search Solution Corporation
 * Copyright 2016 CUBRID Corporation
 *
 *  Licensed under the Apache License, Version 2.0 (the "License");
 *  you may not use this file except in compliance with the License.
 *  You may obtain a copy of the License at
 *
 *      http://www.apache.org/licenses/LICENSE-2.0
 *
 *  Unless required by applicable law or agreed to in writing, software
 *  distributed under the License is distributed on an "AS IS" BASIS,
 *  WITHOUT WARRANTIES OR CONDITIONS OF ANY KIND, either express or implied.
 *  See the License for the specific language governing permissions and
 *  limitations under the License.
 *
 */

#define CATCH_CONFIG_MAIN
#include "catch2/catch.hpp"

#include "ut_database.hpp"

<<<<<<< HEAD
//struct log_recovery_test_config
//{
//  /* the number of async task for the algorithm to use internally */
//  const size_t parallel_count;
//
//  /* the number of redo jobs to generate */
//  const size_t redo_job_count;
//
//  /* useful in debugging to print helper messages/progress */
//  bool verbose;
//};
//
//static bool thread_infrastructure_initialized = false;
//
//void initialize_thread_infrastructure ()
//{
//  if (!thread_infrastructure_initialized)
//    {
//      cubthread::entry *thread_pool = nullptr;
//      cubthread::initialize (thread_pool);
//
//      cubthread::manager *cub_thread_manager = cubthread::get_manager ();
//      if (cub_thread_manager != nullptr)
//	{
//	  cub_thread_manager->set_max_thread_count (100);
//	  cub_thread_manager->alloc_entries ();
//	  cub_thread_manager->init_entries (false);
//	}
//
//      thread_infrastructure_initialized = true;
//    }
//}
//
//void execute_test (const log_recovery_test_config &a_test_config,
//		   const ut_database_config &a_database_config)
//{
//  if (a_test_config.verbose)
//    {
//      std::cout << "TEST:"
//		<< "\t volumes=" << a_database_config.max_volume_count_per_database
//		<< "\t pages=" << a_database_config.max_page_count_per_volume
//		<< "\t parallel=" << a_test_config.parallel_count
//		<< "\t jobs=" << a_test_config.redo_job_count
//		<< std::endl;
//    }
//
//  cublog::minimum_log_lsa_monitor minimum_log_lsa;
//  cublog::redo_parallel log_redo_parallel (a_test_config.parallel_count, &minimum_log_lsa);
//
//  ux_ut_database db_online { new ut_database (a_database_config) };
//  ux_ut_database db_recovery { new ut_database (a_database_config) };
//
//  ut_database_values_generator global_values{ a_database_config };
//  for (size_t idx = 0u; idx < a_test_config.redo_job_count; ++idx)
//    {
//      ux_ut_redo_job_impl job = db_online->generate_changes (*db_recovery, global_values);
//
//      if (job->is_volume_creation () || job->is_page_creation ())
//	{
//	  // jobs not tied to a non-null vpid, are executed in-synch
//	  db_recovery->apply_changes (std::move (job));
//	}
//      else
//	{
//	  // ownership of raw pointer goes to the callee
//	  log_redo_parallel.add (job.release ());
//	}
//    }
//
//  log_redo_parallel.set_adding_finished ();
//  log_redo_parallel.wait_for_termination_and_stop_execution ();
//
//  db_online->require_equal (*db_recovery);
//}
//
//constexpr auto _1k = 1024u;
//constexpr auto _64k = 64 * _1k;
//constexpr auto _128k = 128 * _1k;
//
///* small helper class to count the seconds between ctor and dtor invocations
// */
//class measure_time
//{
//  public:
//    measure_time () = default;
//    ~measure_time ()
//    {
//      const auto end_time = std::chrono::high_resolution_clock::now ();
//      std::cout << "  duration - " << std::chrono::duration<double> (end_time - m_start_time).count () << std::endl;
//    }
//  private:
//    const std::chrono::high_resolution_clock::time_point m_start_time
//      = std::chrono::high_resolution_clock::now ();
//};
//
///* '[ci]' tests are supposed to be executed by the Continuous Integration infrastructure
// */
//TEST_CASE ("log recovery parallel test: some jobs, some tasks", "[ci]")
//{
//  srand (time (nullptr));
//  initialize_thread_infrastructure ();
//
//  std::array<size_t, 1> volume_count_per_database_arr { 10u };
//  std::array<size_t, 1> page_count_per_volume_arr { _1k };
//  std::array<size_t, 2> job_count_arr { 0u, _64k };
//  std::array<size_t, 2> parallel_count_arr { 1u, std::thread::hardware_concurrency ()};
//  for (const size_t volume_count_per_database : volume_count_per_database_arr)
//    {
//      for (const size_t page_count_per_volume : page_count_per_volume_arr)
//	{
//	  for (const size_t job_count : job_count_arr)
//	    {
//	      for (const size_t parallel_count : parallel_count_arr)
//		{
//		  const log_recovery_test_config test_config =
//		  {
//		    parallel_count, // parallel_count
//		    job_count, // redo_job_count
//		    false, // verbose
//		  };
//
//		  const ut_database_config database_config =
//		  {
//		    volume_count_per_database, // max_volume_count_per_database
//		    page_count_per_volume, // max_page_count_per_volume
//		    0., // max_duration_in_millis
//		  };
//
//		  execute_test (test_config, database_config);
//		}
//	    }
//	}
//    }
//}
//
///* the main difference versus the [ci] tests is that these perform a busy-loop
// * in addition to the bookkeeping actions
// */
//TEST_CASE ("log recovery parallel test: stress test", "[long]")
//{
//  srand (time (nullptr));
//  initialize_thread_infrastructure ();
//
//  constexpr std::array<size_t, 2> volume_count_per_database_arr { 1u, 10u };
//  constexpr std::array<size_t, 2> page_count_per_volume_arr { _1k, _128k };
//  constexpr std::array<size_t, 3> job_count_arr { 0u, _1k, _128k };
//  const std::array<size_t, 2> parallel_count_arr { 1u, std::thread::hardware_concurrency ()};
//  for (const size_t volume_count_per_database : volume_count_per_database_arr)
//    {
//      for (const size_t page_count_per_volume : page_count_per_volume_arr)
//	{
//	  for (const size_t job_count : job_count_arr)
//	    {
//	      for (const size_t parallel_count : parallel_count_arr)
//		{
//		  const log_recovery_test_config test_config =
//		  {
//		    parallel_count, // std::thread::hardware_concurrency (), // parallel_count
//		    job_count, // redo_job_count
//		    false, // verbose
//		  };
//
//		  const ut_database_config database_config =
//		  {
//		    volume_count_per_database, // max_volume_count_per_database
//		    page_count_per_volume, // max_page_count_per_volume
//		    1.5, // max_duration_in_millis
//		  };
//
//		  execute_test (test_config, database_config);
//		}
//	    }
//	}
//    }
//}
//
//TEST_CASE ("log recovery parallel test: idle status", "[ci]")
//{
//  srand (time (nullptr));
//  initialize_thread_infrastructure ();
//
//  cublog::minimum_log_lsa_monitor minimum_log_lsa;
//  cublog::redo_parallel log_redo_parallel (std::thread::hardware_concurrency (), &minimum_log_lsa);
//
//  REQUIRE (log_redo_parallel.is_idle ());
//  REQUIRE (minimum_log_lsa.get () == MAX_LSA);
//
//  const ut_database_config database_config =
//  {
//    42, // max_volume_count_per_database
//    42, // max_page_count_per_volume
//    .2, // max_duration_in_millis
//  };
//  ux_ut_database db_online { new ut_database (database_config) };
//  ux_ut_database db_recovery { new ut_database (database_config) };
//
//  ut_database_values_generator global_values{ database_config };
//
//  log_lsa single_supplied_lsa;
//  for (bool at_least_one_page_update = false; !at_least_one_page_update; )
//    {
//      ux_ut_redo_job_impl job = db_online->generate_changes (*db_recovery, global_values);
//      single_supplied_lsa = job->get_log_lsa ();
//
//      if (job->is_volume_creation () || job->is_page_creation ())
//	{
//	  // jobs not tied to a non-null vpid, are executed in-synch
//	  db_recovery->apply_changes (std::move (job));
//	}
//      else
//	{
//	  // ownership of raw pointer goes to the callee
//	  log_redo_parallel.add (job.release ());
//	  at_least_one_page_update = true;
//	}
//    }
//
//  // sleep here more than 'max_duration_in_millis' to invalidate test
//  REQUIRE_FALSE (log_redo_parallel.is_idle ());
//  REQUIRE_FALSE (minimum_log_lsa.get ().is_null ());
//  REQUIRE (minimum_log_lsa.get () == single_supplied_lsa);
//
//  log_redo_parallel.wait_for_idle ();
//  REQUIRE (log_redo_parallel.is_idle ());
//  REQUIRE_FALSE (minimum_log_lsa.get ().is_null ());
//
//  log_redo_parallel.set_adding_finished ();
//  log_redo_parallel.wait_for_termination_and_stop_execution ();
//
//  db_online->require_equal (*db_recovery);
//}
//
//TEST_CASE ("minimum log lsa: simple test", "[ci]")
//{
//  srand (time (nullptr));
//
//  const ut_database_config database_config =
//  {
//    42, // max_volume_count_per_database
//    42, // max_page_count_per_volume
//    2., // max_duration_in_millis
//  };
//
//  ut_database_values_generator values_generator{ database_config };
//
//  cublog::minimum_log_lsa_monitor min_log_lsa;
//  REQUIRE (min_log_lsa.get () == MAX_LSA);
//
//  // collect some lsa's in a vector
//  std::vector<log_lsa> log_lsa_vec;
//  for (int i = 0; i < 100; ++i)
//    {
//      log_lsa_vec.push_back (values_generator.increment_and_get_lsa_log ());
//    }
//  const log_lsa target_log_lsa = values_generator.increment_and_get_lsa_log ();
//  // push at least 2 more values in the vector such that the target lsa is passed
//  // these two values ought to be distributed to the 'for_produce' and 'for_consume' functions
//  log_lsa_vec.push_back (values_generator.increment_and_get_lsa_log ());
//  log_lsa_vec.push_back (values_generator.increment_and_get_lsa_log ());
//  auto log_lsa_vec_it = log_lsa_vec.cbegin ();
//
//  SECTION ("1. idle test; will immediately finish")
//  {
//    std::thread observing_thread ([&] ()
//    {
//      const log_lsa min_lsa = min_log_lsa.wait_past_target_lsa (target_log_lsa);
//      REQUIRE (min_lsa != NULL_LSA);
//      REQUIRE (min_lsa == MAX_LSA);
//    });
//    observing_thread.join ();
//  }
//
//  SECTION ("2. produce & consume lsa's; leave others untouched")
//  {
//    // push one value such that we can launch a waiting thread
//    // that will not return immediately
//    min_log_lsa.set_for_produce (*log_lsa_vec_it);
//    ++log_lsa_vec_it;
//
//    std::thread observing_thread ([&] ()
//    {
//      const log_lsa min_lsa = min_log_lsa.wait_past_target_lsa (target_log_lsa);
//      REQUIRE (min_lsa != NULL_LSA);
//      REQUIRE (min_lsa != MAX_LSA);
//    });
//
//    for ( ; ; )
//      {
//	min_log_lsa.set_for_produce (*log_lsa_vec_it);
//	++log_lsa_vec_it;
//	if (log_lsa_vec_it == log_lsa_vec.cend ())
//	  {
//	    break;
//	  }
//
//	// leave in-progress untouched
//	min_log_lsa.set_for_consume_and_in_progress (*log_lsa_vec_it, MAX_LSA);
//	++log_lsa_vec_it;
//	if (log_lsa_vec_it == log_lsa_vec.cend ())
//	  {
//	    break;
//	  }
//
//	const auto current_min_lsa = min_log_lsa.get ();
//	REQUIRE (!current_min_lsa.is_null ());
//	REQUIRE (current_min_lsa != MAX_LSA);
//      }
//    observing_thread.join ();
//    REQUIRE (min_log_lsa.get () != NULL_LSA);
//    REQUIRE (min_log_lsa.get () > target_log_lsa);
//    REQUIRE (min_log_lsa.get () != MAX_LSA);
//  }
//}
//
//TEST_CASE ("minimum log lsa: complete test", "[ci]")
//{
//  constexpr int TASK_THREAD_COUNT = 42;
//  constexpr log_lsa SENTINEL_LSA { MAX_LSA };
//
//  // use a ut_database_values_generator to generate ever-increasing lsa values
//  //
//  const ut_database_config database_config { 42, 42, 2.};
//  ut_database_values_generator global_values{ database_config };
//
//  using log_lsa_deque = std::deque<log_lsa>;
//
//  cublog::minimum_log_lsa_monitor min_log_lsa_monitor;
//
//  // some deques that mirror the 3 separate containers used in actual functioning: prod, cons, in-progress
//  //
//  log_lsa_deque produce_lsa_deq;
//  std::mutex produce_lsa_deq_mtx;
//
//  log_lsa_deque consume_lsa_deq;
//  std::mutex consume_lsa_deq_mtx;
//
//  log_lsa_deque in_progress_lsa_deq;
//  std::mutex in_progress_lsa_deq_mtx;
//
//  // for the 'outer' don't use a container, just a single value
//  //
//  // seed with a first value
//  log_lsa outer_lsa = global_values.increment_and_get_lsa_log ();
//  min_log_lsa_monitor.set_for_outer (outer_lsa);
//  std::mutex outer_lsa_mtx;
//
//  std::atomic_bool do_execute_test { true };
//  std::atomic_bool do_execute_test_check { true };
//
//  // one thread that continuosly checks correctness
//  //
//  std::thread checking_thread ([&] ()
//  {
//    while (do_execute_test_check.load ())
//      {
//	log_lsa min_produce { SENTINEL_LSA };
//	log_lsa min_consume { SENTINEL_LSA };
//	log_lsa min_in_progress { SENTINEL_LSA };
//	log_lsa min_outer { SENTINEL_LSA };
//	log_lsa min_lsa_from_monitor { SENTINEL_LSA };
//	{
//	  std::lock_guard<std::mutex> consume_lockg { consume_lsa_deq_mtx };
//	  {
//	    std::lock_guard<std::mutex> produce_lockg { produce_lsa_deq_mtx };
//	    {
//	      std::lock_guard<std::mutex> in_progress_lockg { in_progress_lsa_deq_mtx };
//	      {
//		std::lock_guard<std::mutex> outer_lockg { outer_lsa_mtx };
//
//		min_produce = produce_lsa_deq.empty () ? SENTINEL_LSA : produce_lsa_deq.front ();
//		min_consume = consume_lsa_deq.empty () ? SENTINEL_LSA : consume_lsa_deq.front ();
//		min_in_progress = in_progress_lsa_deq.empty () ? SENTINEL_LSA : in_progress_lsa_deq.front ();
//		min_outer = outer_lsa;
//
//		min_lsa_from_monitor = min_log_lsa_monitor.get ();
//	      }
//	    }
//	  }
//	}
//
//	const log_lsa min_lsa_calculated = std::min (
//	{
//	  min_produce,
//	  min_consume,
//	  min_in_progress,
//	  min_outer
//	});
//	REQUIRE (min_lsa_calculated == min_lsa_from_monitor);
//
//	std::this_thread::yield ();
//      }
//  });
//  // allow checking of initial (empty) state
//  std::this_thread::sleep_for (std::chrono::milliseconds (2));
//
//  // some threads that randomly move the data simiar to how the actual tasks work and also
//  // update the monitor
//  //
//  std::thread generate_log_lsas_thread ([&] ()
//  {
//    while (do_execute_test.load ())
//      {
//	const log_lsa new_lsa = global_values.increment_and_get_lsa_log ();
//	{
//	  std::lock_guard<std::mutex> produce_lockg { produce_lsa_deq_mtx };
//	  {
//	    std::lock_guard<std::mutex> outer_lockg { outer_lsa_mtx };
//
//	    if (produce_lsa_deq.empty ())
//	      {
//		min_log_lsa_monitor.set_for_produce (outer_lsa);
//	      }
//	    produce_lsa_deq.push_back (outer_lsa);
//
//	    outer_lsa = new_lsa;
//	    min_log_lsa_monitor.set_for_outer (new_lsa);
//	  }
//	}
//
//	std::this_thread::yield ();
//      }
//  });
//
//  std::vector<std::thread> task_threads;
//  task_threads.reserve (TASK_THREAD_COUNT);
//  for (int i = 0; i < TASK_THREAD_COUNT; ++i)
//    {
//      task_threads.emplace_back ([&] ()
//      {
//	while (do_execute_test.load ())
//	  {
//	    // swap produce with consume deques
//	    {
//	      std::lock_guard<std::mutex> consume_lockg { consume_lsa_deq_mtx };
//	      if (consume_lsa_deq.empty ())
//		{
//		  std::lock_guard<std::mutex> produce_lockg { produce_lsa_deq_mtx };
//		  // produce queue might also be empty
//		  consume_lsa_deq.swap (produce_lsa_deq);
//		  const log_lsa min_produce_lsa = produce_lsa_deq.empty ()
//						  ? SENTINEL_LSA : produce_lsa_deq.front ();
//		  const log_lsa min_consume_lsa = consume_lsa_deq.empty ()
//						  ? SENTINEL_LSA : consume_lsa_deq.front ();
//		  min_log_lsa_monitor.set_for_produce_and_consume (min_produce_lsa, min_consume_lsa);
//
//		}
//	    }
//	    std::this_thread::yield ();
//
//	    // move consume to in progress
//	    {
//	      std::lock_guard<std::mutex> consume_lockg { consume_lsa_deq_mtx };
//	      if (false == consume_lsa_deq.empty ())
//		{
//		  const log_lsa to_in_progress_lsa = consume_lsa_deq.front ();
//		  consume_lsa_deq.pop_front ();
//		  {
//		    std::lock_guard<std::mutex> in_progress_lockg { in_progress_lsa_deq_mtx };
//		    in_progress_lsa_deq.push_back (to_in_progress_lsa);
//
//		    const log_lsa min_consume_lsa = consume_lsa_deq.empty ()
//						    ? SENTINEL_LSA : consume_lsa_deq.front ();
//		    const log_lsa min_in_progress_lsa = in_progress_lsa_deq.front ();
//		    min_log_lsa_monitor.set_for_consume_and_in_progress (min_consume_lsa, min_in_progress_lsa);
//		  }
//		}
//	    }
//	    std::this_thread::yield ();
//
//	    // consume in progress
//	    {
//	      std::lock_guard<std::mutex> in_progress_lockg { in_progress_lsa_deq_mtx };
//	      if (!in_progress_lsa_deq.empty ())
//		{
//		  const log_lsa lsa_to_finish = in_progress_lsa_deq.front ();
//		  in_progress_lsa_deq.pop_front ();
//		  const log_lsa min_in_progress_lsa = in_progress_lsa_deq.empty ()
//						      ? SENTINEL_LSA : in_progress_lsa_deq.front ();
//		  min_log_lsa_monitor.set_for_in_progress (min_in_progress_lsa);
//		}
//	    }
//	    std::this_thread::yield ();
//	  }
//      });
//    }
//
//  // let it run for a short whilem, then wrap it all up
//  //
//  std::this_thread::sleep_for (std::chrono::milliseconds (200));
//
//  do_execute_test.store (false);
//
//  generate_log_lsas_thread.join ();
//  for (int i = 0; i < TASK_THREAD_COUNT; ++i)
//    {
//      task_threads[i].join ();
//    }
//
//  // allow checking of final state
//  std::this_thread::sleep_for (std::chrono::milliseconds (2));
//  do_execute_test_check.store (false);
//  checking_thread.join ();
//}
=======
struct log_recovery_test_config
{
  /* the number of async task for the algorithm to use internally */
  const size_t parallel_count;

  /* the number of redo jobs to generate */
  const size_t redo_job_count;

  /* useful in debugging to print helper messages/progress */
  bool verbose;
};

static bool thread_infrastructure_initialized = false;

void initialize_thread_infrastructure ()
{
  if (!thread_infrastructure_initialized)
    {
      cubthread::entry *thread_pool = nullptr;
      cubthread::initialize (thread_pool);

      cubthread::manager *cub_thread_manager = cubthread::get_manager ();
      if (cub_thread_manager != nullptr)
	{
	  cub_thread_manager->set_max_thread_count (100);
	  cub_thread_manager->alloc_entries ();
	  cub_thread_manager->init_entries (false);
	}

      thread_infrastructure_initialized = true;
    }
}

void execute_test (const log_recovery_test_config &a_test_config,
		   const ut_database_config &a_database_config)
{
  if (a_test_config.verbose)
    {
      std::cout << "TEST:"
		<< "\t volumes=" << a_database_config.max_volume_count_per_database
		<< "\t pages=" << a_database_config.max_page_count_per_volume
		<< "\t parallel=" << a_test_config.parallel_count
		<< "\t jobs=" << a_test_config.redo_job_count
		<< std::endl;
    }

  ux_ut_database db_online { new ut_database (a_database_config) };
  ux_ut_database db_recovery { new ut_database (a_database_config) };

  cublog::minimum_log_lsa_monitor minimum_log_lsa;

  cublog::redo_parallel log_redo_parallel (a_test_config.parallel_count, &minimum_log_lsa);

  ut_database_values_generator global_values{ a_database_config };
  for (size_t idx = 0u; idx < a_test_config.redo_job_count; ++idx)
    {
      ux_ut_redo_job_impl job = db_online->generate_changes (*db_recovery, global_values);

      if (job->is_volume_creation () || job->is_page_creation ())
	{
	  // jobs not tied to a non-null vpid, are executed in-synch
	  db_recovery->apply_changes (std::move (job));
	}
      else
	{
	  // ownership of released raw pointer goes to the callee
	  log_redo_parallel.add (job.release ());
	}
    }

  log_redo_parallel.set_adding_finished ();
  log_redo_parallel.wait_for_termination_and_stop_execution ();

  db_online->require_equal (*db_recovery);
}

constexpr auto _1k = 1024u;
constexpr auto _64k = 64 * _1k;
constexpr auto _128k = 128 * _1k;

/* small helper class to count the seconds between ctor and dtor invocations
 */
class measure_time
{
  public:
    measure_time () = default;
    ~measure_time ()
    {
      const auto end_time = std::chrono::high_resolution_clock::now ();
      std::cout << "  duration - " << std::chrono::duration<double> (end_time - m_start_time).count () << std::endl;
    }
  private:
    const std::chrono::high_resolution_clock::time_point m_start_time
      = std::chrono::high_resolution_clock::now ();
};

/* '[ci]' tests are supposed to be executed by the Continuous Integration infrastructure
 */
TEST_CASE ("log recovery parallel test: some jobs, some tasks", "[ci]")
{
  srand (time (nullptr));
  initialize_thread_infrastructure ();

  std::array<size_t, 1> volume_count_per_database_arr { 10u };
  std::array<size_t, 1> page_count_per_volume_arr { _1k };
  std::array<size_t, 2> job_count_arr { 0u, _64k };
  std::array<size_t, 2> parallel_count_arr { 1u, std::thread::hardware_concurrency ()};
  for (const size_t volume_count_per_database : volume_count_per_database_arr)
    {
      for (const size_t page_count_per_volume : page_count_per_volume_arr)
	{
	  for (const size_t job_count : job_count_arr)
	    {
	      for (const size_t parallel_count : parallel_count_arr)
		{
		  const log_recovery_test_config test_config =
		  {
		    parallel_count, // parallel_count
		    job_count, // redo_job_count
		    false, // verbose
		  };

		  const ut_database_config database_config =
		  {
		    volume_count_per_database, // max_volume_count_per_database
		    page_count_per_volume, // max_page_count_per_volume
		    0., // max_duration_in_millis
		  };

		  execute_test (test_config, database_config);
		}
	    }
	}
    }
}

/* the main difference versus the [ci] tests is that these perform a busy-loop
 * in addition to the bookkeeping actions
 */
TEST_CASE ("log recovery parallel test: stress test", "[long]")
{
  srand (time (nullptr));
  initialize_thread_infrastructure ();

  constexpr std::array<size_t, 2> volume_count_per_database_arr { 1u, 10u };
  constexpr std::array<size_t, 2> page_count_per_volume_arr { _1k, _128k };
  constexpr std::array<size_t, 3> job_count_arr { 0u, _1k, _128k };
  const std::array<size_t, 2> parallel_count_arr { 1u, std::thread::hardware_concurrency ()};
  for (const size_t volume_count_per_database : volume_count_per_database_arr)
    {
      for (const size_t page_count_per_volume : page_count_per_volume_arr)
	{
	  for (const size_t job_count : job_count_arr)
	    {
	      for (const size_t parallel_count : parallel_count_arr)
		{
		  const log_recovery_test_config test_config =
		  {
		    parallel_count, // std::thread::hardware_concurrency (), // parallel_count
		    job_count, // redo_job_count
		    false, // verbose
		  };

		  const ut_database_config database_config =
		  {
		    volume_count_per_database, // max_volume_count_per_database
		    page_count_per_volume, // max_page_count_per_volume
		    1.5, // max_duration_in_millis
		  };

		  execute_test (test_config, database_config);
		}
	    }
	}
    }
}

TEST_CASE ("log recovery parallel test: idle status", "[ci]")
{
  srand (time (nullptr));
  initialize_thread_infrastructure ();

  const ut_database_config database_config =
  {
    42, // max_volume_count_per_database
    42, // max_page_count_per_volume
    .2, // max_duration_in_millis
  };
  ux_ut_database db_online { new ut_database (database_config) };
  ux_ut_database db_recovery { new ut_database (database_config) };

  cublog::minimum_log_lsa_monitor minimum_log_lsa;

  cublog::redo_parallel log_redo_parallel (std::thread::hardware_concurrency (), &minimum_log_lsa);

  REQUIRE (log_redo_parallel.is_idle ());
  REQUIRE (minimum_log_lsa.get () == MAX_LSA);

  ut_database_values_generator global_values{ database_config };

  log_lsa single_supplied_lsa;
  for (bool at_least_one_page_update = false; !at_least_one_page_update; )
    {
      ux_ut_redo_job_impl job = db_online->generate_changes (*db_recovery, global_values);
      single_supplied_lsa = job->get_log_lsa ();

      if (job->is_volume_creation () || job->is_page_creation ())
	{
	  // jobs not tied to a non-null vpid, are executed in-synch
	  db_recovery->apply_changes (std::move (job));
	}
      else
	{
	  // ownership of released raw pointer goes to the callee
	  log_redo_parallel.add (job.release ());
	  at_least_one_page_update = true;
	}
    }

  // sleep here more than 'max_duration_in_millis' to invalidate test
  REQUIRE_FALSE (log_redo_parallel.is_idle ());
  REQUIRE_FALSE (minimum_log_lsa.get ().is_null ());
  REQUIRE (minimum_log_lsa.get () == single_supplied_lsa);

  log_redo_parallel.wait_for_idle ();
  REQUIRE (log_redo_parallel.is_idle ());
  REQUIRE_FALSE (minimum_log_lsa.get ().is_null ());

  log_redo_parallel.set_adding_finished ();
  log_redo_parallel.wait_for_termination_and_stop_execution ();

  db_online->require_equal (*db_recovery);
}

TEST_CASE ("minimum log lsa: simple test", "[ci]")
{
  srand (time (nullptr));

  const ut_database_config database_config =
  {
    42, // max_volume_count_per_database
    42, // max_page_count_per_volume
    2., // max_duration_in_millis
  };

  ut_database_values_generator values_generator{ database_config };

  cublog::minimum_log_lsa_monitor min_log_lsa;
  REQUIRE (min_log_lsa.get () == MAX_LSA);

  // collect some lsa's in a vector
  std::vector<log_lsa> log_lsa_vec;
  for (int i = 0; i < 100; ++i)
    {
      log_lsa_vec.push_back (values_generator.increment_and_get_lsa_log ());
    }
  const log_lsa target_log_lsa = values_generator.increment_and_get_lsa_log ();
  // push at least 2 more values in the vector such that the target lsa is passed
  // these two values ought to be distributed to the 'for_produce' and 'for_consume' functions
  log_lsa_vec.push_back (values_generator.increment_and_get_lsa_log ());
  log_lsa_vec.push_back (values_generator.increment_and_get_lsa_log ());
  auto log_lsa_vec_it = log_lsa_vec.cbegin ();

  SECTION ("1. idle test; will immediately finish")
  {
    std::thread observing_thread ([&] ()
    {
      const log_lsa min_lsa = min_log_lsa.wait_past_target_lsa (target_log_lsa);
      REQUIRE (min_lsa != NULL_LSA);
      REQUIRE (min_lsa == MAX_LSA);
    });
    observing_thread.join ();
  }

  SECTION ("2. produce & consume lsa's; leave others untouched")
  {
    // push one value such that we can launch a waiting thread
    // that will not return immediately
    min_log_lsa.set_for_produce (*log_lsa_vec_it);
    ++log_lsa_vec_it;

    std::thread observing_thread ([&] ()
    {
      const log_lsa min_lsa = min_log_lsa.wait_past_target_lsa (target_log_lsa);
      REQUIRE (min_lsa != NULL_LSA);
      REQUIRE (min_lsa != MAX_LSA);
    });

    for ( ; ; )
      {
	min_log_lsa.set_for_produce (*log_lsa_vec_it);
	++log_lsa_vec_it;
	if (log_lsa_vec_it == log_lsa_vec.cend ())
	  {
	    break;
	  }

	// leave in-progress untouched
	min_log_lsa.set_for_consume_and_in_progress (*log_lsa_vec_it, MAX_LSA);
	++log_lsa_vec_it;
	if (log_lsa_vec_it == log_lsa_vec.cend ())
	  {
	    break;
	  }

	const auto current_min_lsa = min_log_lsa.get ();
	REQUIRE (!current_min_lsa.is_null ());
	REQUIRE (current_min_lsa != MAX_LSA);
      }
    observing_thread.join ();
    REQUIRE (min_log_lsa.get () != NULL_LSA);
    REQUIRE (min_log_lsa.get () > target_log_lsa);
    REQUIRE (min_log_lsa.get () != MAX_LSA);
  }
}

TEST_CASE ("minimum log lsa: complete test", "[ci]")
{
  constexpr int TASK_THREAD_COUNT = 42;
  constexpr log_lsa SENTINEL_LSA { MAX_LSA };

  // use a ut_database_values_generator to generate ever-increasing lsa values
  //
  const ut_database_config database_config { 42, 42, 2.};
  ut_database_values_generator global_values{ database_config };

  using log_lsa_deque = std::deque<log_lsa>;

  cublog::minimum_log_lsa_monitor min_log_lsa_monitor;

  // some deques that mirror the 3 separate containers used in actual functioning: prod, cons, in-progress
  //
  log_lsa_deque produce_lsa_deq;
  std::mutex produce_lsa_deq_mtx;

  log_lsa_deque consume_lsa_deq;
  std::mutex consume_lsa_deq_mtx;

  log_lsa_deque in_progress_lsa_deq;
  std::mutex in_progress_lsa_deq_mtx;

  // for the 'outer' don't use a container, just a single value
  //
  // seed with a first value
  log_lsa outer_lsa = global_values.increment_and_get_lsa_log ();
  min_log_lsa_monitor.set_for_outer (outer_lsa);
  std::mutex outer_lsa_mtx;

  std::atomic_bool do_execute_test { true };
  std::atomic_bool do_execute_test_check { true };

  // one thread that continuosly checks correctness
  //
  std::thread checking_thread ([&] ()
  {
    while (do_execute_test_check.load ())
      {
	log_lsa min_produce { SENTINEL_LSA };
	log_lsa min_consume { SENTINEL_LSA };
	log_lsa min_in_progress { SENTINEL_LSA };
	log_lsa min_outer { SENTINEL_LSA };
	log_lsa min_lsa_from_monitor { SENTINEL_LSA };
	{
	  std::lock_guard<std::mutex> consume_lockg { consume_lsa_deq_mtx };
	  {
	    std::lock_guard<std::mutex> produce_lockg { produce_lsa_deq_mtx };
	    {
	      std::lock_guard<std::mutex> in_progress_lockg { in_progress_lsa_deq_mtx };
	      {
		std::lock_guard<std::mutex> outer_lockg { outer_lsa_mtx };

		min_produce = produce_lsa_deq.empty () ? SENTINEL_LSA : produce_lsa_deq.front ();
		min_consume = consume_lsa_deq.empty () ? SENTINEL_LSA : consume_lsa_deq.front ();
		min_in_progress = in_progress_lsa_deq.empty () ? SENTINEL_LSA : in_progress_lsa_deq.front ();
		min_outer = outer_lsa;

		min_lsa_from_monitor = min_log_lsa_monitor.get ();
	      }
	    }
	  }
	}

	const log_lsa min_lsa_calculated = std::min (
	{
	  min_produce,
	  min_consume,
	  min_in_progress,
	  min_outer
	});
	REQUIRE (min_lsa_calculated == min_lsa_from_monitor);

	std::this_thread::yield ();
      }
  });
  // allow checking of initial (empty) state
  std::this_thread::sleep_for (std::chrono::milliseconds (2));

  // some threads that randomly move the data simiar to how the actual tasks work and also
  // update the monitor
  //
  std::thread generate_log_lsas_thread ([&] ()
  {
    while (do_execute_test.load ())
      {
	const log_lsa new_lsa = global_values.increment_and_get_lsa_log ();
	{
	  std::lock_guard<std::mutex> produce_lockg { produce_lsa_deq_mtx };
	  {
	    std::lock_guard<std::mutex> outer_lockg { outer_lsa_mtx };

	    if (produce_lsa_deq.empty ())
	      {
		min_log_lsa_monitor.set_for_produce (outer_lsa);
	      }
	    produce_lsa_deq.push_back (outer_lsa);

	    outer_lsa = new_lsa;
	    min_log_lsa_monitor.set_for_outer (new_lsa);
	  }
	}

	std::this_thread::yield ();
      }
  });

  std::vector<std::thread> task_threads;
  task_threads.reserve (TASK_THREAD_COUNT);
  for (int i = 0; i < TASK_THREAD_COUNT; ++i)
    {
      task_threads.emplace_back ([&] ()
      {
	while (do_execute_test.load ())
	  {
	    // swap produce with consume deques
	    {
	      std::lock_guard<std::mutex> consume_lockg { consume_lsa_deq_mtx };
	      if (consume_lsa_deq.empty ())
		{
		  std::lock_guard<std::mutex> produce_lockg { produce_lsa_deq_mtx };
		  // produce queue might also be empty
		  consume_lsa_deq.swap (produce_lsa_deq);
		  const log_lsa min_produce_lsa = produce_lsa_deq.empty ()
						  ? SENTINEL_LSA : produce_lsa_deq.front ();
		  const log_lsa min_consume_lsa = consume_lsa_deq.empty ()
						  ? SENTINEL_LSA : consume_lsa_deq.front ();
		  min_log_lsa_monitor.set_for_produce_and_consume (min_produce_lsa, min_consume_lsa);

		}
	    }
	    std::this_thread::yield ();

	    // move consume to in progress
	    {
	      std::lock_guard<std::mutex> consume_lockg { consume_lsa_deq_mtx };
	      if (false == consume_lsa_deq.empty ())
		{
		  const log_lsa to_in_progress_lsa = consume_lsa_deq.front ();
		  consume_lsa_deq.pop_front ();
		  {
		    std::lock_guard<std::mutex> in_progress_lockg { in_progress_lsa_deq_mtx };
		    in_progress_lsa_deq.push_back (to_in_progress_lsa);

		    const log_lsa min_consume_lsa = consume_lsa_deq.empty ()
						    ? SENTINEL_LSA : consume_lsa_deq.front ();
		    const log_lsa min_in_progress_lsa = in_progress_lsa_deq.front ();
		    min_log_lsa_monitor.set_for_consume_and_in_progress (min_consume_lsa, min_in_progress_lsa);
		  }
		}
	    }
	    std::this_thread::yield ();

	    // consume in progress
	    {
	      std::lock_guard<std::mutex> in_progress_lockg { in_progress_lsa_deq_mtx };
	      if (!in_progress_lsa_deq.empty ())
		{
		  const log_lsa lsa_to_finish = in_progress_lsa_deq.front ();
		  in_progress_lsa_deq.pop_front ();
		  const log_lsa min_in_progress_lsa = in_progress_lsa_deq.empty ()
						      ? SENTINEL_LSA : in_progress_lsa_deq.front ();
		  min_log_lsa_monitor.set_for_in_progress (min_in_progress_lsa);
		}
	    }
	    std::this_thread::yield ();
	  }
      });
    }

  // let it run for a short whilem, then wrap it all up
  //
  std::this_thread::sleep_for (std::chrono::milliseconds (200));

  do_execute_test.store (false);

  generate_log_lsas_thread.join ();
  for (int i = 0; i < TASK_THREAD_COUNT; ++i)
    {
      task_threads[i].join ();
    }

  // allow checking of final state
  std::this_thread::sleep_for (std::chrono::milliseconds (2));
  do_execute_test_check.store (false);
  checking_thread.join ();
}
>>>>>>> a9dd8870
<|MERGE_RESOLUTION|>--- conflicted
+++ resolved
@@ -21,511 +21,6 @@
 
 #include "ut_database.hpp"
 
-<<<<<<< HEAD
-//struct log_recovery_test_config
-//{
-//  /* the number of async task for the algorithm to use internally */
-//  const size_t parallel_count;
-//
-//  /* the number of redo jobs to generate */
-//  const size_t redo_job_count;
-//
-//  /* useful in debugging to print helper messages/progress */
-//  bool verbose;
-//};
-//
-//static bool thread_infrastructure_initialized = false;
-//
-//void initialize_thread_infrastructure ()
-//{
-//  if (!thread_infrastructure_initialized)
-//    {
-//      cubthread::entry *thread_pool = nullptr;
-//      cubthread::initialize (thread_pool);
-//
-//      cubthread::manager *cub_thread_manager = cubthread::get_manager ();
-//      if (cub_thread_manager != nullptr)
-//	{
-//	  cub_thread_manager->set_max_thread_count (100);
-//	  cub_thread_manager->alloc_entries ();
-//	  cub_thread_manager->init_entries (false);
-//	}
-//
-//      thread_infrastructure_initialized = true;
-//    }
-//}
-//
-//void execute_test (const log_recovery_test_config &a_test_config,
-//		   const ut_database_config &a_database_config)
-//{
-//  if (a_test_config.verbose)
-//    {
-//      std::cout << "TEST:"
-//		<< "\t volumes=" << a_database_config.max_volume_count_per_database
-//		<< "\t pages=" << a_database_config.max_page_count_per_volume
-//		<< "\t parallel=" << a_test_config.parallel_count
-//		<< "\t jobs=" << a_test_config.redo_job_count
-//		<< std::endl;
-//    }
-//
-//  cublog::minimum_log_lsa_monitor minimum_log_lsa;
-//  cublog::redo_parallel log_redo_parallel (a_test_config.parallel_count, &minimum_log_lsa);
-//
-//  ux_ut_database db_online { new ut_database (a_database_config) };
-//  ux_ut_database db_recovery { new ut_database (a_database_config) };
-//
-//  ut_database_values_generator global_values{ a_database_config };
-//  for (size_t idx = 0u; idx < a_test_config.redo_job_count; ++idx)
-//    {
-//      ux_ut_redo_job_impl job = db_online->generate_changes (*db_recovery, global_values);
-//
-//      if (job->is_volume_creation () || job->is_page_creation ())
-//	{
-//	  // jobs not tied to a non-null vpid, are executed in-synch
-//	  db_recovery->apply_changes (std::move (job));
-//	}
-//      else
-//	{
-//	  // ownership of raw pointer goes to the callee
-//	  log_redo_parallel.add (job.release ());
-//	}
-//    }
-//
-//  log_redo_parallel.set_adding_finished ();
-//  log_redo_parallel.wait_for_termination_and_stop_execution ();
-//
-//  db_online->require_equal (*db_recovery);
-//}
-//
-//constexpr auto _1k = 1024u;
-//constexpr auto _64k = 64 * _1k;
-//constexpr auto _128k = 128 * _1k;
-//
-///* small helper class to count the seconds between ctor and dtor invocations
-// */
-//class measure_time
-//{
-//  public:
-//    measure_time () = default;
-//    ~measure_time ()
-//    {
-//      const auto end_time = std::chrono::high_resolution_clock::now ();
-//      std::cout << "  duration - " << std::chrono::duration<double> (end_time - m_start_time).count () << std::endl;
-//    }
-//  private:
-//    const std::chrono::high_resolution_clock::time_point m_start_time
-//      = std::chrono::high_resolution_clock::now ();
-//};
-//
-///* '[ci]' tests are supposed to be executed by the Continuous Integration infrastructure
-// */
-//TEST_CASE ("log recovery parallel test: some jobs, some tasks", "[ci]")
-//{
-//  srand (time (nullptr));
-//  initialize_thread_infrastructure ();
-//
-//  std::array<size_t, 1> volume_count_per_database_arr { 10u };
-//  std::array<size_t, 1> page_count_per_volume_arr { _1k };
-//  std::array<size_t, 2> job_count_arr { 0u, _64k };
-//  std::array<size_t, 2> parallel_count_arr { 1u, std::thread::hardware_concurrency ()};
-//  for (const size_t volume_count_per_database : volume_count_per_database_arr)
-//    {
-//      for (const size_t page_count_per_volume : page_count_per_volume_arr)
-//	{
-//	  for (const size_t job_count : job_count_arr)
-//	    {
-//	      for (const size_t parallel_count : parallel_count_arr)
-//		{
-//		  const log_recovery_test_config test_config =
-//		  {
-//		    parallel_count, // parallel_count
-//		    job_count, // redo_job_count
-//		    false, // verbose
-//		  };
-//
-//		  const ut_database_config database_config =
-//		  {
-//		    volume_count_per_database, // max_volume_count_per_database
-//		    page_count_per_volume, // max_page_count_per_volume
-//		    0., // max_duration_in_millis
-//		  };
-//
-//		  execute_test (test_config, database_config);
-//		}
-//	    }
-//	}
-//    }
-//}
-//
-///* the main difference versus the [ci] tests is that these perform a busy-loop
-// * in addition to the bookkeeping actions
-// */
-//TEST_CASE ("log recovery parallel test: stress test", "[long]")
-//{
-//  srand (time (nullptr));
-//  initialize_thread_infrastructure ();
-//
-//  constexpr std::array<size_t, 2> volume_count_per_database_arr { 1u, 10u };
-//  constexpr std::array<size_t, 2> page_count_per_volume_arr { _1k, _128k };
-//  constexpr std::array<size_t, 3> job_count_arr { 0u, _1k, _128k };
-//  const std::array<size_t, 2> parallel_count_arr { 1u, std::thread::hardware_concurrency ()};
-//  for (const size_t volume_count_per_database : volume_count_per_database_arr)
-//    {
-//      for (const size_t page_count_per_volume : page_count_per_volume_arr)
-//	{
-//	  for (const size_t job_count : job_count_arr)
-//	    {
-//	      for (const size_t parallel_count : parallel_count_arr)
-//		{
-//		  const log_recovery_test_config test_config =
-//		  {
-//		    parallel_count, // std::thread::hardware_concurrency (), // parallel_count
-//		    job_count, // redo_job_count
-//		    false, // verbose
-//		  };
-//
-//		  const ut_database_config database_config =
-//		  {
-//		    volume_count_per_database, // max_volume_count_per_database
-//		    page_count_per_volume, // max_page_count_per_volume
-//		    1.5, // max_duration_in_millis
-//		  };
-//
-//		  execute_test (test_config, database_config);
-//		}
-//	    }
-//	}
-//    }
-//}
-//
-//TEST_CASE ("log recovery parallel test: idle status", "[ci]")
-//{
-//  srand (time (nullptr));
-//  initialize_thread_infrastructure ();
-//
-//  cublog::minimum_log_lsa_monitor minimum_log_lsa;
-//  cublog::redo_parallel log_redo_parallel (std::thread::hardware_concurrency (), &minimum_log_lsa);
-//
-//  REQUIRE (log_redo_parallel.is_idle ());
-//  REQUIRE (minimum_log_lsa.get () == MAX_LSA);
-//
-//  const ut_database_config database_config =
-//  {
-//    42, // max_volume_count_per_database
-//    42, // max_page_count_per_volume
-//    .2, // max_duration_in_millis
-//  };
-//  ux_ut_database db_online { new ut_database (database_config) };
-//  ux_ut_database db_recovery { new ut_database (database_config) };
-//
-//  ut_database_values_generator global_values{ database_config };
-//
-//  log_lsa single_supplied_lsa;
-//  for (bool at_least_one_page_update = false; !at_least_one_page_update; )
-//    {
-//      ux_ut_redo_job_impl job = db_online->generate_changes (*db_recovery, global_values);
-//      single_supplied_lsa = job->get_log_lsa ();
-//
-//      if (job->is_volume_creation () || job->is_page_creation ())
-//	{
-//	  // jobs not tied to a non-null vpid, are executed in-synch
-//	  db_recovery->apply_changes (std::move (job));
-//	}
-//      else
-//	{
-//	  // ownership of raw pointer goes to the callee
-//	  log_redo_parallel.add (job.release ());
-//	  at_least_one_page_update = true;
-//	}
-//    }
-//
-//  // sleep here more than 'max_duration_in_millis' to invalidate test
-//  REQUIRE_FALSE (log_redo_parallel.is_idle ());
-//  REQUIRE_FALSE (minimum_log_lsa.get ().is_null ());
-//  REQUIRE (minimum_log_lsa.get () == single_supplied_lsa);
-//
-//  log_redo_parallel.wait_for_idle ();
-//  REQUIRE (log_redo_parallel.is_idle ());
-//  REQUIRE_FALSE (minimum_log_lsa.get ().is_null ());
-//
-//  log_redo_parallel.set_adding_finished ();
-//  log_redo_parallel.wait_for_termination_and_stop_execution ();
-//
-//  db_online->require_equal (*db_recovery);
-//}
-//
-//TEST_CASE ("minimum log lsa: simple test", "[ci]")
-//{
-//  srand (time (nullptr));
-//
-//  const ut_database_config database_config =
-//  {
-//    42, // max_volume_count_per_database
-//    42, // max_page_count_per_volume
-//    2., // max_duration_in_millis
-//  };
-//
-//  ut_database_values_generator values_generator{ database_config };
-//
-//  cublog::minimum_log_lsa_monitor min_log_lsa;
-//  REQUIRE (min_log_lsa.get () == MAX_LSA);
-//
-//  // collect some lsa's in a vector
-//  std::vector<log_lsa> log_lsa_vec;
-//  for (int i = 0; i < 100; ++i)
-//    {
-//      log_lsa_vec.push_back (values_generator.increment_and_get_lsa_log ());
-//    }
-//  const log_lsa target_log_lsa = values_generator.increment_and_get_lsa_log ();
-//  // push at least 2 more values in the vector such that the target lsa is passed
-//  // these two values ought to be distributed to the 'for_produce' and 'for_consume' functions
-//  log_lsa_vec.push_back (values_generator.increment_and_get_lsa_log ());
-//  log_lsa_vec.push_back (values_generator.increment_and_get_lsa_log ());
-//  auto log_lsa_vec_it = log_lsa_vec.cbegin ();
-//
-//  SECTION ("1. idle test; will immediately finish")
-//  {
-//    std::thread observing_thread ([&] ()
-//    {
-//      const log_lsa min_lsa = min_log_lsa.wait_past_target_lsa (target_log_lsa);
-//      REQUIRE (min_lsa != NULL_LSA);
-//      REQUIRE (min_lsa == MAX_LSA);
-//    });
-//    observing_thread.join ();
-//  }
-//
-//  SECTION ("2. produce & consume lsa's; leave others untouched")
-//  {
-//    // push one value such that we can launch a waiting thread
-//    // that will not return immediately
-//    min_log_lsa.set_for_produce (*log_lsa_vec_it);
-//    ++log_lsa_vec_it;
-//
-//    std::thread observing_thread ([&] ()
-//    {
-//      const log_lsa min_lsa = min_log_lsa.wait_past_target_lsa (target_log_lsa);
-//      REQUIRE (min_lsa != NULL_LSA);
-//      REQUIRE (min_lsa != MAX_LSA);
-//    });
-//
-//    for ( ; ; )
-//      {
-//	min_log_lsa.set_for_produce (*log_lsa_vec_it);
-//	++log_lsa_vec_it;
-//	if (log_lsa_vec_it == log_lsa_vec.cend ())
-//	  {
-//	    break;
-//	  }
-//
-//	// leave in-progress untouched
-//	min_log_lsa.set_for_consume_and_in_progress (*log_lsa_vec_it, MAX_LSA);
-//	++log_lsa_vec_it;
-//	if (log_lsa_vec_it == log_lsa_vec.cend ())
-//	  {
-//	    break;
-//	  }
-//
-//	const auto current_min_lsa = min_log_lsa.get ();
-//	REQUIRE (!current_min_lsa.is_null ());
-//	REQUIRE (current_min_lsa != MAX_LSA);
-//      }
-//    observing_thread.join ();
-//    REQUIRE (min_log_lsa.get () != NULL_LSA);
-//    REQUIRE (min_log_lsa.get () > target_log_lsa);
-//    REQUIRE (min_log_lsa.get () != MAX_LSA);
-//  }
-//}
-//
-//TEST_CASE ("minimum log lsa: complete test", "[ci]")
-//{
-//  constexpr int TASK_THREAD_COUNT = 42;
-//  constexpr log_lsa SENTINEL_LSA { MAX_LSA };
-//
-//  // use a ut_database_values_generator to generate ever-increasing lsa values
-//  //
-//  const ut_database_config database_config { 42, 42, 2.};
-//  ut_database_values_generator global_values{ database_config };
-//
-//  using log_lsa_deque = std::deque<log_lsa>;
-//
-//  cublog::minimum_log_lsa_monitor min_log_lsa_monitor;
-//
-//  // some deques that mirror the 3 separate containers used in actual functioning: prod, cons, in-progress
-//  //
-//  log_lsa_deque produce_lsa_deq;
-//  std::mutex produce_lsa_deq_mtx;
-//
-//  log_lsa_deque consume_lsa_deq;
-//  std::mutex consume_lsa_deq_mtx;
-//
-//  log_lsa_deque in_progress_lsa_deq;
-//  std::mutex in_progress_lsa_deq_mtx;
-//
-//  // for the 'outer' don't use a container, just a single value
-//  //
-//  // seed with a first value
-//  log_lsa outer_lsa = global_values.increment_and_get_lsa_log ();
-//  min_log_lsa_monitor.set_for_outer (outer_lsa);
-//  std::mutex outer_lsa_mtx;
-//
-//  std::atomic_bool do_execute_test { true };
-//  std::atomic_bool do_execute_test_check { true };
-//
-//  // one thread that continuosly checks correctness
-//  //
-//  std::thread checking_thread ([&] ()
-//  {
-//    while (do_execute_test_check.load ())
-//      {
-//	log_lsa min_produce { SENTINEL_LSA };
-//	log_lsa min_consume { SENTINEL_LSA };
-//	log_lsa min_in_progress { SENTINEL_LSA };
-//	log_lsa min_outer { SENTINEL_LSA };
-//	log_lsa min_lsa_from_monitor { SENTINEL_LSA };
-//	{
-//	  std::lock_guard<std::mutex> consume_lockg { consume_lsa_deq_mtx };
-//	  {
-//	    std::lock_guard<std::mutex> produce_lockg { produce_lsa_deq_mtx };
-//	    {
-//	      std::lock_guard<std::mutex> in_progress_lockg { in_progress_lsa_deq_mtx };
-//	      {
-//		std::lock_guard<std::mutex> outer_lockg { outer_lsa_mtx };
-//
-//		min_produce = produce_lsa_deq.empty () ? SENTINEL_LSA : produce_lsa_deq.front ();
-//		min_consume = consume_lsa_deq.empty () ? SENTINEL_LSA : consume_lsa_deq.front ();
-//		min_in_progress = in_progress_lsa_deq.empty () ? SENTINEL_LSA : in_progress_lsa_deq.front ();
-//		min_outer = outer_lsa;
-//
-//		min_lsa_from_monitor = min_log_lsa_monitor.get ();
-//	      }
-//	    }
-//	  }
-//	}
-//
-//	const log_lsa min_lsa_calculated = std::min (
-//	{
-//	  min_produce,
-//	  min_consume,
-//	  min_in_progress,
-//	  min_outer
-//	});
-//	REQUIRE (min_lsa_calculated == min_lsa_from_monitor);
-//
-//	std::this_thread::yield ();
-//      }
-//  });
-//  // allow checking of initial (empty) state
-//  std::this_thread::sleep_for (std::chrono::milliseconds (2));
-//
-//  // some threads that randomly move the data simiar to how the actual tasks work and also
-//  // update the monitor
-//  //
-//  std::thread generate_log_lsas_thread ([&] ()
-//  {
-//    while (do_execute_test.load ())
-//      {
-//	const log_lsa new_lsa = global_values.increment_and_get_lsa_log ();
-//	{
-//	  std::lock_guard<std::mutex> produce_lockg { produce_lsa_deq_mtx };
-//	  {
-//	    std::lock_guard<std::mutex> outer_lockg { outer_lsa_mtx };
-//
-//	    if (produce_lsa_deq.empty ())
-//	      {
-//		min_log_lsa_monitor.set_for_produce (outer_lsa);
-//	      }
-//	    produce_lsa_deq.push_back (outer_lsa);
-//
-//	    outer_lsa = new_lsa;
-//	    min_log_lsa_monitor.set_for_outer (new_lsa);
-//	  }
-//	}
-//
-//	std::this_thread::yield ();
-//      }
-//  });
-//
-//  std::vector<std::thread> task_threads;
-//  task_threads.reserve (TASK_THREAD_COUNT);
-//  for (int i = 0; i < TASK_THREAD_COUNT; ++i)
-//    {
-//      task_threads.emplace_back ([&] ()
-//      {
-//	while (do_execute_test.load ())
-//	  {
-//	    // swap produce with consume deques
-//	    {
-//	      std::lock_guard<std::mutex> consume_lockg { consume_lsa_deq_mtx };
-//	      if (consume_lsa_deq.empty ())
-//		{
-//		  std::lock_guard<std::mutex> produce_lockg { produce_lsa_deq_mtx };
-//		  // produce queue might also be empty
-//		  consume_lsa_deq.swap (produce_lsa_deq);
-//		  const log_lsa min_produce_lsa = produce_lsa_deq.empty ()
-//						  ? SENTINEL_LSA : produce_lsa_deq.front ();
-//		  const log_lsa min_consume_lsa = consume_lsa_deq.empty ()
-//						  ? SENTINEL_LSA : consume_lsa_deq.front ();
-//		  min_log_lsa_monitor.set_for_produce_and_consume (min_produce_lsa, min_consume_lsa);
-//
-//		}
-//	    }
-//	    std::this_thread::yield ();
-//
-//	    // move consume to in progress
-//	    {
-//	      std::lock_guard<std::mutex> consume_lockg { consume_lsa_deq_mtx };
-//	      if (false == consume_lsa_deq.empty ())
-//		{
-//		  const log_lsa to_in_progress_lsa = consume_lsa_deq.front ();
-//		  consume_lsa_deq.pop_front ();
-//		  {
-//		    std::lock_guard<std::mutex> in_progress_lockg { in_progress_lsa_deq_mtx };
-//		    in_progress_lsa_deq.push_back (to_in_progress_lsa);
-//
-//		    const log_lsa min_consume_lsa = consume_lsa_deq.empty ()
-//						    ? SENTINEL_LSA : consume_lsa_deq.front ();
-//		    const log_lsa min_in_progress_lsa = in_progress_lsa_deq.front ();
-//		    min_log_lsa_monitor.set_for_consume_and_in_progress (min_consume_lsa, min_in_progress_lsa);
-//		  }
-//		}
-//	    }
-//	    std::this_thread::yield ();
-//
-//	    // consume in progress
-//	    {
-//	      std::lock_guard<std::mutex> in_progress_lockg { in_progress_lsa_deq_mtx };
-//	      if (!in_progress_lsa_deq.empty ())
-//		{
-//		  const log_lsa lsa_to_finish = in_progress_lsa_deq.front ();
-//		  in_progress_lsa_deq.pop_front ();
-//		  const log_lsa min_in_progress_lsa = in_progress_lsa_deq.empty ()
-//						      ? SENTINEL_LSA : in_progress_lsa_deq.front ();
-//		  min_log_lsa_monitor.set_for_in_progress (min_in_progress_lsa);
-//		}
-//	    }
-//	    std::this_thread::yield ();
-//	  }
-//      });
-//    }
-//
-//  // let it run for a short whilem, then wrap it all up
-//  //
-//  std::this_thread::sleep_for (std::chrono::milliseconds (200));
-//
-//  do_execute_test.store (false);
-//
-//  generate_log_lsas_thread.join ();
-//  for (int i = 0; i < TASK_THREAD_COUNT; ++i)
-//    {
-//      task_threads[i].join ();
-//    }
-//
-//  // allow checking of final state
-//  std::this_thread::sleep_for (std::chrono::milliseconds (2));
-//  do_execute_test_check.store (false);
-//  checking_thread.join ();
-//}
-=======
 struct log_recovery_test_config
 {
   /* the number of async task for the algorithm to use internally */
@@ -1030,5 +525,4 @@
   std::this_thread::sleep_for (std::chrono::milliseconds (2));
   do_execute_test_check.store (false);
   checking_thread.join ();
-}
->>>>>>> a9dd8870
+}