/*
 * Copyright (C) 2008 Search Solution Corporation. All rights reserved by Search Solution.
 *
 *   This program is free software; you can redistribute it and/or modify
 *   it under the terms of the GNU General Public License as published by
 *   the Free Software Foundation; either version 2 of the License, or
 *   (at your option) any later version.
 *
 *  This program is distributed in the hope that it will be useful,
 *  but WITHOUT ANY WARRANTY; without even the implied warranty of
 *  MERCHANTABILITY or FITNESS FOR A PARTICULAR PURPOSE. See the
 *  GNU General Public License for more details.
 *
 *  You should have received a copy of the GNU General Public License
 *  along with this program; if not, write to the Free Software
 *  Foundation, Inc., 51 Franklin Street, Fifth Floor, Boston, MA 02110-1301 USA
 *
 */

#ifndef _TEST_STREAM_HPP_
#define _TEST_STREAM_HPP_

#include "packable_object.hpp"
#include "multi_thread_stream.hpp"
#include "stream_entry.hpp"
#include "thread_task.hpp"
#include "thread_worker_pool.hpp"
#include "thread_entry_task.hpp"
#include <vector>
#include <iostream>

namespace test_stream
{

  /* testing of stream with byte objects */
  int test_stream1 (void);
  /* testing of stream with packable objects */
  int test_stream2 (void);

  /* testing of stream with packable objects and multiple cubstream:entry */
  int test_stream3 (void);

  /* testing of stream with packable objects and multiple cubstream:entry using multiple threads */
  int test_stream_mt (void);

  /* testing of stream file */
  int test_stream_file1 (size_t file_size, size_t desired_amount, size_t buffer_size);
  int test_stream_file2 (size_t stream_buffer_size, size_t file_size, size_t desired_amount);

  int test_stream_file_mt (const int pack_threads,
                           const int unpack_threads,
                           const int read_bytes_threads,
                           const size_t stream_buffer_size,
                           const size_t file_size,
                           const int test_duration);

  int test_stream_file_reader (const unsigned long long stream_read_start,
                               const unsigned long long stream_max_pos,
			   const size_t stream_buffer_size,
			   const size_t file_size);

  
  int write_action (const cubstream::stream_position pos, char *ptr, const size_t byte_count);

  class stream_read_partial_context
  {
    private:
      size_t m_remaining_to_read;
      char expected_val;
    protected:
      int read_action (char *ptr, const size_t byte_count, size_t &processed_bytes);
    public:
      stream_read_partial_context ()
      {
	m_remaining_to_read = 0;

	m_reader_partial_func = std::bind (&stream_read_partial_context::read_action, std::ref (*this),
					   std::placeholders::_1,
					   std::placeholders::_2,
					   std::placeholders::_3);
      };



      cubstream::stream::read_partial_func_t m_reader_partial_func;
  };

  class stream_read_partial_copy_context
  {
    private:
      char m_buffer[2048];
    public:
      stream_read_partial_copy_context ()
      {
	std::memset (m_buffer, 0, 2048);
	m_read_action_func = std::bind (&stream_read_partial_copy_context::read_action, std::ref (*this),
					std::placeholders::_1,
					std::placeholders::_2,
					std::placeholders::_3);
      };

      int read_action (char *ptr, const size_t byte_count, size_t &processed_bytes)
      {
	processed_bytes = MIN (2048, byte_count);
	memcpy (m_buffer, ptr, processed_bytes);
	return NO_ERROR;
      };

      cubstream::stream::read_partial_func_t m_read_action_func;
  };

  /* testing of stream with packable objects */
  /* TODO: this code is copied from test_packing unit tests  */
  class po1 : public cubpacking::packable_object
  {
    public:
      static int ID;

      int i1;
      short sh1;
      std::int64_t b1;
      int int_a[5];
      std::vector<int> int_v;
      DB_VALUE values[10];
      char small_str[256];
      std::string large_str;
      std::string str1;
      char str2[300];

    public:
      ~po1();
      void pack (cubpacking::packer &serializer) const;
      void unpack (cubpacking::unpacker &deserializer);

      bool is_equal (const packable_object *other);

<<<<<<< HEAD
      std::size_t get_packed_size (cubpacking::packer *serializator, std::size_t start_offset = 0);
=======
      size_t get_packed_size (cubpacking::packer &serializer) const;
>>>>>>> 6e0edf34

      void generate_obj (void);
  };

  class po2 : public cubpacking::packable_object
  {
    public:
      static int ID;

      std::string large_str;

    public:
      ~po2() {};

      void pack (cubpacking::packer &serializer) const;
      void unpack (cubpacking::unpacker &deserializer);

      bool is_equal (const packable_object *other);

<<<<<<< HEAD
      size_t get_packed_size (cubpacking::packer *serializator, std::size_t start_offset = 0);
=======
      size_t get_packed_size (cubpacking::packer &serializer) const;
>>>>>>> 6e0edf34

      void generate_obj (void);
  };

  struct test_stream_entry_header
  {
    int tran_id;
    int mvcc_id;
    unsigned int count_objects;
    int data_size;
  };

  class test_stream_entry : public cubstream::entry<cubpacking::packable_object>
  {
    private:
      test_stream_entry_header m_header;

      cubpacking::packer m_serializer;
      cubpacking::unpacker m_deserializer;

    public:
      test_stream_entry (cubstream::multi_thread_stream *stream_p)
	: entry (stream_p)
      { };

      packable_factory *get_builder ();

      size_t get_packed_header_size ()
      {
	size_t header_size = 0;
	cubpacking::packer *serializer = get_packer ();
	header_size += serializer->get_packed_int_size (header_size);
	header_size += serializer->get_packed_int_size (header_size);
	header_size += serializer->get_packed_int_size (header_size);
	header_size += serializer->get_packed_int_size (header_size);

	return header_size;
      };

      size_t get_data_packed_size (void)
      {
	return m_header.data_size;
      };

      void set_tran_id (const int tr_id)
      {
	m_header.tran_id = tr_id;
      }

      void set_mvcc_id (const int mvcc_id)
      {
	m_header.mvcc_id = mvcc_id;
      }

      int &get_tran_id ()
      {
	return m_header.tran_id;
      }
      int &get_mvcc_id ()
      {
	return m_header.mvcc_id;
      }

      void set_header_data_size (const size_t &data_size)
      {
	m_header.data_size = (int) data_size;
      };

      int pack_stream_entry_header ()
      {
	cubpacking::packer *serializer = get_packer ();
	m_header.count_objects = (int) m_packable_entries.size ();

	serializer->pack_int (m_header.tran_id);
	serializer->pack_int (m_header.mvcc_id);
	serializer->pack_int (m_header.count_objects);
	serializer->pack_int (m_header.data_size);

	return NO_ERROR;
      };

      int unpack_stream_entry_header ()
      {
	cubpacking::unpacker *deserializer = get_unpacker ();
	deserializer->unpack_int (m_header.tran_id);
	deserializer->unpack_int (m_header.mvcc_id);
	deserializer->unpack_int (reinterpret_cast<int &> (m_header.count_objects)); // is this safe?
	deserializer->unpack_int (m_header.data_size);

#if 0
        assert (m_header.count_objects < 100);
        assert (m_header.data_size < 1000000);
        assert (m_header.mvcc_id < 1000);
        assert (m_header.tran_id < 1000);
#endif

	return NO_ERROR;
      };

      int get_packable_entry_count_from_header (void)
      {
	return m_header.count_objects;
      }

      cubpacking::packer *get_packer ()
      {
	return &m_serializer;
      };

      cubpacking::unpacker *get_unpacker ()
      {
	return &m_deserializer;
      };

      bool is_equal (const cubstream::entry<cubpacking::packable_object> *other)
      {
	unsigned int i;
	const test_stream_entry *other_t = dynamic_cast <const test_stream_entry *> (other);

	if (other_t == NULL)
	  {
	    return false;
	  }
	if (m_header.data_size != other_t->m_header.data_size
	    || m_header.count_objects != other_t->m_header.count_objects
	    || m_packable_entries.size () != other_t->m_packable_entries.size ())
	  {
	    return false;
	  }

	for (i = 0; i < m_packable_entries.size (); i++)
	  {
	    if (m_packable_entries[i]->is_equal (other_t->m_packable_entries[i]) == false)
	      {
		return false;
	      }
	  }
	return true;
      };
  };


  class stream_worker_context
  {
  };

  class stream_context_manager : public cubthread::entry_manager
  {
    public:

      static cubstream::stream_position g_read_positions[200];

      static int g_cnt_packing_entries_per_thread;
      static int g_cnt_unpacking_entries_per_thread;

      static int g_pack_threads;
      static int g_unpack_threads;
      static int g_read_byte_threads;

      static test_stream_entry **g_entries;
      static test_stream_entry **g_unpacked_entries;

      static cubstream::multi_thread_stream *g_stream;

      static volatile int g_packed_entries_cnt;
      static volatile int g_unpacked_entries_cnt;

      static bool g_pause_packer;
      static bool g_pause_unpacker;

      static bool g_stop_packer;

      static std::bitset<1024> g_running_packers;
      static std::bitset<1024> g_running_readers;

      static void update_stream_drop_position (void);

      static bool update_drop_pos_from_readers;
  };

  class stream_pack_task : public cubthread::task<cubthread::entry>
  {
    public:
      void execute (context_type &context);

      int m_tran_id;
  };

  class stream_unpack_task : public cubthread::task<cubthread::entry>
  {
    public:
      void execute (context_type &context);
      int m_reader_id;
  };

  class stream_read_task : public cubthread::task<cubthread::entry>
  {
    public:
      void execute (context_type &context);

      int m_reader_id;
  };

}

#endif /* _TEST_STREAM_HPP_ */<|MERGE_RESOLUTION|>--- conflicted
+++ resolved
@@ -134,11 +134,7 @@
 
       bool is_equal (const packable_object *other);
 
-<<<<<<< HEAD
-      std::size_t get_packed_size (cubpacking::packer *serializator, std::size_t start_offset = 0);
-=======
-      size_t get_packed_size (cubpacking::packer &serializer) const;
->>>>>>> 6e0edf34
+      size_t get_packed_size (cubpacking::packer &serializer, std::size_t start_offset = 0) const;
 
       void generate_obj (void);
   };
@@ -158,11 +154,7 @@
 
       bool is_equal (const packable_object *other);
 
-<<<<<<< HEAD
-      size_t get_packed_size (cubpacking::packer *serializator, std::size_t start_offset = 0);
-=======
-      size_t get_packed_size (cubpacking::packer &serializer) const;
->>>>>>> 6e0edf34
+      size_t get_packed_size (cubpacking::packer &serializer, std::size_t start_offset = 0) const;
 
       void generate_obj (void);
   };
