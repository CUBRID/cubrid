--- conflicted
+++ resolved
@@ -103,14 +103,12 @@
   add_subdirectory(stream)
 endif(UNIT_TESTS OR UNIT_TEST_STREAM)
 
-<<<<<<< HEAD
-if (UNIT_TESTS OR UNIT_TEST_REPLICATION)
-  message("    replication")
-  add_subdirectory(replication)
-endif(UNIT_TESTS OR UNIT_TEST_REPLICATION)
-=======
 if (UNIT_TESTS OR UNIT_TEST_MONITOR)
   message("    monitor")
   add_subdirectory(monitor)
 endif(UNIT_TESTS OR UNIT_TEST_MONITOR)
->>>>>>> d6bade57
+
+if (UNIT_TESTS OR UNIT_TEST_REPLICATION)
+  message("    replication")
+  add_subdirectory(replication)
+endif(UNIT_TESTS OR UNIT_TEST_REPLICATION)