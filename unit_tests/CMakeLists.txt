--- conflicted
+++ resolved
@@ -66,14 +66,12 @@
   add_subdirectory(communication_channel)
 endif(UNIT_TESTS OR UNIT_TEST_COMM_CHN)
 
-<<<<<<< HEAD
 if (UNIT_TESTS OR UNIT_TEST_PACKING)
   message("    packing")
   add_subdirectory(packing)
 endif(UNIT_TESTS OR UNIT_TEST_PACKING)
-=======
+
 if (UNIT_TESTS OR UNIT_TEST_TRANS_CHN)
   message("    transfer_channel")
   add_subdirectory(transfer_channel)
-endif(UNIT_TESTS OR UNIT_TEST_TRANS_CHN)
->>>>>>> 5c16be55
+endif(UNIT_TESTS OR UNIT_TEST_TRANS_CHN)