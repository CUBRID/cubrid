--- conflicted
+++ resolved
@@ -27,20 +27,9 @@
   ${CMAKE_CURRENT_SOURCE_DIR}/common  # todo: find a better solution
   )
 
-<<<<<<< HEAD
-option (WITH_UNIT_TEST_MEMORY_ALLOC "Unit testing for memory allocation" OFF)
-option (WITH_UNIT_TEST_LOCKFREE "Unit testing for lockfree" OFF)
-
-if(WITH_UNIT_TEST_MEMORY_ALLOC)
-  add_subdirectory(memory_alloc)
-endif(WITH_UNIT_TEST_MEMORY_ALLOC)
-
-if(WITH_UNIT_TEST_LOCKFREE)
-  add_subdirectory(lockfree)
-endif(WITH_UNIT_TEST_LOCKFREE)
-=======
 option (UNIT_TEST_MEMORY_ALLOC  "Unit testing for memory allocation")
 option (UNIT_TEST_STRING_BUFFER "Unit testing: string buffer with format")
+option (UNIT_TEST_LOCKFREE "Unit testing: lockfree module")
 
 message("  unit_tests/...")
 
@@ -58,4 +47,8 @@
   message("    string_buffer")
   add_subdirectory(string_buffer)
 endif()
->>>>>>> ced06cad
+
+if (UNIT_TESTS OR UNIT_TEST_LOCKFREE)
+  message ("    lockfree")
+  add_subdirectory(lockfree)
+endif (UNIT_TESTS OR UNIT_TEST_LOCKFREE)