--- conflicted
+++ resolved
@@ -34,11 +34,8 @@
 option (UNIT_TEST_COMM_CHN "Unit testing: communication channel module")
 option (UNIT_TEST_TRANS_CHN "Unit testing: transfer channel module")
 option (UNIT_TEST_DDL_CL "Unit testing: ddl proxy client module")
-<<<<<<< HEAD
 option (UNIT_TEST_REPLICATION "Unit testing: replication channels module")
-=======
 option (UNIT_TEST_RESOURCE_TRACKER "Unit testing: resource tracker")
->>>>>>> 7c052f3e
 
 message("  unit_tests/...")
 
@@ -92,12 +89,11 @@
   add_subdirectory(ddl_proxy_client)
 endif(UNIT_TESTS OR UNIT_TEST_DDL_CL)
 
-<<<<<<< HEAD
 if (UNIT_TESTS OR UNIT_TEST_REPLICATION)
   message("    replication_channels")
   add_subdirectory(replication_channels)
 endif(UNIT_TESTS OR UNIT_TEST_REPLICATION)
-=======
+
 if (UNIT_TESTS OR UNIT_TEST_RESOURCE_TRACKER)
   message("    resource_tracker")
   add_subdirectory(resource_tracker)
@@ -106,5 +102,4 @@
 if (UNIT_TESTS OR UNIT_TEST_STREAM)
   message("    stream")
   add_subdirectory(stream)
-endif(UNIT_TESTS OR UNIT_TEST_STREAM)
->>>>>>> 7c052f3e
+endif(UNIT_TESTS OR UNIT_TEST_STREAM)