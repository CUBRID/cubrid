#
# Copyright (C) 2016 Search Solution Corporation. All rights reserved.
#
#   This program is free software; you can redistribute it and/or modify
#   it under the terms of the GNU General Public License as published by
#   the Free Software Foundation; either version 2 of the License, or
#   (at your option) any later version.
#
#  This program is distributed in the hope that it will be useful,
#  but WITHOUT ANY WARRANTY; without even the implied warranty of
#  MERCHANTABILITY or FITNESS FOR A PARTICULAR PURPOSE. See the
#  GNU General Public License for more details.
#
#  You should have received a copy of the GNU General Public License
#  along with this program; if not, write to the Free Software
#  Foundation, Inc., 51 Franklin Street, Fifth Floor, Boston, MA 02110-1301 USA
#

# unit tests logic:
# - all: cmake -DUNIT_TESTS=ON <path>
# - some: cmake -DUNIT_TEST_ABC=ON -DUNIT_TEST_XYZ=ON <path>

project(Test)

set (TEST_INCLUDES
  ${EP_INCLUDES}
  ${CMAKE_CURRENT_SOURCE_DIR}/common  # todo: find a better solution
  )

option (UNIT_TEST_MEMORY_ALLOC  "Unit testing: memory allocation")
option (UNIT_TEST_STRING_BUFFER "Unit testing: string buffer with format")
option (UNIT_TEST_LOCKFREE "Unit testing: lockfree module")
option (UNIT_TEST_THREAD "Unit testing: thread module")
option (UNIT_TEST_COMM_CHN "Unit testing: communication channel module")
option (UNIT_TEST_TRANS_CHN "Unit testing: transfer channel module")
option (UNIT_TEST_DDL_CL "Unit testing: ddl proxy client module")
option (UNIT_TEST_RESOURCE_TRACKER "Unit testing: resource tracker")

message("  unit_tests/...")

if (AT_LEAST_ONE_UNIT_TEST)
  message("    common")
  add_subdirectory(common)
endif()

if (UNIT_TESTS OR UNIT_TEST_MEMORY_ALLOC)
  message("    memory_alloc")
  add_subdirectory(memory_alloc)
endif()

if (UNIT_TESTS OR UNIT_TEST_STRING_BUFFER)
  message("    string_buffer")
  add_subdirectory(string_buffer)
endif()

if (UNIT_TESTS OR UNIT_TEST_LOCKFREE)
  message("    lockfree")
  add_subdirectory(lockfree)
endif (UNIT_TESTS OR UNIT_TEST_LOCKFREE)

if (UNIT_TESTS OR UNIT_TEST_THREAD)
  message("    thread")
  add_subdirectory(thread)
endif(UNIT_TESTS OR UNIT_TEST_THREAD)

if (UNIT_TESTS OR UNIT_TEST_COMM_CHN)
  message("    communication_channel")
  add_subdirectory(communication_channel)
endif(UNIT_TESTS OR UNIT_TEST_COMM_CHN)

if (UNIT_TESTS OR UNIT_TEST_PACKING)
  message("    packing")
  add_subdirectory(packing)
endif(UNIT_TESTS OR UNIT_TEST_PACKING)

if (UNIT_TESTS OR UNIT_TEST_TRANS_CHN)
  message("    transfer_channel")
  add_subdirectory(transfer_channel)
endif(UNIT_TESTS OR UNIT_TEST_TRANS_CHN)

if (UNIT_TESTS OR UNIT_TEST_OBJECT_FACTORY)
  message("    object_factory")
  add_subdirectory(object_factory)
endif(UNIT_TESTS OR UNIT_TEST_OBJECT_FACTORY)

if (UNIT_TESTS OR UNIT_TEST_DDL_CL)
  message("    ddl_proxy_client")
  add_subdirectory(ddl_proxy_client)
endif(UNIT_TESTS OR UNIT_TEST_DDL_CL)

<<<<<<< HEAD
if (UNIT_TESTS OR UNIT_TEST_STREAM)
  message("    stream")
  add_subdirectory(stream)
endif(UNIT_TESTS OR UNIT_TEST_STREAM)
=======
if (UNIT_TESTS OR UNIT_TEST_RESOURCE_TRACKER)
  message("    resource_tracker")
  add_subdirectory(resource_tracker)
endif(UNIT_TESTS OR UNIT_TEST_RESOURCE_TRACKER)
>>>>>>> c5b82314
<|MERGE_RESOLUTION|>--- conflicted
+++ resolved
@@ -88,14 +88,12 @@
   add_subdirectory(ddl_proxy_client)
 endif(UNIT_TESTS OR UNIT_TEST_DDL_CL)
 
-<<<<<<< HEAD
-if (UNIT_TESTS OR UNIT_TEST_STREAM)
-  message("    stream")
-  add_subdirectory(stream)
-endif(UNIT_TESTS OR UNIT_TEST_STREAM)
-=======
 if (UNIT_TESTS OR UNIT_TEST_RESOURCE_TRACKER)
   message("    resource_tracker")
   add_subdirectory(resource_tracker)
 endif(UNIT_TESTS OR UNIT_TEST_RESOURCE_TRACKER)
->>>>>>> c5b82314
+
+if (UNIT_TESTS OR UNIT_TEST_STREAM)
+  message("    stream")
+  add_subdirectory(stream)
+endif(UNIT_TESTS OR UNIT_TEST_STREAM)