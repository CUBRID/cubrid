#
# Copyright (C) 2016 Search Solution Corporation. All rights reserved.
#
#   This program is free software; you can redistribute it and/or modify
#   it under the terms of the GNU General Public License as published by
#   the Free Software Foundation; either version 2 of the License, or
#   (at your option) any later version.
#
#  This program is distributed in the hope that it will be useful,
#  but WITHOUT ANY WARRANTY; without even the implied warranty of
#  MERCHANTABILITY or FITNESS FOR A PARTICULAR PURPOSE. See the
#  GNU General Public License for more details.
#
#  You should have received a copy of the GNU General Public License
#  along with this program; if not, write to the Free Software
#  Foundation, Inc., 51 Franklin Street, Fifth Floor, Boston, MA 02110-1301 USA
#

# unit tests logic:
# - all: cmake -DUNIT_TESTS=ON <path>
# - some: cmake -DUNIT_TEST_ABC=ON -DUNIT_TEST_XYZ=ON <path>

project(Test)

set (TEST_INCLUDES
  ${EP_INCLUDES}
  ${CMAKE_CURRENT_SOURCE_DIR}/common  # todo: find a better solution
  )

option (UNIT_TEST_MEMORY_ALLOC  "Unit testing for memory allocation")
option (UNIT_TEST_STRING_BUFFER "Unit testing: string buffer with format")
option (UNIT_TEST_LOCKFREE "Unit testing: lockfree module")
option (UNIT_TEST_THREAD "Unit testing: thread module")
option (UNIT_TEST_COMM_CHN "Unit testing: communication channel module")
option (UNIT_TEST_TRANS_CHN "Unit testing: transfer channel module")

message("  unit_tests/...")

if (AT_LEAST_ONE_UNIT_TEST)
  message("    common")
  add_subdirectory(common)
endif()

if (UNIT_TESTS OR UNIT_TEST_MEMORY_ALLOC)
  message("    memory_alloc")
  add_subdirectory(memory_alloc)
endif()

if (UNIT_TESTS OR UNIT_TEST_STRING_BUFFER)
  message("    string_buffer")
  add_subdirectory(string_buffer)
endif()

if (UNIT_TESTS OR UNIT_TEST_LOCKFREE)
  message("    lockfree")
  add_subdirectory(lockfree)
endif (UNIT_TESTS OR UNIT_TEST_LOCKFREE)

if (UNIT_TESTS OR UNIT_TEST_THREAD)
  message("    thread")
  add_subdirectory(thread)
endif(UNIT_TESTS OR UNIT_TEST_THREAD)

if (UNIT_TESTS OR UNIT_TEST_COMM_CHN)
  message("    communication_channel")
  add_subdirectory(communication_channel)
endif(UNIT_TESTS OR UNIT_TEST_COMM_CHN)

if (UNIT_TESTS OR UNIT_TEST_PACKING)
  message("    packing")
  add_subdirectory(packing)
endif(UNIT_TESTS OR UNIT_TEST_PACKING)

<<<<<<< HEAD
if (UNIT_TESTS OR UNIT_TEST_TRANS_CHN)
  message("    transfer_channel")
  add_subdirectory(transfer_channel)
endif(UNIT_TESTS OR UNIT_TEST_TRANS_CHN)
=======
if (UNIT_TESTS OR UNIT_TEST_OBJECT_FACTORY)
  message("    object_factory")
  add_subdirectory(object_factory)
endif(UNIT_TESTS OR UNIT_TEST_OBJECT_FACTORY)
>>>>>>> 86164291
<|MERGE_RESOLUTION|>--- conflicted
+++ resolved
@@ -71,14 +71,12 @@
   add_subdirectory(packing)
 endif(UNIT_TESTS OR UNIT_TEST_PACKING)
 
-<<<<<<< HEAD
 if (UNIT_TESTS OR UNIT_TEST_TRANS_CHN)
   message("    transfer_channel")
   add_subdirectory(transfer_channel)
 endif(UNIT_TESTS OR UNIT_TEST_TRANS_CHN)
-=======
+
 if (UNIT_TESTS OR UNIT_TEST_OBJECT_FACTORY)
   message("    object_factory")
   add_subdirectory(object_factory)
-endif(UNIT_TESTS OR UNIT_TEST_OBJECT_FACTORY)
->>>>>>> 86164291
+endif(UNIT_TESTS OR UNIT_TEST_OBJECT_FACTORY)