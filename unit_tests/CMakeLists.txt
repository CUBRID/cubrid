#
# Copyright (C) 2016 Search Solution Corporation. All rights reserved.
#
#   This program is free software; you can redistribute it and/or modify
#   it under the terms of the GNU General Public License as published by
#   the Free Software Foundation; either version 2 of the License, or
#   (at your option) any later version.
#
#  This program is distributed in the hope that it will be useful,
#  but WITHOUT ANY WARRANTY; without even the implied warranty of
#  MERCHANTABILITY or FITNESS FOR A PARTICULAR PURPOSE. See the
#  GNU General Public License for more details.
#
#  You should have received a copy of the GNU General Public License
#  along with this program; if not, write to the Free Software
#  Foundation, Inc., 51 Franklin Street, Fifth Floor, Boston, MA 02110-1301 USA
#

# unit tests logic:
# - all: cmake -DUNIT_TESTS=ON <path>
# - some: cmake -DUNIT_TEST_ABC=ON -DUNIT_TEST_XYZ=ON <path>

project(Test)

set (TEST_INCLUDES
  ${EP_INCLUDES}
  ${CMAKE_CURRENT_SOURCE_DIR}/common  # todo: find a better solution
  )

option (UNIT_TEST_MEMORY_ALLOC  "Unit testing: memory allocation")
option (UNIT_TEST_STRING_BUFFER "Unit testing: string buffer with format")
option (UNIT_TEST_LOCKFREE "Unit testing: lockfree module")
option (UNIT_TEST_THREAD "Unit testing: thread module")
option (UNIT_TEST_REPLICATION "Unit testing: replication")
option (UNIT_TEST_PACKING "Unit testing: packing")
option (UNIT_TEST_STREAM "Unit testing: stream")
option (UNIT_TEST_COMM_CHN "Unit testing: communication channel module")
option (UNIT_TEST_TRANS_CHN "Unit testing: transfer channel module")
option (UNIT_TEST_DDL_CL "Unit testing: ddl proxy client module")
option (UNIT_TEST_REPLICATION "Unit testing: replication channels module")
option (UNIT_TEST_RESOURCE_TRACKER "Unit testing: resource tracker")
option (UNIT_TEST_MONITOR "Unit testing: monitor")
option (UNIT_TEST_MONITOR "Unit testing: replication")


message("  unit_tests/...")

if (AT_LEAST_ONE_UNIT_TEST)
  message("    common")
  add_subdirectory(common)
endif()

if (UNIT_TESTS OR UNIT_TEST_MEMORY_ALLOC)
  message("    memory_alloc")
  add_subdirectory(memory_alloc)
endif()

if (UNIT_TESTS OR UNIT_TEST_STRING_BUFFER)
  message("    string_buffer")
  add_subdirectory(string_buffer)
endif()

if (UNIT_TESTS OR UNIT_TEST_LOCKFREE)
  message("    lockfree")
  add_subdirectory(lockfree)
endif (UNIT_TESTS OR UNIT_TEST_LOCKFREE)

if (UNIT_TESTS OR UNIT_TEST_THREAD)
  message("    thread")
  add_subdirectory(thread)
endif(UNIT_TESTS OR UNIT_TEST_THREAD)

if (UNIT_TESTS OR UNIT_TEST_COMM_CHN)
  message("    communication_channel")
  add_subdirectory(communication_channel)
endif(UNIT_TESTS OR UNIT_TEST_COMM_CHN)

if (UNIT_TESTS OR UNIT_TEST_PACKING)
  message("    packing")
  add_subdirectory(packing)
endif(UNIT_TESTS OR UNIT_TEST_PACKING)

if (UNIT_TESTS OR UNIT_TEST_TRANS_CHN)
  message("    transfer_channel")
  add_subdirectory(transfer_channel)
endif(UNIT_TESTS OR UNIT_TEST_TRANS_CHN)

if (UNIT_TESTS OR UNIT_TEST_OBJECT_FACTORY)
  message("    object_factory")
  add_subdirectory(object_factory)
endif(UNIT_TESTS OR UNIT_TEST_OBJECT_FACTORY)

if (UNIT_TESTS OR UNIT_TEST_DDL_CL)
  message("    ddl_proxy_client")
  add_subdirectory(ddl_proxy_client)
endif(UNIT_TESTS OR UNIT_TEST_DDL_CL)

if (UNIT_TESTS OR UNIT_TEST_REPLICATION)
  message("    replication_channels")
  add_subdirectory(replication_channels)
endif(UNIT_TESTS OR UNIT_TEST_REPLICATION)

if (UNIT_TESTS OR UNIT_TEST_RESOURCE_TRACKER)
  message("    resource_tracker")
  add_subdirectory(resource_tracker)
endif(UNIT_TESTS OR UNIT_TEST_RESOURCE_TRACKER)

if (UNIT_TESTS OR UNIT_TEST_STREAM)
  message("    stream")
  add_subdirectory(stream)
endif(UNIT_TESTS OR UNIT_TEST_STREAM)

if (UNIT_TESTS OR UNIT_TEST_MONITOR)
  message("    monitor")
  add_subdirectory(monitor)
endif(UNIT_TESTS OR UNIT_TEST_MONITOR)

if (UNIT_TESTS OR UNIT_TEST_REPLICATION)
  message("    replication")
  add_subdirectory(replication)
<<<<<<< HEAD
endif(UNIT_TESTS OR UNIT_TEST_REPLICATION)
=======
endif(UNIT_TESTS OR UNIT_TEST_REPLICATION)
>>>>>>> 4e7a463d
<|MERGE_RESOLUTION|>--- conflicted
+++ resolved
@@ -118,8 +118,4 @@
 if (UNIT_TESTS OR UNIT_TEST_REPLICATION)
   message("    replication")
   add_subdirectory(replication)
-<<<<<<< HEAD
-endif(UNIT_TESTS OR UNIT_TEST_REPLICATION)
-=======
-endif(UNIT_TESTS OR UNIT_TEST_REPLICATION)
->>>>>>> 4e7a463d
+endif(UNIT_TESTS OR UNIT_TEST_REPLICATION)