#define SERVER_MODE

#include "communication_channel.hpp"
#include "thread_entry_task.hpp"
#include "thread_entry.hpp"
#include "thread_looper.hpp"
#include "thread_task.hpp"
#include "thread_daemon.hpp"
#include "lock_free.h"
#include <vector>
#include <mutex>
#include <iostream>
#include <chrono>
#include <thread>
#include "connection_sr.h"
#include <stdio.h>
#include <stdlib.h>

#if !defined (WINDOWS)
#include "tcp.h"
#else
#include "wintcp.h"
#endif

#define MAX_THREADS 16

#define LISTENING_PORT 2222
#define SECRET_MSG "xaa123cxewf"
#define MAX_MSG_LENGTH 32
#define NUM_OF_INITIATORS 10
#define NUM_OF_MSGS 10
#define MAX_TIMEOUT_IN_MS 1000

/* TODO remove this after remzi creates
 * a daemon impl without the use of a context
 */
class dummy_entry
  {
    public:
      void interrupt_execution (void)
      {

      }
  };
static dummy_entry dummy_context_var;

class dummy_context_manager : public cubthread::context_manager<dummy_entry>
{
public:
  dummy_entry &create_context (void)
  {
    return dummy_context_var;
  }
  void retire_context (dummy_entry &)
  {
  }
};

static dummy_context_manager *dummy_mng_ptr = new dummy_context_manager();
/* end remove this */

static int *counters = NULL;
static std::vector <cubthread::daemon *> initiator_daemons;
static cubthread::daemon *listener_daemon;

static std::atomic_bool is_listening;

static int init ();
static int finish ();
static int run ();
static int init_thread_system ();

void master_listening_thread_func (std::vector <communication_channel> &channels)
{
  int num_of_conns = 0;
  SOCKET listen_fd[2] = {0, 0};
  SOCKET listen_fd_platf_ind = 0;
  int rc = css_tcp_master_open (LISTENING_PORT, listen_fd);
  if (rc != NO_ERROR)
    {
      is_listening.store (true); /* unblock main, the error will be caught */
      assert (false);
      return;
    }
#if !defined (WINDOWS)
  listen_fd_platf_ind = listen_fd[1];
#else
  listen_fd_platf_ind = listen_fd[0];
#endif

  communication_channel incom_conn (5000);
  rc = incom_conn.accept (listen_fd_platf_ind);
  if (rc != NO_ERRORS)
    {
      is_listening.store (true);
      assert (false);
      return;
    }
  is_listening.store (true);
  while (num_of_conns < NUM_OF_INITIATORS)
    {
      unsigned short int revents = 0;
      rc = incom_conn.wait_for (POLLIN, revents);
      if (rc <= 0)
	{
	  return;
	}

      if ((revents & POLLIN) != 0)
	{
	  int new_sockfd = css_master_accept (listen_fd_platf_ind);
	  communication_channel cc (MAX_TIMEOUT_IN_MS);
	  rc = cc.accept (new_sockfd);
	  if (rc != NO_ERRORS)
	    {
	      assert (false);
	      return;
	    }
	  channels.push_back (std::move (cc));
	  num_of_conns++;
	}
    }
}

class conn_initiator_daemon_task : public cubthread::task<dummy_entry>
{
  public:
    conn_initiator_daemon_task (int &counter, communication_channel &&chn) : m_counter (counter),
      m_channel (std::forward <communication_channel> (chn))
    {
    }

    void execute (dummy_entry &) override
    {
      std::size_t length = MAX_MSG_LENGTH;
      char buff[MAX_MSG_LENGTH];
      int rc = NO_ERRORS;

      if (!m_channel.is_connection_alive ())
	{
	  return;
	}

      rc = m_channel.send ("send_secret");
      if (rc != NO_ERRORS)
	{
	  return;
	}

      rc = m_channel.recv (buff, length);
      if (rc != NO_ERRORS)
	{
	  return;
	}
      buff[length] = '\0';
      if (strcmp (buff, SECRET_MSG) == 0)
	{
	  m_counter++;
	}
    }
  private:
    int &m_counter;
    communication_channel m_channel;
};

class conn_listener_daemon_task : public cubthread::task<dummy_entry>
{
  public:
    conn_listener_daemon_task (std::vector <communication_channel> &&channels) : m_channels (
	      std::forward <std::vector <communication_channel>> (channels))
    {
      assert (m_channels.size () == NUM_OF_INITIATORS);
    }

    void execute (dummy_entry &) override
    {
      std::size_t length = MAX_MSG_LENGTH;
      char buff[MAX_MSG_LENGTH];
      int rc = NO_ERRORS;
      POLL_FD fds[NUM_OF_INITIATORS];

      for (unsigned int i = 0; i < NUM_OF_INITIATORS; i++)
	{
	  if (m_channels[i].is_connection_alive ())
	    {
	      fds[i].fd = m_channels[i].get_socket ();
	      fds[i].events = POLLIN;
	      fds[i].revents = 0;
	    }
	}

      rc = css_platform_independent_poll (fds, NUM_OF_INITIATORS, -1);
      if (rc < 0)
	{
	  assert (false);
	  return;
	}

      for (unsigned int i = 0; i < NUM_OF_INITIATORS; i++)
	{
	  if (fds[i].revents & POLLIN)
	    {
	      buff[0] = '\0';
	      rc = m_channels[i].recv (buff, length);
	      if (rc != NO_ERRORS)
		{
		  continue;
		}
	      buff[length] = '\0';
	      if (strcmp (buff, "send_secret") == 0)
		{
		  rc = m_channels[i].send (SECRET_MSG);
		  if (rc != NO_ERRORS)
		    {
		      continue;
		    }
		}
	    }
	}
    }
  private:
    std::vector <communication_channel> m_channels;
};

static int init_thread_system ()
{
  int error_code;
  lf_initialize_transaction_systems (MAX_THREADS);

  if (csect_initialize_static_critical_sections () != NO_ERROR)
    {
      assert (false);
      return error_code;
    }

  error_code = css_init_conn_list ();
  if (error_code != NO_ERROR)
    {
      assert (false);
      return error_code;
    }

  return NO_ERROR;
}

static int init ()
{
  int error_code = NO_ERROR;
#if !defined (WINDOWS)
  signal (SIGPIPE, SIG_IGN);
#endif
  error_code = er_init ("communication_channel.log", ER_EXIT_DONT_ASK);
  if (error_code != NO_ERROR)
    {
      return error_code;
    }

  error_code = init_thread_system ();
  if (error_code != NO_ERROR)
    {
      return error_code;
    }

  std::vector <communication_channel> channels;
  std::vector <cubthread::task<dummy_entry> *> tasks;
  counters = (int *) calloc (NUM_OF_INITIATORS, sizeof (int));

  is_listening.store (false);
  std::thread listening_thread (master_listening_thread_func, std::ref (channels));
  while (!is_listening)
    {
      std::this_thread::sleep_for (std::chrono::milliseconds (100));
    }
  for (unsigned int i = 0; i < NUM_OF_INITIATORS; i++)
    {
      communication_channel chn (MAX_TIMEOUT_IN_MS);
      error_code = chn.connect ("127.0.0.1", LISTENING_PORT);
      if (error_code != NO_ERRORS)
	{
	  listening_thread.detach ();
	  return error_code;
	}
      tasks.push_back (new conn_initiator_daemon_task (counters[i], std::move (chn)));
    }
  listening_thread.join ();

<<<<<<< HEAD
  listener_daemon = cubthread::get_manager ()->create_daemon (cubthread::delta_time (0),
		    new conn_listener_daemon_task (std::move (channels)));
  for (unsigned int i = 0; i < NUM_OF_INITIATORS; i++)
    {
      initiator_daemons.push_back (cubthread::get_manager ()-> create_daemon (cubthread::delta_time (std::chrono::seconds (
					   1)), tasks[i]));
=======
  listener_daemon = new cubthread::daemon (cubthread::looper (std::chrono::seconds (0)), dummy_mng_ptr,
		    new conn_listener_daemon_task (std::move (channels)));
  for (unsigned int i = 0; i < NUM_OF_INITIATORS; i++)
    {
      initiator_daemons.push_back (new cubthread::daemon (cubthread::looper (std::chrono::seconds (1)), dummy_mng_ptr, tasks[i]));
>>>>>>> 77d1151c
    }

  return NO_ERROR;
}

static int finish ()
{
  int rc = NO_ERROR;

  for (unsigned int i = 0; i < NUM_OF_INITIATORS; i++)
    {
      delete initiator_daemons[i];
    }
  delete listener_daemon;

  rc = csect_finalize_static_critical_sections();
  if (rc != NO_ERROR)
    {
      assert (false);
      return rc;
    }

  css_final_conn_list();
  lf_destroy_transaction_systems ();

  er_final (ER_ALL_FINAL);

  return NO_ERROR;
}

static int run ()
{
  bool is_running = true;
  int ms_waited = 0;
  unsigned int i = 0;

  while (is_running)
    {
      for (i = 0; i < NUM_OF_INITIATORS; i++)
	{
	  if (counters[i] < NUM_OF_MSGS)
	    {
	      break;
	    }
	}
      if (i == NUM_OF_INITIATORS)
	{
	  return NO_ERROR;
	}
      std::this_thread::sleep_for (std::chrono::milliseconds (500));
      ms_waited += 500;

      if (ms_waited > NUM_OF_MSGS * 1000)
	{
	  is_running = false;
	  return ER_FAILED;
	}
    }

  return NO_ERROR;
}

int main (int argc, char **argv)
{
  int rc;

  std::cout << "Initializing...\n";
  rc = init ();
  if (rc != NO_ERROR)
    {
      finish ();
      return 1;
    }

  rc = run ();
  if (rc != NO_ERROR)
    {
      std::cout << "Test failed\n";
    }
  else
    {
      std::cout << "Test succeeded\n";
    }

  rc = finish ();
  assert (rc == NO_ERROR);

  return 0;
}
<|MERGE_RESOLUTION|>--- conflicted
+++ resolved
@@ -35,25 +35,25 @@
  * a daemon impl without the use of a context
  */
 class dummy_entry
-  {
-    public:
-      void interrupt_execution (void)
-      {
-
-      }
-  };
+{
+  public:
+    void interrupt_execution (void)
+    {
+
+    }
+};
 static dummy_entry dummy_context_var;
 
 class dummy_context_manager : public cubthread::context_manager<dummy_entry>
 {
-public:
-  dummy_entry &create_context (void)
-  {
-    return dummy_context_var;
-  }
-  void retire_context (dummy_entry &)
-  {
-  }
+  public:
+    dummy_entry &create_context (void)
+    {
+      return dummy_context_var;
+    }
+    void retire_context (dummy_entry &)
+    {
+    }
 };
 
 static dummy_context_manager *dummy_mng_ptr = new dummy_context_manager();
@@ -284,20 +284,12 @@
     }
   listening_thread.join ();
 
-<<<<<<< HEAD
-  listener_daemon = cubthread::get_manager ()->create_daemon (cubthread::delta_time (0),
-		    new conn_listener_daemon_task (std::move (channels)));
+  listener_daemon = new cubthread::daemon (cubthread::looper (std::chrono::seconds (0)), dummy_mng_ptr,
+      new conn_listener_daemon_task (std::move (channels)));
   for (unsigned int i = 0; i < NUM_OF_INITIATORS; i++)
     {
-      initiator_daemons.push_back (cubthread::get_manager ()-> create_daemon (cubthread::delta_time (std::chrono::seconds (
-					   1)), tasks[i]));
-=======
-  listener_daemon = new cubthread::daemon (cubthread::looper (std::chrono::seconds (0)), dummy_mng_ptr,
-		    new conn_listener_daemon_task (std::move (channels)));
-  for (unsigned int i = 0; i < NUM_OF_INITIATORS; i++)
-    {
-      initiator_daemons.push_back (new cubthread::daemon (cubthread::looper (std::chrono::seconds (1)), dummy_mng_ptr, tasks[i]));
->>>>>>> 77d1151c
+      initiator_daemons.push_back (new cubthread::daemon (cubthread::looper (std::chrono::seconds (1)), dummy_mng_ptr,
+				   tasks[i]));
     }
 
   return NO_ERROR;
