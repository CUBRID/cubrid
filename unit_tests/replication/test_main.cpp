/*
 * Copyright (C) 2008 Search Solution Corporation. All rights reserved by Search Solution.
 *
 *   This program is free software; you can redistribute it and/or modify
 *   it under the terms of the GNU General Public License as published by
 *   the Free Software Foundation; either version 2 of the License, or
 *   (at your option) any later version.
 *
 *  This program is distributed in the hope that it will be useful,
 *  but WITHOUT ANY WARRANTY; without even the implied warranty of
 *  MERCHANTABILITY or FITNESS FOR A PARTICULAR PURPOSE. See the
 *  GNU General Public License for more details.
 *
 *  You should have received a copy of the GNU General Public License
 *  along with this program; if not, write to the Free Software
 *  Foundation, Inc., 51 Franklin Street, Fifth Floor, Boston, MA 02110-1301 USA
 *
 */

#include "test_log_generator.hpp"
#include "test_replication_apply.hpp"
#include <iostream>

template <typename Func, typename ... Args>
int
test_module (int &global_error, Func &&f, Args &&... args)
{
  std::cout << std::endl;
  std::cout << "  start testing module ";

  int err = f (std::forward <Args> (args)...);
  if (err == 0)
    {
      std::cout << "  test completed successfully" << std::endl;
    }
  else
    {
      std::cout << "  test failed" << std::endl;
      global_error = global_error == 0 ? err : global_error;
    }
  return err;
}

int main ()
{
  int global_error = 0;

<<<<<<< HEAD
//  test_module (global_error, test_replication::test_log_generator1);
//  test_module (global_error, test_replication::test_log_generator2);
  test_module (global_error, test_replication_apply::test_apply_sbr);
=======
/* disable log generator tests 
 * since interface of log_generator changed to high-level objects, it is not possible to simulate master node state 
 */
#if 0
  test_module (global_error, test_replication::test_log_generator1);
  test_module (global_error, test_replication::test_log_generator2);
#endif
>>>>>>> 532fe4c8

  /* add more tests here */

  return global_error;
}<|MERGE_RESOLUTION|>--- conflicted
+++ resolved
@@ -45,11 +45,7 @@
 {
   int global_error = 0;
 
-<<<<<<< HEAD
-//  test_module (global_error, test_replication::test_log_generator1);
-//  test_module (global_error, test_replication::test_log_generator2);
   test_module (global_error, test_replication_apply::test_apply_sbr);
-=======
 /* disable log generator tests 
  * since interface of log_generator changed to high-level objects, it is not possible to simulate master node state 
  */
@@ -57,7 +53,6 @@
   test_module (global_error, test_replication::test_log_generator1);
   test_module (global_error, test_replication::test_log_generator2);
 #endif
->>>>>>> 532fe4c8
 
   /* add more tests here */
 
