/*
 * Copyright (C) 2008 Search Solution Corporation. All rights reserved by Search Solution.
 *
 *   This program is free software; you can redistribute it and/or modify
 *   it under the terms of the GNU General Public License as published by
 *   the Free Software Foundation; either version 2 of the License, or
 *   (at your option) any later version.
 *
 *  This program is distributed in the hope that it will be useful,
 *  but WITHOUT ANY WARRANTY; without even the implied warranty of
 *  MERCHANTABILITY or FITNESS FOR A PARTICULAR PURPOSE. See the
 *  GNU General Public License for more details.
 *
 *  You should have received a copy of the GNU General Public License
 *  along with this program; if not, write to the Free Software
 *  Foundation, Inc., 51 Franklin Street, Fifth Floor, Boston, MA 02110-1301 USA
 *
 */

#include "log_generator.hpp"
#include "log_consumer.hpp"
#include "replication_object.hpp"
#include "replication_stream_entry.hpp"
#include "thread_compat.hpp"
#include "test_log_generator.hpp"
#include "thread_manager.hpp"
#include "thread_entry_task.hpp"
#include <iostream>

namespace test_replication
{
  class stream_mover
  {
    private:
      static const int BUF_SIZE = 1024;
      char m_buffer[BUF_SIZE];

      int read_action (char *ptr, const size_t byte_count)
      {
	memcpy (m_buffer, ptr, byte_count);
	return (int) byte_count;
      };

      int write_action (const cubstream::stream_position pos, char *ptr, const size_t byte_count)
      {
	memcpy (ptr, m_buffer, byte_count);
	return (int) byte_count;
      };

    public:

      stream_mover ()
      {
	m_reader_func = std::bind (&stream_mover::read_action, std::ref (*this),
				   std::placeholders::_1, std::placeholders::_2);
	m_writer_func = std::bind (&stream_mover::write_action, std::ref (*this),
				   std::placeholders::_1, std::placeholders::_2, std::placeholders::_3);

      };

      size_t get_buf_size (void)
      {
	return sizeof (m_buffer);
      };

      cubstream::stream::read_func_t m_reader_func;
      cubstream::stream::write_func_t m_writer_func;
  };



  int move_buffers (cubstream::multi_thread_stream *stream1, cubstream::multi_thread_stream *stream2)
  {
    stream_mover test_stream_mover;
    cubstream::stream_position curr_pos;
    cubstream::stream_position last_pos;
    last_pos = stream1->get_last_committed_pos ();

    size_t copy_chunk_size = test_stream_mover.get_buf_size ();
    int read_bytes, written_bytes;

    for (curr_pos = 0; curr_pos < last_pos;)
      {
	copy_chunk_size = MIN (copy_chunk_size, last_pos - curr_pos);

	read_bytes = stream1->read (curr_pos, copy_chunk_size, test_stream_mover.m_reader_func);
	if (read_bytes <= 0)
	  {
	    break;
	  }

	written_bytes = stream2->write (read_bytes, test_stream_mover.m_writer_func);
	assert (read_bytes == written_bytes);
	if (written_bytes <= 0)
	  {
	    break;
	  }

	curr_pos += read_bytes;
      }

    return NO_ERROR;
  }

  cubthread::manager *cub_th_m;

  int init_common_cubrid_modules (void)
  {
    static bool initialized = false;
    THREAD_ENTRY *thread_p = NULL;

    if (initialized)
      {
	return 0;
      }

    lang_init ();
    tp_init ();
    er_init ("unit_test", 1);
    lang_set_charset_lang ("en_US.iso88591");
    //cub_th_m.set_max_thread_count (100);

    //cubthread::set_manager (&cub_th_m);
    cubthread::initialize (thread_p);
    cub_th_m = cubthread::get_manager ();
    cub_th_m->set_max_thread_count (100);

    cub_th_m->alloc_entries ();
    cub_th_m->init_entries (false);

    initialized = true;


    return NO_ERROR;
  }

  int test_log_generator1 (void)
  {
    int res = 0;

    init_common_cubrid_modules ();

    cubthread::entry *my_thread = thread_get_thread_entry_info ();

    cubreplication::sbr_repl_entry *sbr1 = new cubreplication::sbr_repl_entry ("CREATE TABLE t1 (i1 int)", "", "");
    cubreplication::sbr_repl_entry *sbr2 = new cubreplication::sbr_repl_entry ("CREATE TABLE t2 (i1 int)", "", "");
    cubreplication::changed_attrs_row_repl_entry *rbr1 =
      new cubreplication::changed_attrs_row_repl_entry (cubreplication::REPL_UPDATE, "t1");
    cubreplication::changed_attrs_row_repl_entry *rbr2 =
      new cubreplication::changed_attrs_row_repl_entry (cubreplication::REPL_INSERT, "t2");

    DB_VALUE key_value;
    DB_VALUE new_att1_value;
    DB_VALUE new_att2_value;
    DB_VALUE new_att3_value;

    db_make_int (&key_value, 123);
    db_make_int (&new_att1_value, 2);
    db_make_char (&new_att2_value, 4, "test", 4, INTL_CODESET_ISO88591, LANG_COLL_ISO_BINARY);
    db_make_char (&new_att3_value, 5, "test2", 5, INTL_CODESET_ISO88591, LANG_COLL_ISO_BINARY);

    rbr1->set_key_value (&key_value);
    rbr1->copy_and_add_changed_value (1, &new_att2_value);
    rbr1->copy_and_add_changed_value (2, &new_att1_value);
    rbr1->copy_and_add_changed_value (3, &new_att3_value);

    rbr2->set_key_value (&key_value);
    rbr2->copy_and_add_changed_value (1, &new_att1_value);
    rbr2->copy_and_add_changed_value (2, &new_att2_value);
    rbr2->copy_and_add_changed_value (3, &new_att3_value);

    cubstream::multi_thread_stream *created_stream_lg = new cubstream::multi_thread_stream (100 * 1024 * 1024, 10);
    created_stream_lg->init (0);

    cubstream::multi_thread_stream *created_stream_lc = new cubstream::multi_thread_stream (100 * 1024 * 1024, 10);
    created_stream_lc->init (0);

    cubreplication::log_generator lg;

    lg.set_stream (created_stream_lg);

    lg.append_repl_object (sbr1);
    lg.append_repl_object (rbr1);
    lg.append_repl_object (sbr2);
    lg.append_repl_object (rbr2);

    lg.pack_stream_entry ();

    cubreplication::log_consumer *lc = new cubreplication::log_consumer (); 
    lc->set_stream (created_stream_lc);

    /* get stream from log_generator, get its buffer and attached it to log_consumer stream */
    cubstream::multi_thread_stream *lg_stream = lg.get_stream ();
    cubstream::multi_thread_stream *lc_stream = lc->get_stream ();

    move_buffers (lg_stream, lc_stream);

    cubreplication::stream_entry *se = NULL;

    lc->fetch_stream_entry (se);
    se->unpack ();

    res = se->is_equal (lg.get_stream_entry ());

    /* workaround for seq read position : force read position to append position to avoid stream destructor
     * assertion failure */
    lg_stream->force_set_read_position (lg_stream->get_last_committed_pos ());

    delete lc;

    delete created_stream_lg;
    delete created_stream_lc;

    return res;
  }

  void generate_rbr (cubthread::entry *thread_p, cubreplication::log_generator *lg)
  {
    cubreplication::REPL_ENTRY_TYPE rbr_type = (cubreplication::REPL_ENTRY_TYPE) (std::rand () % 3);

    cubreplication::changed_attrs_row_repl_entry *rbr = new cubreplication::changed_attrs_row_repl_entry (rbr_type, "t1");

    DB_VALUE key_value;
    DB_VALUE new_att1_value;
    DB_VALUE new_att2_value;
    DB_VALUE new_att3_value;
    db_make_int (&key_value, 1 + thread_p->tran_index);
    db_make_int (&new_att1_value, 10 + thread_p->tran_index);
    db_make_int (&new_att2_value, 100 + thread_p->tran_index);
    db_make_int (&new_att3_value, 1000 + thread_p->tran_index);

    rbr->set_key_value (&key_value);
    rbr->copy_and_add_changed_value (1, &new_att2_value);
    rbr->copy_and_add_changed_value (2, &new_att1_value);
    rbr->copy_and_add_changed_value (3, &new_att3_value);

    lg->append_repl_object (rbr);
  }

  void generate_sbr (cubthread::entry *thread_p, cubreplication::log_generator *lg, int tran_chunk, int tran_obj)
  {
    std::string statement = std::string ("T") + std::to_string (thread_p->tran_index) + std::string ("P") + std::to_string (
			      tran_chunk)
			    + std::string ("O") + std::to_string (tran_obj);

    cubreplication::sbr_repl_entry *sbr = new cubreplication::sbr_repl_entry (statement.c_str (), "test_user",
	"test_sys_prm_ctx");

    lg->append_repl_object (sbr);
  }

  void generate_tran_repl_data (cubthread::entry *thread_p, cubreplication::log_generator *lg)
  {
    int n_tran_chunks = std::rand () % 5;

    cubreplication::stream_entry *se = lg->get_stream_entry ();

    se->set_mvccid (thread_p->tran_index + 1);

    for (int j = 0; j < n_tran_chunks; j++)
      {
	int n_objects = std::rand () % 5;

	for (int i = 0; i < n_objects; i++)
	  {
	    generate_sbr (thread_p, lg, j, i);
	    std::this_thread::sleep_for (std::chrono::microseconds (std::rand () % 100));
	  }

	if (j == n_tran_chunks - 1)
	  {
	    /* commit entry : last commit or random */
	    lg->set_repl_state (cubreplication::stream_entry_header::COMMITTED);
	  }
	lg->pack_stream_entry ();
      }

    if (std::rand () % 100 > 90)
      {
	lg->pack_group_commit_entry ();
      }
  }

  class gen_repl_context_manager : public cubthread::entry_manager
  {

  };

  std::atomic<int> tasks_running (0);

  class gen_repl_task : public cubthread::entry_task
  {
    public:
      gen_repl_task (int tran_id)
      {
	m_thread_entry.tran_index = tran_id;
<<<<<<< HEAD
	m_lg = new cubreplication::log_generator (cubreplication::log_generator::get_stream ());
=======
        m_lg.set_stream (cubreplication::log_generator::get_global_stream ());
>>>>>>> 302b76d8
      }

      void execute (cubthread::entry &thread_ref) override
      {
	generate_tran_repl_data (&m_thread_entry, &m_lg);
	tasks_running--;
      }

      cubthread::entry m_thread_entry;

    private:
      cubreplication::log_generator m_lg;
  };


  void repl_object_sbr_apply_func (void)
  {
#if 0
    static std::mutex mutex;
    static std::vector<std::string> results;
    std::string to_insert = m_statement + "\n";

    mutex.lock ();
    if (std::find (results.begin (), results.end (), to_insert) != results.end ())
      {
	mutex.unlock ();
      }
    results.push_back (to_insert);
    mutex.unlock ();
#endif
  }

  int test_log_generator2 (void)
  {
#define GEN_THREAD_CNT 10
#define TASKS_CNT 100

    int res = 0;

    init_common_cubrid_modules ();
<<<<<<< HEAD

    cubreplication::log_generator *lg = new cubreplication::log_generator;
    cubreplication::log_generator::create_stream (0);
=======
    
    cubstream::multi_thread_stream *created_stream_lg = new cubstream::multi_thread_stream (100 * 1024 * 1024, 10);
    created_stream_lg->init (0);
>>>>>>> 302b76d8

    cubstream::multi_thread_stream *created_stream_lc = new cubstream::multi_thread_stream (100 * 1024 * 1024, 10);
    created_stream_lc->init (0);

    cubreplication::log_generator::set_global_stream (created_stream_lg);

    cubreplication::log_consumer *lc = new cubreplication::log_consumer();
    lc->set_stream (created_stream_lc);
    
    std::cout << "Starting generating replication data .... ";

    gen_repl_context_manager ctx_m1;
    cubthread::entry_workpool *gen_worker_pool =
      cub_th_m->create_worker_pool (GEN_THREAD_CNT, GEN_THREAD_CNT, "test_pool", &ctx_m1,
				    1,
				    1);
    tasks_running = TASKS_CNT;
    for (int i = 0; i < TASKS_CNT; i++)
      {
	gen_repl_task *task = new gen_repl_task (i);

	cub_th_m->push_task (gen_worker_pool, task);
      }

    cubreplication::log_generator::pack_group_commit_entry ();

    while (tasks_running > 0)
      {
	std::this_thread::sleep_for (std::chrono::microseconds (1));
      }

    std::cout << "Done" << std::endl;

    /* get stream from log_generator, get its buffer and attached it to log_consumer stream */
    std::cout << "Copying stream data from log_generator to log_consumer .... ";
    cubstream::multi_thread_stream *lg_stream = cubreplication::log_generator::get_global_stream ();
    cubstream::multi_thread_stream *lc_stream = lc->get_stream ();

    move_buffers (lg_stream, lc_stream);

    std::cout << "Done" << std::endl;


    std::this_thread::sleep_for (std::chrono::microseconds (5 * 1000 * 1000));

    /* workaround for seq read position : force read position to append position to avoid stream destructor
     * assertion failure */
    lg_stream->force_set_read_position (lg_stream->get_last_committed_pos ());

    delete lc;

    return res;
  }
}<|MERGE_RESOLUTION|>--- conflicted
+++ resolved
@@ -294,11 +294,8 @@
       gen_repl_task (int tran_id)
       {
 	m_thread_entry.tran_index = tran_id;
-<<<<<<< HEAD
-	m_lg = new cubreplication::log_generator (cubreplication::log_generator::get_stream ());
-=======
+
         m_lg.set_stream (cubreplication::log_generator::get_global_stream ());
->>>>>>> 302b76d8
       }
 
       void execute (cubthread::entry &thread_ref) override
@@ -339,15 +336,9 @@
     int res = 0;
 
     init_common_cubrid_modules ();
-<<<<<<< HEAD
-
-    cubreplication::log_generator *lg = new cubreplication::log_generator;
-    cubreplication::log_generator::create_stream (0);
-=======
     
     cubstream::multi_thread_stream *created_stream_lg = new cubstream::multi_thread_stream (100 * 1024 * 1024, 10);
     created_stream_lg->init (0);
->>>>>>> 302b76d8
 
     cubstream::multi_thread_stream *created_stream_lc = new cubstream::multi_thread_stream (100 * 1024 * 1024, 10);
     created_stream_lc->init (0);
