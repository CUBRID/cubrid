--- conflicted
+++ resolved
@@ -37,11 +37,6 @@
 #include <iomanip>
 #include <array>
 
-<<<<<<< HEAD
-/* TODO: replace with atomic */
-
-=======
->>>>>>> b8501aac
 namespace test_lockfree
 {
 
@@ -120,15 +115,6 @@
   void
   test_cqueue_no_hang (size_t producer_count, size_t consumer_count, size_t op_count, size_t cqueue_size)
   {
-<<<<<<< HEAD
-    atomic_op_count_type produced_op_count = 0;
-    atomic_op_count_type consumed_op_count = 0;
-    std::thread *producers = new std::thread[producer_count];
-    std::thread *consumers = new std::thread[consumer_count];
-    test_cqueue cqueue (cqueue_size);
-    atomic_size_t finished_producers_count = 0;
-    atomic_size_t finished_consumers_count = 0;
-=======
     atomic_op_count_type produced_op_count = {0};
     atomic_op_count_type consumed_op_count = {0};
     std::thread *producers = new std::thread[producer_count];
@@ -136,7 +122,6 @@
     test_cqueue cqueue (cqueue_size);
     atomic_size_t finished_producers_count = {0};
     atomic_size_t finished_consumers_count = {0};
->>>>>>> b8501aac
 
     std::cout << "  running test_cqueue_no_hang - " << std::endl;
     std::cout << "    producer count      = " << producer_count << std::endl;
