--- conflicted
+++ resolved
@@ -137,11 +137,7 @@
     return true;
   }
 
-<<<<<<< HEAD
-  size_t po1::get_packed_size (cubpacking::packer *serializator, std::size_t start_offset)
-=======
-  size_t po1::get_packed_size (cubpacking::packer &serializator) const
->>>>>>> 6e0edf34
+  size_t po1::get_packed_size (cubpacking::packer &serializator, std::size_t start_offset) const
   {
     size_t entry_size = 0;
 
