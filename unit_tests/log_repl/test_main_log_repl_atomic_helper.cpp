/*
 * Copyright 2008 Search Solution Corporation
 * Copyright 2016 CUBRID Corporation
 *
 *  Licensed under the Apache License, Version 2.0 (the "License");
 *  you may not use this file except in compliance with the License.
 *  You may obtain a copy of the License at
 *
 *      http://www.apache.org/licenses/LICENSE-2.0
 *
 *  Unless required by applicable law or agreed to in writing, software
 *  distributed under the License is distributed on an "AS IS" BASIS,
 *  WITHOUT WARRANTIES OR CONDITIONS OF ANY KIND, either express or implied.
 *  See the License for the specific language governing permissions and
 *  limitations under the License.
 *
 */

#define CATCH_CONFIG_MAIN
#include "catch2/catch.hpp"

#include "atomic_replication_helper.hpp"

#include "fake_packable_object.hpp"

// ****************************************************************
// test_spec_type declaration
// ****************************************************************

// invalid values
constexpr VPID INV_VPID { NULL_PAGEID, NULL_VOLID };
constexpr LOG_RECTYPE INV_RECTYPE = LOG_SMALLER_LOGREC_TYPE;
constexpr LOG_RCVINDEX INV_RCVINDEX = RV_NOT_DEFINED;
constexpr LOG_SYSOP_END_TYPE INV_SYSOP_END_TYPE = (LOG_SYSOP_END_TYPE)-1;
constexpr LOG_LSA INV_LSA { NULL_LOG_PAGEID, NULL_LOG_OFFSET };

<<<<<<< HEAD
constexpr bool FIX_SUCC = true;
constexpr bool FIX_FAIL = false;
=======
struct fake_system_parameters_initialize_type
{
  fake_system_parameters_initialize_type();
};
>>>>>>> 1a619218

struct log_record_spec_type
{
  TRANID m_trid;
  LOG_LSA m_lsa;
  VPID m_vpid;
  LOG_RECTYPE m_rectype;
  LOG_RCVINDEX m_rcvindex;
  LOG_SYSOP_END_TYPE m_sysop_end_type;
  LOG_LSA m_sysop_end_last_parent_lsa;

  // whether the page for the log record will be fixed or will
  // faill to be fixed (to simulate real life conditions)
  bool m_fix_success;

  bool m_severe_error_occured = false;
};
using log_record_spec_vector_type = std::vector<log_record_spec_type>;

using vpid_page_ptr_map = std::map<VPID, PAGE_PTR>;
using page_ptr_set = std::set<PAGE_PTR>;

struct test_spec_type
{
  test_spec_type ();
  ~test_spec_type ();

  void calculate_log_records_offsets (LOG_LSA start_lsa);

  void execute (cublog::atomic_replication_helper &atomic_helper);

  void check_after_execution (TRANID trid, const cublog::atomic_replication_helper &atomic_helper);

  PAGE_PTR alloc_page (const VPID &vpid);
  PAGE_PTR fix_page (const VPID &vpid);
  void unfix_page (PAGE_PTR page_ptr);

<<<<<<< HEAD
  void check_error (int severity, int err_id);
=======
public:
  // RAII style, make sure it is the first member of the class
  // to ensure that the initialization gets executed before anything else
  fake_system_parameters_initialize_type m_system_params;
>>>>>>> 1a619218

  THREAD_ENTRY *m_thread_p = nullptr;

  log_rv_redo_context m_log_redo_context;

  // the actual log record sequence that the test is executing
  log_record_spec_vector_type m_log_record_vec;
  // points to the current replicating log
  log_record_spec_type *m_current_log_ptr = nullptr;

  // bookkeeping for pgbuf functionality
  vpid_page_ptr_map m_fixed_page_map;
  page_ptr_set m_fixed_page_ptr_set;
};

// global test spec instance to be used by bookkeeping by mocked functionality
test_spec_type *gl_Test_Spec = nullptr;

// ****************************************************************
// actual tests
// ****************************************************************

TEST_CASE ("LOG_START/END_ATOMIC_REPL", "")
{
  // logging snippet:
  //  _CL_ LSA = 10177|5376  rectype = LOG_START_ATOMIC_REPL  sysop_end_type = N_A  sysop_end_last_parent_lsa = -1|-1
  //  _FL_ LSA = 10177|5408  vpid = 0|8842  rcvindex = RVHF_UPDATE_NOTIFY_VACUUM
  //  _FL_ LSA = 10177|5816  vpid = 0|8842  rcvindex = RVHF_SET_PREV_VERSION_LSA
  //  _CL_ LSA = 10177|5872  rectype = LOG_END_ATOMIC_REPL  sysop_end_type = N_A  sysop_end_last_parent_lsa = -1|-1

  test_spec_type test_spec;

  log_record_spec_vector_type &log_rec_vec = test_spec.m_log_record_vec;
  constexpr TRANID trid = 5;
  constexpr LOG_LSA start_lsa = { 77, 7 };
  log_rec_vec =
  {
    { trid, INV_LSA, INV_VPID, LOG_START_ATOMIC_REPL, INV_RCVINDEX, INV_SYSOP_END_TYPE, INV_LSA, FIX_SUCC },
    { trid, INV_LSA, { 102, 0 }, INV_RECTYPE, RVHF_UPDATE_NOTIFY_VACUUM, INV_SYSOP_END_TYPE, INV_LSA, FIX_SUCC },
    { trid, INV_LSA, { 102, 0 }, INV_RECTYPE, RVHF_SET_PREV_VERSION_LSA, INV_SYSOP_END_TYPE, INV_LSA, FIX_SUCC },
    { trid, INV_LSA, INV_VPID, LOG_END_ATOMIC_REPL, INV_RCVINDEX, INV_SYSOP_END_TYPE, INV_LSA, FIX_SUCC },
  };

  test_spec.calculate_log_records_offsets (start_lsa);

  gl_Test_Spec = &test_spec;

  cublog::atomic_replication_helper atomic_helper;
  test_spec.execute (atomic_helper);
  test_spec.check_after_execution (trid, atomic_helper);
}

TEST_CASE ("LOG_SYSOP_ATOMIC_START/LOG_SYSOP_END-LOG_SYSOP_END_LOGICAL_UNDO", "")
{
  // logging snippet:
  // _CL_ LSA = 340|3880  rectype = LOG_SYSOP_ATOMIC_START  sysop_end_type = N_A  sysop_end_last_parent_lsa = -1|-1
  // _WK_ LSA = 340|3912  vpid = 0|4160  rcvindex = RVFL_PARTSECT_ALLOC
  // _WK_ LSA = 340|3984  vpid = 0|4160  rcvindex = RVFL_FHEAD_ALLOC
  // _WK_ LSA = 340|4056  vpid = 0|4160  rcvindex = RVFL_EXTDATA_REMOVE
  // _WK_ LSA = 340|4144  vpid = 0|4160  rcvindex = RVFL_EXTDATA_ADD
  // _FL_ LSA = 340|4224  vpid = 0|4351  rcvindex = RVHF_NEWPAGE
  // _CL_ LSA = 340|4320  rectype = LOG_SYSOP_END  sysop_end_type = LOG_SYSOP_END_LOGICAL_UNDO  sysop_end_last_parent_lsa = 340|3880

  test_spec_type test_spec;

  log_record_spec_vector_type &log_rec_vec = test_spec.m_log_record_vec;
  constexpr TRANID trid = 5;
  constexpr LOG_LSA start_lsa = { 40, 11 };
  log_rec_vec =
  {
    { trid, INV_LSA, INV_VPID, LOG_SYSOP_ATOMIC_START, INV_RCVINDEX, INV_SYSOP_END_TYPE, INV_LSA, FIX_SUCC },
    { trid, INV_LSA, { 60, 0 }, INV_RECTYPE, RVFL_PARTSECT_ALLOC, INV_SYSOP_END_TYPE, INV_LSA, FIX_SUCC },
    { trid, INV_LSA, { 60, 0 }, INV_RECTYPE, RVFL_FHEAD_ALLOC, INV_SYSOP_END_TYPE, INV_LSA, FIX_SUCC },
    { trid, INV_LSA, { 60, 0 }, INV_RECTYPE, RVFL_EXTDATA_REMOVE, INV_SYSOP_END_TYPE, INV_LSA, FIX_SUCC },
    { trid, INV_LSA, { 60, 0 }, INV_RECTYPE, RVFL_EXTDATA_ADD, INV_SYSOP_END_TYPE, INV_LSA, FIX_SUCC },
    { trid, INV_LSA, { 51, 0 }, INV_RECTYPE, RVHF_NEWPAGE, INV_SYSOP_END_TYPE, INV_LSA, FIX_SUCC },
  };
  test_spec.calculate_log_records_offsets (start_lsa);
  const LOG_LSA &sysop_end_last_parent_lsa = log_rec_vec[0].m_lsa;
  log_rec_vec.push_back (
  {
    trid, INV_LSA, INV_VPID, LOG_SYSOP_END, INV_RCVINDEX, LOG_SYSOP_END_LOGICAL_UNDO,
    sysop_end_last_parent_lsa, FIX_SUCC });

  test_spec.calculate_log_records_offsets (start_lsa);

  gl_Test_Spec = &test_spec;

  cublog::atomic_replication_helper atomic_helper;
  test_spec.execute (atomic_helper);
  test_spec.check_after_execution (trid, atomic_helper);
}

TEST_CASE ("LOG_SYSOP_ATOMIC_START/LOG_SYSOP_END-LOG_SYSOP_END_COMMIT", "")
{
  // logging snippet:
  // _CL_ LSA = 239|16128  rectype = LOG_SYSOP_ATOMIC_START  sysop_end_type = N_A  sysop_end_last_parent_lsa = -1|-1
  // _WK_ LSA = 239|16160  vpid = 0|1  rcvindex = RVDK_RESERVE_SECTORS
  // _WK_ LSA = 239|16232  vpid = 0|4160  rcvindex = RVFL_EXPAND
  // _CL_ LSA = 239|16296  rectype = LOG_SYSOP_END  sysop_end_type = LOG_SYSOP_END_COMMIT  sysop_end_last_parent_lsa = 239|16128

  test_spec_type test_spec;

  log_record_spec_vector_type &log_rec_vec = test_spec.m_log_record_vec;
  constexpr TRANID trid = 5;
  constexpr LOG_LSA start_lsa = { 39, 11111 };
  log_rec_vec =
  {
    { trid, INV_LSA, INV_VPID, LOG_SYSOP_ATOMIC_START, INV_RCVINDEX, INV_SYSOP_END_TYPE, INV_LSA, FIX_SUCC },
    { trid, INV_LSA, { 1, 0 }, INV_RECTYPE, RVDK_RESERVE_SECTORS, INV_SYSOP_END_TYPE, INV_LSA, FIX_SUCC },
    { trid, INV_LSA, { 60, 0 }, INV_RECTYPE, RVFL_EXPAND, INV_SYSOP_END_TYPE, INV_LSA, FIX_SUCC },
  };
  test_spec.calculate_log_records_offsets (start_lsa);
  const LOG_LSA &sysop_end_last_parent_lsa = log_rec_vec[0].m_lsa;
  log_rec_vec.push_back (
  { trid, INV_LSA, INV_VPID, LOG_SYSOP_END, INV_RCVINDEX, LOG_SYSOP_END_COMMIT, sysop_end_last_parent_lsa, FIX_SUCC });

  test_spec.calculate_log_records_offsets (start_lsa);

  gl_Test_Spec = &test_spec;

  cublog::atomic_replication_helper atomic_helper;
  test_spec.execute (atomic_helper);
  test_spec.check_after_execution (trid, atomic_helper);
}

TEST_CASE ("LOG_SYSOP_ATOMIC_START/LOG_SYSOP_START_POSTPONE/LOG_SYSOP_END", "")
{
  // _CL_ LSA = 32132|2976  rectype = LOG_SYSOP_ATOMIC_START  sysop_end_type = N_A  sysop_end_last_parent_lsa = -1|-1
  // _FL_ LSA = 32132|7184  vpid = 0|11915  rcvindex = RVBT_NDRECORD_DEL
  // _FL_ LSA = 32132|7272  vpid = 0|5388  rcvindex = RVBT_COPYPAGE
  // _FL_ LSA = 32132|14048  vpid = 0|9964  rcvindex = RVBT_NDHEADER_UPD
  // _CL_ LSA = 32132|14192  rectype = LOG_SYSOP_START_POSTPONE  sysop_end_type = N_A  sysop_end_last_parent_lsa = -1|-1
  // _CL_ LSA = 32132|14312  rectype = LOG_SYSOP_ATOMIC_START  sysop_end_type = N_A  sysop_end_last_parent_lsa = -1|-1
  // _WK_ LSA = 32132|14344  vpid = 0|4224  rcvindex = RVFL_EXTDATA_REMOVE
  // _WK_ LSA = 32132|14424  vpid = 0|4224  rcvindex = RVFL_EXTDATA_ADD
  // _WK_ LSA = 32132|14512  vpid = 0|4224  rcvindex = RVFL_FHEAD_DEALLOC
  // _FL_ LSA = 32132|14584  vpid = 0|4271  rcvindex = RVPGBUF_DEALLOC
  // _CL_ LSA = 32132|14648  rectype = LOG_SYSOP_END  sysop_end_type = LOG_SYSOP_END_LOGICAL_RUN_POSTPONE  sysop_end_last_parent_lsa = 32132|14192
  // _CL_ LSA = 32132|14760  rectype = LOG_SYSOP_END  sysop_end_type = LOG_SYSOP_END_COMMIT  sysop_end_last_parent_lsa = -1|-1

  test_spec_type test_spec;

  log_record_spec_vector_type &log_rec_vec = test_spec.m_log_record_vec;
  constexpr TRANID trid = 5;
  constexpr LOG_LSA start_lsa = { 32, 76 };
  log_rec_vec =
  {
    { trid, INV_LSA, INV_VPID, LOG_SYSOP_ATOMIC_START, INV_RCVINDEX, INV_SYSOP_END_TYPE, INV_LSA, FIX_SUCC },
    { trid, INV_LSA, { 15, 0 }, INV_RECTYPE, RVBT_NDRECORD_DEL, INV_SYSOP_END_TYPE, INV_LSA, FIX_SUCC },
    { trid, INV_LSA, { 88, 0 }, INV_RECTYPE, RVBT_COPYPAGE, INV_SYSOP_END_TYPE, INV_LSA, FIX_SUCC },
    { trid, INV_LSA, { 64, 0 }, INV_RECTYPE, RVBT_NDHEADER_UPD, INV_SYSOP_END_TYPE, INV_LSA, FIX_SUCC },
    { trid, INV_LSA, INV_VPID, LOG_SYSOP_START_POSTPONE, INV_RCVINDEX, INV_SYSOP_END_TYPE, INV_LSA, FIX_SUCC },
    { trid, INV_LSA, INV_VPID, LOG_SYSOP_ATOMIC_START, INV_RCVINDEX, INV_SYSOP_END_TYPE, INV_LSA, FIX_SUCC },
    { trid, INV_LSA, { 24, 0 }, INV_RECTYPE, RVFL_EXTDATA_REMOVE, INV_SYSOP_END_TYPE, INV_LSA, FIX_SUCC },
    { trid, INV_LSA, { 24, 0 }, INV_RECTYPE, RVFL_EXTDATA_ADD, INV_SYSOP_END_TYPE, INV_LSA, FIX_SUCC },
    { trid, INV_LSA, { 24, 0 }, INV_RECTYPE, RVFL_FHEAD_DEALLOC, INV_SYSOP_END_TYPE, INV_LSA, FIX_SUCC },
    { trid, INV_LSA, { 71, 0 }, INV_RECTYPE, RVPGBUF_DEALLOC, INV_SYSOP_END_TYPE, INV_LSA, FIX_SUCC },
  };
  test_spec.calculate_log_records_offsets (start_lsa);
  // lsa of LOG_SYSOP_START_POSTPONE log record
  const LOG_LSA &sysop_end_last_parent_lsa = log_rec_vec[4].m_lsa;
  log_rec_vec.push_back (
  {
    trid, INV_LSA, INV_VPID, LOG_SYSOP_END, INV_RCVINDEX, LOG_SYSOP_END_LOGICAL_RUN_POSTPONE,
    sysop_end_last_parent_lsa, FIX_SUCC });
  log_rec_vec.push_back (
  { trid, INV_LSA, INV_VPID, LOG_SYSOP_END, INV_RCVINDEX, LOG_SYSOP_END_COMMIT, INV_LSA, FIX_SUCC });

  test_spec.calculate_log_records_offsets (start_lsa);

  gl_Test_Spec = &test_spec;

  cublog::atomic_replication_helper atomic_helper;
  test_spec.execute (atomic_helper);
  test_spec.check_after_execution (trid, atomic_helper);
}

TEST_CASE ("LOG_SYSOP_ATOMIC_START/LOG_SYSOP_END-LOG_SYSOP_END_LOGICAL_UNDO - fail to fix", "[dbg]")
{
  // logging snippet:
  // _CL_ LSA = 340|3880  rectype = LOG_SYSOP_ATOMIC_START  sysop_end_type = N_A  sysop_end_last_parent_lsa = -1|-1
  // _WK_ LSA = 340|3912  vpid = 0|4160  rcvindex = RVFL_PARTSECT_ALLOC
  // _WK_ LSA = 340|3984  vpid = 0|4160  rcvindex = RVFL_FHEAD_ALLOC
  // _WK_ LSA = 340|4056  vpid = 0|4160  rcvindex = RVFL_EXTDATA_REMOVE
  // _WK_ LSA = 340|4144  vpid = 0|4160  rcvindex = RVFL_EXTDATA_ADD
  // _FL_ LSA = 340|4224  vpid = 0|4351  rcvindex = RVHF_NEWPAGE
  // _CL_ LSA = 340|4320  rectype = LOG_SYSOP_END  sysop_end_type = LOG_SYSOP_END_LOGICAL_UNDO  sysop_end_last_parent_lsa = 340|3880

  test_spec_type test_spec;

  log_record_spec_vector_type &log_rec_vec = test_spec.m_log_record_vec;
  constexpr TRANID trid = 5;
  constexpr LOG_LSA start_lsa = { 40, 11 };
  log_rec_vec =
  {
    { trid, INV_LSA, INV_VPID, LOG_SYSOP_ATOMIC_START, INV_RCVINDEX, INV_SYSOP_END_TYPE, INV_LSA, FIX_SUCC },
    { trid, INV_LSA, { 60, 0 }, INV_RECTYPE, RVFL_PARTSECT_ALLOC, INV_SYSOP_END_TYPE, INV_LSA, FIX_FAIL },
    { trid, INV_LSA, { 60, 0 }, INV_RECTYPE, RVFL_FHEAD_ALLOC, INV_SYSOP_END_TYPE, INV_LSA, FIX_SUCC },
    { trid, INV_LSA, { 60, 0 }, INV_RECTYPE, RVFL_EXTDATA_REMOVE, INV_SYSOP_END_TYPE, INV_LSA, FIX_FAIL },
    { trid, INV_LSA, { 60, 0 }, INV_RECTYPE, RVFL_EXTDATA_ADD, INV_SYSOP_END_TYPE, INV_LSA, FIX_SUCC },
    { trid, INV_LSA, { 51, 0 }, INV_RECTYPE, RVHF_NEWPAGE, INV_SYSOP_END_TYPE, INV_LSA, FIX_SUCC },
  };
  test_spec.calculate_log_records_offsets (start_lsa);
  const LOG_LSA &sysop_end_last_parent_lsa = log_rec_vec[0].m_lsa;
  log_rec_vec.push_back (
  {
    trid, INV_LSA, INV_VPID, LOG_SYSOP_END, INV_RCVINDEX, LOG_SYSOP_END_LOGICAL_UNDO,
    sysop_end_last_parent_lsa, FIX_SUCC });

  test_spec.calculate_log_records_offsets (start_lsa);

  gl_Test_Spec = &test_spec;

  cublog::atomic_replication_helper atomic_helper;
  test_spec.execute (atomic_helper);
  test_spec.check_after_execution (trid, atomic_helper);
}

//  _CL_ LSA = 35288|2848  rectype = LOG_SYSOP_ATOMIC_START  sysop_end_type = N_A  sysop_end_last_parent_lsa = -1|-1
//  _FL_ LSA = 35288|2880  vpid = 0|640  rcvindex = RVFL_PARTSECT_DEALLOC
//  _FL_ LSA = 35288|2952  vpid = 0|640  rcvindex = RVFL_FHEAD_DEALLOC
//  _FL_ LSA = 35288|3024  vpid = 0|641  rcvindex = RVPGBUF_DEALLOC
//  _CL_ LSA = 35288|3088  rectype = LOG_SYSOP_END  sysop_end_type = LOG_SYSOP_END_LOGICAL_RUN_POSTPONE  sysop_end_last_parent_lsa = 35288|2728

// ****************************************************************
// test_spec_type implementation
// ****************************************************************

fake_system_parameters_initialize_type::fake_system_parameters_initialize_type()
{
  prm_set_bool_value(PRM_ID_ER_LOG_PTS_ATOMIC_REPL_DEBUG, false);
}

test_spec_type::test_spec_type ()
  : m_log_redo_context { NULL_LSA, OLD_PAGE_IF_IN_BUFFER_OR_IN_TRANSIT, log_reader::fetch_mode::FORCE }
{
  m_thread_p = new THREAD_ENTRY;

  gl_Test_Spec = this;
}

test_spec_type::~test_spec_type ()
{
  for (auto &pair: m_fixed_page_map)
    {
      PAGE_PTR const page_ptr = pair.second;
      REQUIRE ((page_ptr == nullptr
		|| m_fixed_page_ptr_set.find (page_ptr) != m_fixed_page_ptr_set.cend ()));
      if (page_ptr != nullptr)
	{
	  delete [] page_ptr;
	}
    }
  m_fixed_page_map.clear ();
  m_fixed_page_ptr_set.clear ();

  if (m_thread_p != nullptr)
    {
      delete m_thread_p;
      m_thread_p = nullptr;
    }
}

void test_spec_type::calculate_log_records_offsets (LOG_LSA start_lsa)
{
  REQUIRE (!m_log_record_vec.empty ());

  // offset alignment to allow writing just the log_rec_header as needed to be read and interpreted by the log reader
  // calculated according to the test spec starting either:
  //  - from the supplied LSA
  //  - from the last calculated LSA onwards (this is needed for specific scenarios in which
  //    adding a new log record in the spec definition, requires having calculated the lsa (offset) of
  //    a previous log record)

  // first, skip all log records with already calculated lsa's
  //
  LOG_LSA lsa = INV_LSA;
  log_record_spec_vector_type::iterator it = m_log_record_vec.begin ();
  for (; it != m_log_record_vec.end (); ++it)
    {
      log_record_spec_type &log_rec = *it;
      if (!LSA_ISNULL (&log_rec.m_lsa))
	{
	  lsa = log_rec.m_lsa;
	}
      else
	{
	  break;
	}
    }

  // if no log record was previously initialized, initialize first lsa as specified
  //
  if (LSA_ISNULL (&lsa))
    {
      // no valid lsa in the vector
      // calculate starting from the supplied start_lsa
      REQUIRE (!LSA_ISNULL (&start_lsa));
      REQUIRE (start_lsa.offset >= 0);
      lsa = start_lsa;
    }
  else
    {
      // will continue from last encountered lsa
    }

  // all remaining log records must have not been initialized
  // calculate LSA's for all the rest
  //
  for (; it != m_log_record_vec.end (); ++it)
    {
      log_record_spec_type &log_rec = *it;
      REQUIRE (LSA_ISNULL (&log_rec.m_lsa));

      lsa.offset += sizeof (log_rec_header);
      lsa.offset = DB_ALIGN (lsa.offset, DOUBLE_ALIGNMENT);
      log_rec.m_lsa = lsa;
    }
}

void test_spec_type::execute (cublog::atomic_replication_helper &atomic_helper)
{
  for (log_record_spec_type &log_rec : m_log_record_vec)
    {
      REQUIRE (log_rec.m_lsa != INV_LSA);
      m_current_log_ptr = &log_rec;

      if (log_rec.m_rectype == LOG_SYSOP_END)
	{
	  REQUIRE (VPID_EQ (&log_rec.m_vpid, &INV_VPID));
	  REQUIRE (log_rec.m_rcvindex == INV_RCVINDEX);
	  REQUIRE (log_rec.m_sysop_end_type != INV_SYSOP_END_TYPE);
	  //REQUIRE (log_rec.m_sysop_end_last_parent_lsa == INV_LSA);

	  atomic_helper.append_control_log_sysop_end (m_thread_p, log_rec.m_trid, log_rec.m_lsa,
	      log_rec.m_sysop_end_type, log_rec.m_sysop_end_last_parent_lsa );
	}
      else if (cublog::atomrepl_is_control (log_rec.m_rectype))
	{
	  REQUIRE (VPID_EQ (&log_rec.m_vpid, &INV_VPID));
	  REQUIRE (log_rec.m_rcvindex == INV_RCVINDEX);
	  REQUIRE (log_rec.m_sysop_end_type == INV_SYSOP_END_TYPE);
	  REQUIRE (log_rec.m_sysop_end_last_parent_lsa == INV_LSA);

	  atomic_helper.append_control_log (m_thread_p, log_rec.m_trid, log_rec.m_rectype,
					    log_rec.m_lsa, m_log_redo_context);
	}
      else
	{
	  REQUIRE (log_rec.m_rectype == INV_RECTYPE);
	  REQUIRE (log_rec.m_sysop_end_type == INV_SYSOP_END_TYPE);
	  REQUIRE (log_rec.m_sysop_end_last_parent_lsa == INV_LSA);

	  atomic_helper.append_log (m_thread_p, log_rec.m_trid, log_rec.m_lsa,
				    log_rec.m_rcvindex, log_rec.m_vpid);
	}

      if (m_current_log_ptr->m_severe_error_occured)
	{
	  atomic_helper.forcibly_remove_sequence (m_current_log_ptr->m_trid);
	  break;
	}
    }

  m_current_log_ptr = nullptr;
}

void test_spec_type::check_after_execution (TRANID trid, const cublog::atomic_replication_helper &atomic_helper)
{
  REQUIRE (!atomic_helper.is_part_of_atomic_replication (trid));
  REQUIRE (atomic_helper.all_log_entries_are_control (trid));

  log_record_spec_vector_type::const_iterator log_rec_it = m_log_record_vec.cbegin ();
  VPID fix_fail_vpid = INV_VPID;
  for ( ; log_rec_it != m_log_record_vec.cend (); ++log_rec_it)
    {
      const log_record_spec_type &log_rec = *log_rec_it;
      if (log_rec.m_fix_success == FIX_FAIL)
	{
	  fix_fail_vpid = log_rec.m_vpid;
	  break;
	}
    }
  bool severe_error_occured_after_failed_page_fix = false;
  for ( ; log_rec_it != m_log_record_vec.cend (); ++log_rec_it)
    {
      const log_record_spec_type &log_rec = *log_rec_it;
      if (log_rec.m_severe_error_occured)
	{
	  REQUIRE (!VPID_ISNULL (&fix_fail_vpid));
	  REQUIRE (VPID_EQ (&log_rec.m_vpid, &fix_fail_vpid));
	  severe_error_occured_after_failed_page_fix = true;
	  break;
	}
    }
  if (!VPID_ISNULL (&fix_fail_vpid))
    {
      REQUIRE (severe_error_occured_after_failed_page_fix);
    }
}

PAGE_PTR test_spec_type::alloc_page (const VPID &vpid)
{
  PAGE_PTR const page_ptr = new char[256];
  // some debug message; might help
  snprintf (page_ptr, 256, "page with vpid=%d|%d", VPID_AS_ARGS (&vpid));

  return page_ptr;
}

PAGE_PTR test_spec_type::fix_page (const VPID &vpid)
{
  REQUIRE (!VPID_ISNULL (&vpid));
  //REQUIRE (m_fixed_page_map.find (vpid) == m_fixed_page_map.cend ());
  REQUIRE (m_current_log_ptr != nullptr);

  const vpid_page_ptr_map::iterator find_it = m_fixed_page_map.find (vpid);
  if (find_it == m_fixed_page_map.cend ())
    {
      if (m_current_log_ptr->m_fix_success == FIX_SUCC)
	{
	  // simulare successful fixing
	  PAGE_PTR const page_ptr = alloc_page (vpid);
	  m_fixed_page_map.insert (std::make_pair (vpid, page_ptr));
	  m_fixed_page_ptr_set.insert (page_ptr);
	  return page_ptr;
	}
      else
	{
	  // insert an empty entry
	  m_fixed_page_map.insert (std::make_pair (vpid, nullptr));
	  return nullptr;
	}
    }
  else
    {
      // if the pgptr is null; it means that the logic is trying a second time
      // to fix a page that was specified to fail to fix a previous time
      if (find_it->second == nullptr && m_current_log_ptr->m_fix_success == FIX_SUCC)
	{
	  PAGE_PTR const page_ptr = alloc_page (vpid);
	  find_it->second = page_ptr;
	  m_fixed_page_ptr_set.insert (page_ptr);
	}

      return find_it->second;
    }
}

void test_spec_type::unfix_page (PAGE_PTR page_ptr)
{
  REQUIRE (page_ptr != nullptr);
  REQUIRE (m_fixed_page_ptr_set.find (page_ptr) != m_fixed_page_ptr_set.cend ());

  // nothing to do actually because we chose not to implement reference counting
  // in the unit test as well; therefore, pages are "fixed" when requested and only
  // unfixed when the test spec is destroyed
}

void test_spec_type::check_error (int severity, int err_id)
{
  REQUIRE (m_current_log_ptr != nullptr);

  REQUIRE (ER_FATAL_ERROR_SEVERITY == severity);
  REQUIRE ((m_current_log_ptr->m_fix_success && err_id == ER_ATOMIC_REPL_ERROR));

  if (ER_FATAL_ERROR_SEVERITY == severity)
    {
      m_current_log_ptr->m_severe_error_occured = true;
    }
}

// ****************************************************************
// CUBRID stuff mocking
// ****************************************************************

PGLENGTH db_Log_page_size = IO_DEFAULT_PAGE_SIZE;

bool
prm_get_bool_value (PARAM_ID prm_id)
{
  switch (prm_id)
    {
    case PRM_ID_ER_LOG_DEBUG:
    case PRM_ID_ER_LOG_PTS_ATOMIC_REPL_DEBUG:
      return false;
    default:
      assert_release (false);
      return false;
    }
}

struct rvfun RV_fun[] = {};

namespace cubthread
{
  entry &
  get_entry ()
  {
    assert (gl_Test_Spec != nullptr);
    return *gl_Test_Spec->m_thread_p;
  }
}

PAGE_PTR
#if !defined(NDEBUG)
pgbuf_fix_debug
#else /* NDEBUG */
pgbuf_fix_release
#endif /* NDEBUG */
(THREAD_ENTRY * /*thread_p*/, const VPID *vpid, PAGE_FETCH_MODE /*fetch_mode*/
 , PGBUF_LATCH_MODE /*request_mode*/, PGBUF_LATCH_CONDITION /*condition*/
#if !defined(NDEBUG)
 , const char */*caller_file*/, int /*caller_line*/
#endif /* NDEBUG */
)
{
  assert (gl_Test_Spec != nullptr);

  PAGE_PTR const pgptr = gl_Test_Spec->fix_page (*vpid);
  // some pages are specified to fail to fix
  //REQUIRE (pgptr != nullptr);

  return pgptr;
}

void
#if !defined(NDEBUG)
pgbuf_unfix_debug
#else /* NDEBUG */
pgbuf_unfix
#endif /* NDEBUG */
(THREAD_ENTRY * /*thread_p*/, PAGE_PTR pgptr
#if !defined(NDEBUG)
 , const char */*caller_file*/, int /*caller_line*/
#endif /* NDEBUG */
)
{
  assert (gl_Test_Spec != nullptr);

  gl_Test_Spec->unfix_page (pgptr);
}

int
#if !defined(NDEBUG)
pgbuf_ordered_fix_debug
#else /* NDEBUG */
pgbuf_ordered_fix_release
#endif /* NDEBUG */
(THREAD_ENTRY * /*thread_p*/, const VPID *req_vpid, PAGE_FETCH_MODE /*fetch_mode*/,
 const PGBUF_LATCH_MODE /*request_mode*/, PGBUF_WATCHER *req_watcher
#if !defined(NDEBUG)
 , const char */*caller_file*/, int /*caller_line*/
#endif /* NDEBUG */
)
{
  assert (gl_Test_Spec != nullptr);
  assert (req_watcher != nullptr);
  assert (req_watcher->pgptr == nullptr);

  req_watcher->pgptr = gl_Test_Spec->fix_page (*req_vpid);
  // some pages are specified to fail to fix
  //REQUIRE (req_watcher->pgptr != nullptr);

  return NO_ERROR;
}

void
#if !defined(NDEBUG)
pgbuf_ordered_unfix_debug
#else /* NDEBUG */
pgbuf_ordered_unfix
#endif /* NDEBUG */
(THREAD_ENTRY * /*thread_p*/, PGBUF_WATCHER *watcher_object
#if !defined(NDEBUG)
 , const char */*caller_file*/, int /*caller_line*/
#endif /* NDEBUG */
)
{
  assert (gl_Test_Spec != nullptr);
  assert (watcher_object != nullptr);

  gl_Test_Spec->unfix_page (watcher_object->pgptr);
}

int
logpb_fetch_page (THREAD_ENTRY * /*thread_p*/, const LOG_LSA * /*req_lsa*/, LOG_CS_ACCESS_MODE /*access_mode*/,
		  LOG_PAGE *log_pgptr)
{
  assert (gl_Test_Spec != nullptr);
  REQUIRE (log_pgptr != nullptr);

  // TODO: optimization: only initialize upon first call of an req_lsa

  // map in the supplied log page just enough to "fool" one function in the apply chain - namely
  // "atomic_log_entry::apply_log_redo" to think it has "nop" to do;
  // this is achieved by means of a dummy log record type - LOG_DUMMY_UNIT_TESTING -
  // with debug only compilation
  log_rec_header log_rec_hdr;
  log_rec_hdr.prev_tranlsa = INV_LSA;
  log_rec_hdr.back_lsa = INV_LSA;
  log_rec_hdr.forw_lsa = INV_LSA;
  log_rec_hdr.type = LOG_DUMMY_UNIT_TESTING;
  log_record_spec_vector_type &log_rec_vec = gl_Test_Spec->m_log_record_vec;
  char *log_pgptr_area = (char *)log_pgptr->area;
  for (log_record_spec_type &log_rec : log_rec_vec)
    {
      log_rec_hdr.trid = log_rec.m_trid;
      memcpy (log_pgptr_area + log_rec.m_lsa.offset, &log_rec_hdr, sizeof (log_rec_hdr));
    }

  return NO_ERROR;
}

log_rv_redo_context::log_rv_redo_context (const log_lsa &end_redo_lsa, PAGE_FETCH_MODE page_fetch_mode,
    log_reader::fetch_mode reader_fetch_page_mode)
  : m_end_redo_lsa { end_redo_lsa }
  , m_page_fetch_mode { page_fetch_mode }
  , m_reader_fetch_page_mode { reader_fetch_page_mode }
{
}

log_rv_redo_context::log_rv_redo_context (const log_rv_redo_context &that)
  : log_rv_redo_context { that.m_end_redo_lsa, that.m_page_fetch_mode, that.m_reader_fetch_page_mode }
{
}

log_rv_redo_context::~log_rv_redo_context ()
{
}

void
er_set (int severity, const char */*file_name*/, const int /*line_no*/, int err_id, int /*num_args*/, ...)
{
  gl_Test_Spec->check_error (severity, err_id);
}

// ****************************************************************
// CUBRID stuff; not used but required by linker
// ****************************************************************

void
_er_log_debug (const char */*file_name*/, const int /*line_no*/, const char */*fmt*/, ...)
{
  assert_release (false);
}

const char *
rv_rcvindex_string (LOG_RCVINDEX /*rcvindex*/)
{
  assert_release (false);
  return nullptr;
}

const char *
log_sysop_end_type_string (LOG_SYSOP_END_TYPE /*end_type*/)
{
  assert_release (false);
  return nullptr;
}

const char *
log_to_string (LOG_RECTYPE /*type*/)
{
  assert_release (false);
  return nullptr;
}

perfmon_counter_timer_tracker::perfmon_counter_timer_tracker (PERF_STAT_ID a_stat_id)
  : m_stat_id (a_stat_id)
{
  assert_release (false);
}

perfmon_counter_timer_raii_tracker::perfmon_counter_timer_raii_tracker (PERF_STAT_ID a_stat_id)
  : m_tracker (a_stat_id)
{
  assert_release (false);
}

perfmon_counter_timer_raii_tracker::~perfmon_counter_timer_raii_tracker ()
{
  assert_release (false);
}

void
logpb_fatal_error (THREAD_ENTRY */*thread_p*/, bool /*log_exit*/, const char */*file_name*/,
		   const int /*lineno*/, const char */*fmt*/, ...)
{
  assert_release (false);
}

HFID *pgbuf_ordered_null_hfid = nullptr;

#if !defined(NDEBUG)
// NOTE: same implementation as in page_buffer.c module as it has no side effects
void
pgbuf_watcher_init_debug (PGBUF_WATCHER *watcher, const char *caller_file,
			  const int caller_line, bool add)
{
  char *p;

  p = (char *) caller_file + strlen (caller_file);
  while (p)
    {
      if (p == caller_file)
	{
	  break;
	}

      if (*p == '/' || *p == '\\')
	{
	  p++;
	  break;
	}

      p--;
    }

  if (add)
    {
      char prev_init[256];
      strncpy (prev_init, watcher->init_at, sizeof (watcher->init_at) - 1);
      prev_init[sizeof (prev_init) - 1] = '\0';
      snprintf_dots_truncate (watcher->init_at, sizeof (watcher->init_at) - 1, "%s:%d %s", p, caller_line, prev_init);
    }
  else
    {
      snprintf (watcher->init_at, sizeof (watcher->init_at) - 1, "%s:%d", p, caller_line);
    }
}
#endif

LOG_LSA *
pgbuf_get_lsa (PAGE_PTR /*pgptr*/)
{
  assert_release (false);
  return nullptr;
}

const LOG_LSA *
pgbuf_set_lsa (THREAD_ENTRY * /*thread_p*/, PAGE_PTR /*pgptr*/, const LOG_LSA * /*lsa_ptr*/)
{
  assert_release (false);
  return nullptr;
}

LOG_GLOBAL log_Gl;

namespace cublog
{
  EXPAND_PACKABLE_OBJECT_EMPTY_DEF (meta);

  EXPAND_PACKABLE_OBJECT_EMPTY_DEF (checkpoint_info);
}

mvcc_active_tran::mvcc_active_tran () = default;
mvcc_active_tran::~mvcc_active_tran () = default;

mvcc_trans_status::mvcc_trans_status () = default;
mvcc_trans_status::~mvcc_trans_status () = default;

mvcctable::mvcctable () = default;
mvcctable::~mvcctable () = default;

log_append_info::log_append_info () = default;

log_prior_lsa_info::log_prior_lsa_info () = default;

namespace cublog
{
  prior_recver::~prior_recver ()
  {
    assert_release (!m_thread.joinable ());
  }
}

log_global::log_global ()
//: m_prior_recver (std::make_unique<cublog::prior_recver> (prior_info))
{
  //assert (false);
}

log_global::~log_global ()
{
  //assert (false);
}

int
log_rv_get_unzip_log_data (THREAD_ENTRY * /*thread_p*/, int /*length*/, log_reader & /*log_pgptr_reader*/,
			   LOG_ZIP * /*unzip_ptr*/, bool & /*is_zip*/)
{
  assert_release (false);
  return ER_FAILED;
}

int
log_rv_get_unzip_and_diff_redo_log_data (THREAD_ENTRY * /*thread_p*/, log_reader & /*log_pgptr_reader*/,
    LOG_RCV * /*rcv*/, int /*undo_length*/, const char */*undo_data*/,
    LOG_ZIP & /*redo_unzip*/)
{
  assert_release (false);
  return ER_FAILED;
}

bool
log_rv_check_redo_is_needed (const PAGE_PTR & /*pgptr*/, const LOG_LSA & /*rcv_lsa*/,
			     const LOG_LSA & /*end_redo_lsa*/)
{
  assert_release (false);
  return false;
}<|MERGE_RESOLUTION|>--- conflicted
+++ resolved
@@ -34,15 +34,13 @@
 constexpr LOG_SYSOP_END_TYPE INV_SYSOP_END_TYPE = (LOG_SYSOP_END_TYPE)-1;
 constexpr LOG_LSA INV_LSA { NULL_LOG_PAGEID, NULL_LOG_OFFSET };
 
-<<<<<<< HEAD
 constexpr bool FIX_SUCC = true;
 constexpr bool FIX_FAIL = false;
-=======
+
 struct fake_system_parameters_initialize_type
 {
   fake_system_parameters_initialize_type();
 };
->>>>>>> 1a619218
 
 struct log_record_spec_type
 {
@@ -80,14 +78,12 @@
   PAGE_PTR fix_page (const VPID &vpid);
   void unfix_page (PAGE_PTR page_ptr);
 
-<<<<<<< HEAD
   void check_error (int severity, int err_id);
-=======
+
 public:
   // RAII style, make sure it is the first member of the class
   // to ensure that the initialization gets executed before anything else
   fake_system_parameters_initialize_type m_system_params;
->>>>>>> 1a619218
 
   THREAD_ENTRY *m_thread_p = nullptr;
 
