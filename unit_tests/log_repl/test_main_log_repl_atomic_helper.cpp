/*
 * Copyright 2008 Search Solution Corporation
 * Copyright 2016 CUBRID Corporation
 *
 *  Licensed under the Apache License, Version 2.0 (the "License");
 *  you may not use this file except in compliance with the License.
 *  You may obtain a copy of the License at
 *
 *      http://www.apache.org/licenses/LICENSE-2.0
 *
 *  Unless required by applicable law or agreed to in writing, software
 *  distributed under the License is distributed on an "AS IS" BASIS,
 *  WITHOUT WARRANTIES OR CONDITIONS OF ANY KIND, either express or implied.
 *  See the License for the specific language governing permissions and
 *  limitations under the License.
 *
 */

#define CATCH_CONFIG_MAIN
#include "catch2/catch.hpp"

#include "atomic_replication_helper.hpp"

#include "fake_packable_object.hpp"

// ****************************************************************
// test_spec_type declaration
// ****************************************************************

// invalid values
constexpr VPID INV_VPID { NULL_PAGEID, NULL_VOLID };
constexpr LOG_RECTYPE INV_RECTYPE = LOG_SMALLER_LOGREC_TYPE;
constexpr LOG_RCVINDEX INV_RCVINDEX = RV_NOT_DEFINED;
constexpr LOG_SYSOP_END_TYPE INV_SYSOP_END_TYPE = (LOG_SYSOP_END_TYPE)-1;
constexpr LOG_LSA INV_LSA { NULL_LOG_PAGEID, NULL_LOG_OFFSET };

<<<<<<< HEAD
constexpr bool FIX_SUCC = true;
constexpr bool FIX_FAIL = false;
=======
struct fake_system_parameters_initialize_type
{
  fake_system_parameters_initialize_type();
};
>>>>>>> 1a619218

struct log_record_spec_type
{
  TRANID m_trid;
  LOG_LSA m_lsa;
  VPID m_vpid;
  LOG_RECTYPE m_rectype;
  LOG_RCVINDEX m_rcvindex;
  LOG_SYSOP_END_TYPE m_sysop_end_type;
  LOG_LSA m_sysop_end_last_parent_lsa;

  // whether the page for the log record will be fixed or will
  // faill to be fixed (to simulate real life conditions)
  bool m_fix_success;
};
using log_record_spec_vector_type = std::vector<log_record_spec_type>;

using vpid_page_ptr_map = std::map<VPID, PAGE_PTR>;
using page_ptr_set = std::set<PAGE_PTR>;

struct test_spec_type
{
  test_spec_type ();
  ~test_spec_type ();

  void calculate_log_records_offsets (LOG_LSA start_lsa);

  void execute (cublog::atomic_replication_helper &atomic_helper);

  PAGE_PTR alloc_page (const VPID &vpid);
  PAGE_PTR fix_page (const VPID &vpid);
  void unfix_page (PAGE_PTR page_ptr);

public:
  // RAII style, make sure it is the first member of the class
  // to ensure that the initialization gets executed before anything else
  fake_system_parameters_initialize_type m_system_params;

  THREAD_ENTRY *m_thread_p = nullptr;

  log_rv_redo_context m_log_redo_context;

  // the actual log record sequence that the test is executing
  log_record_spec_vector_type m_log_record_vec;
  // points to the current replicating log
  const log_record_spec_type *m_current_log_ptr = nullptr;

  // bookkeeping for pgbuf functionality
  vpid_page_ptr_map m_fixed_page_map;
  page_ptr_set m_fixed_page_ptr_set;
};

// global test spec instance to be used by bookkeeping by mocked functionality
test_spec_type *gl_Test_Spec = nullptr;

// ****************************************************************
// actual tests
// ****************************************************************

TEST_CASE ("LOG_START/END_ATOMIC_REPL", "")
{
  // logging snippet:
  //  _CL_ LSA = 10177|5376  rectype = LOG_START_ATOMIC_REPL  sysop_end_type = N_A  sysop_end_last_parent_lsa = -1|-1
  //  _FL_ LSA = 10177|5408  vpid = 0|8842  rcvindex = RVHF_UPDATE_NOTIFY_VACUUM
  //  _FL_ LSA = 10177|5816  vpid = 0|8842  rcvindex = RVHF_SET_PREV_VERSION_LSA
  //  _CL_ LSA = 10177|5872  rectype = LOG_END_ATOMIC_REPL  sysop_end_type = N_A  sysop_end_last_parent_lsa = -1|-1

  test_spec_type test_spec;

  log_record_spec_vector_type &log_rec_vec = test_spec.m_log_record_vec;
  constexpr TRANID trid = 5;
  constexpr LOG_LSA start_lsa = { 77, 7 };
  log_rec_vec =
  {
    { trid, INV_LSA, INV_VPID, LOG_START_ATOMIC_REPL, INV_RCVINDEX, INV_SYSOP_END_TYPE, INV_LSA, FIX_SUCC },
    { trid, INV_LSA, { 102, 0 }, INV_RECTYPE, RVHF_UPDATE_NOTIFY_VACUUM, INV_SYSOP_END_TYPE, INV_LSA, FIX_SUCC },
    { trid, INV_LSA, { 102, 0 }, INV_RECTYPE, RVHF_SET_PREV_VERSION_LSA, INV_SYSOP_END_TYPE, INV_LSA, FIX_SUCC },
    { trid, INV_LSA, INV_VPID, LOG_END_ATOMIC_REPL, INV_RCVINDEX, INV_SYSOP_END_TYPE, INV_LSA, FIX_SUCC },
  };

  test_spec.calculate_log_records_offsets (start_lsa);

  gl_Test_Spec = &test_spec;

  cublog::atomic_replication_helper atomic_helper;
  test_spec.execute (atomic_helper);
  REQUIRE (!atomic_helper.is_part_of_atomic_replication (trid));
  REQUIRE (atomic_helper.all_log_entries_are_control (trid));
}

TEST_CASE ("LOG_SYSOP_ATOMIC_START/LOG_SYSOP_END-LOG_SYSOP_END_LOGICAL_UNDO", "")
{
  // logging snippet:
  // _CL_ LSA = 340|3880  rectype = LOG_SYSOP_ATOMIC_START  sysop_end_type = N_A  sysop_end_last_parent_lsa = -1|-1
  // _WK_ LSA = 340|3912  vpid = 0|4160  rcvindex = RVFL_PARTSECT_ALLOC
  // _WK_ LSA = 340|3984  vpid = 0|4160  rcvindex = RVFL_FHEAD_ALLOC
  // _WK_ LSA = 340|4056  vpid = 0|4160  rcvindex = RVFL_EXTDATA_REMOVE
  // _WK_ LSA = 340|4144  vpid = 0|4160  rcvindex = RVFL_EXTDATA_ADD
  // _FL_ LSA = 340|4224  vpid = 0|4351  rcvindex = RVHF_NEWPAGE
  // _CL_ LSA = 340|4320  rectype = LOG_SYSOP_END  sysop_end_type = LOG_SYSOP_END_LOGICAL_UNDO  sysop_end_last_parent_lsa = 340|3880

  test_spec_type test_spec;

  log_record_spec_vector_type &log_rec_vec = test_spec.m_log_record_vec;
  constexpr TRANID trid = 5;
  constexpr LOG_LSA start_lsa = { 40, 11 };
  log_rec_vec =
  {
    { trid, INV_LSA, INV_VPID, LOG_SYSOP_ATOMIC_START, INV_RCVINDEX, INV_SYSOP_END_TYPE, INV_LSA, FIX_SUCC },
    { trid, INV_LSA, { 60, 0 }, INV_RECTYPE, RVFL_PARTSECT_ALLOC, INV_SYSOP_END_TYPE, INV_LSA, FIX_SUCC },
    { trid, INV_LSA, { 60, 0 }, INV_RECTYPE, RVFL_FHEAD_ALLOC, INV_SYSOP_END_TYPE, INV_LSA, FIX_SUCC },
    { trid, INV_LSA, { 60, 0 }, INV_RECTYPE, RVFL_EXTDATA_REMOVE, INV_SYSOP_END_TYPE, INV_LSA, FIX_SUCC },
    { trid, INV_LSA, { 60, 0 }, INV_RECTYPE, RVFL_EXTDATA_ADD, INV_SYSOP_END_TYPE, INV_LSA, FIX_SUCC },
    { trid, INV_LSA, { 51, 0 }, INV_RECTYPE, RVHF_NEWPAGE, INV_SYSOP_END_TYPE, INV_LSA, FIX_SUCC },
  };
  test_spec.calculate_log_records_offsets (start_lsa);
  const LOG_LSA &sysop_end_last_parent_lsa = log_rec_vec[0].m_lsa;
  log_rec_vec.push_back (
  {
    trid, INV_LSA, INV_VPID, LOG_SYSOP_END, INV_RCVINDEX, LOG_SYSOP_END_LOGICAL_UNDO,
    sysop_end_last_parent_lsa, FIX_SUCC });

  test_spec.calculate_log_records_offsets (start_lsa);

  gl_Test_Spec = &test_spec;

  cublog::atomic_replication_helper atomic_helper;
  test_spec.execute (atomic_helper);
  REQUIRE (!atomic_helper.is_part_of_atomic_replication (trid));
  REQUIRE (atomic_helper.all_log_entries_are_control (trid));
}

TEST_CASE ("LOG_SYSOP_ATOMIC_START/LOG_SYSOP_END-LOG_SYSOP_END_COMMIT", "")
{
  // logging snippet:
  // _CL_ LSA = 239|16128  rectype = LOG_SYSOP_ATOMIC_START  sysop_end_type = N_A  sysop_end_last_parent_lsa = -1|-1
  // _WK_ LSA = 239|16160  vpid = 0|1  rcvindex = RVDK_RESERVE_SECTORS
  // _WK_ LSA = 239|16232  vpid = 0|4160  rcvindex = RVFL_EXPAND
  // _CL_ LSA = 239|16296  rectype = LOG_SYSOP_END  sysop_end_type = LOG_SYSOP_END_COMMIT  sysop_end_last_parent_lsa = 239|16128

  test_spec_type test_spec;

  log_record_spec_vector_type &log_rec_vec = test_spec.m_log_record_vec;
  constexpr TRANID trid = 5;
  constexpr LOG_LSA start_lsa = { 39, 11111 };
  log_rec_vec =
  {
    { trid, INV_LSA, INV_VPID, LOG_SYSOP_ATOMIC_START, INV_RCVINDEX, INV_SYSOP_END_TYPE, INV_LSA, FIX_SUCC },
    { trid, INV_LSA, { 1, 0 }, INV_RECTYPE, RVDK_RESERVE_SECTORS, INV_SYSOP_END_TYPE, INV_LSA, FIX_SUCC },
    { trid, INV_LSA, { 60, 0 }, INV_RECTYPE, RVFL_EXPAND, INV_SYSOP_END_TYPE, INV_LSA, FIX_SUCC },
  };
  test_spec.calculate_log_records_offsets (start_lsa);
  const LOG_LSA &sysop_end_last_parent_lsa = log_rec_vec[0].m_lsa;
  log_rec_vec.push_back (
  { trid, INV_LSA, INV_VPID, LOG_SYSOP_END, INV_RCVINDEX, LOG_SYSOP_END_COMMIT, sysop_end_last_parent_lsa, FIX_SUCC });

  test_spec.calculate_log_records_offsets (start_lsa);

  gl_Test_Spec = &test_spec;

  cublog::atomic_replication_helper atomic_helper;
  test_spec.execute (atomic_helper);
  REQUIRE (!atomic_helper.is_part_of_atomic_replication (trid));
  REQUIRE (atomic_helper.all_log_entries_are_control (trid));
}

TEST_CASE ("LOG_SYSOP_ATOMIC_START/LOG_SYSOP_START_POSTPONE/LOG_SYSOP_END", "")
{
  // _CL_ LSA = 32132|2976  rectype = LOG_SYSOP_ATOMIC_START  sysop_end_type = N_A  sysop_end_last_parent_lsa = -1|-1
  // _FL_ LSA = 32132|7184  vpid = 0|11915  rcvindex = RVBT_NDRECORD_DEL
  // _FL_ LSA = 32132|7272  vpid = 0|5388  rcvindex = RVBT_COPYPAGE
  // _FL_ LSA = 32132|14048  vpid = 0|9964  rcvindex = RVBT_NDHEADER_UPD
  // _CL_ LSA = 32132|14192  rectype = LOG_SYSOP_START_POSTPONE  sysop_end_type = N_A  sysop_end_last_parent_lsa = -1|-1
  // _CL_ LSA = 32132|14312  rectype = LOG_SYSOP_ATOMIC_START  sysop_end_type = N_A  sysop_end_last_parent_lsa = -1|-1
  // _WK_ LSA = 32132|14344  vpid = 0|4224  rcvindex = RVFL_EXTDATA_REMOVE
  // _WK_ LSA = 32132|14424  vpid = 0|4224  rcvindex = RVFL_EXTDATA_ADD
  // _WK_ LSA = 32132|14512  vpid = 0|4224  rcvindex = RVFL_FHEAD_DEALLOC
  // _FL_ LSA = 32132|14584  vpid = 0|4271  rcvindex = RVPGBUF_DEALLOC
  // _CL_ LSA = 32132|14648  rectype = LOG_SYSOP_END  sysop_end_type = LOG_SYSOP_END_LOGICAL_RUN_POSTPONE  sysop_end_last_parent_lsa = 32132|14192
  // _CL_ LSA = 32132|14760  rectype = LOG_SYSOP_END  sysop_end_type = LOG_SYSOP_END_COMMIT  sysop_end_last_parent_lsa = -1|-1

  test_spec_type test_spec;

  log_record_spec_vector_type &log_rec_vec = test_spec.m_log_record_vec;
  constexpr TRANID trid = 5;
  constexpr LOG_LSA start_lsa = { 32, 76 };
  log_rec_vec =
  {
    { trid, INV_LSA, INV_VPID, LOG_SYSOP_ATOMIC_START, INV_RCVINDEX, INV_SYSOP_END_TYPE, INV_LSA, FIX_SUCC },
    { trid, INV_LSA, { 15, 0 }, INV_RECTYPE, RVBT_NDRECORD_DEL, INV_SYSOP_END_TYPE, INV_LSA, FIX_SUCC },
    { trid, INV_LSA, { 88, 0 }, INV_RECTYPE, RVBT_COPYPAGE, INV_SYSOP_END_TYPE, INV_LSA, FIX_SUCC },
    { trid, INV_LSA, { 64, 0 }, INV_RECTYPE, RVBT_NDHEADER_UPD, INV_SYSOP_END_TYPE, INV_LSA, FIX_SUCC },
    { trid, INV_LSA, INV_VPID, LOG_SYSOP_START_POSTPONE, INV_RCVINDEX, INV_SYSOP_END_TYPE, INV_LSA, FIX_SUCC },
    { trid, INV_LSA, INV_VPID, LOG_SYSOP_ATOMIC_START, INV_RCVINDEX, INV_SYSOP_END_TYPE, INV_LSA, FIX_SUCC },
    { trid, INV_LSA, { 24, 0 }, INV_RECTYPE, RVFL_EXTDATA_REMOVE, INV_SYSOP_END_TYPE, INV_LSA, FIX_SUCC },
    { trid, INV_LSA, { 24, 0 }, INV_RECTYPE, RVFL_EXTDATA_ADD, INV_SYSOP_END_TYPE, INV_LSA, FIX_SUCC },
    { trid, INV_LSA, { 24, 0 }, INV_RECTYPE, RVFL_FHEAD_DEALLOC, INV_SYSOP_END_TYPE, INV_LSA, FIX_SUCC },
    { trid, INV_LSA, { 71, 0 }, INV_RECTYPE, RVPGBUF_DEALLOC, INV_SYSOP_END_TYPE, INV_LSA, FIX_SUCC },
  };
  test_spec.calculate_log_records_offsets (start_lsa);
  // lsa of LOG_SYSOP_START_POSTPONE log record
  const LOG_LSA &sysop_end_last_parent_lsa = log_rec_vec[4].m_lsa;
  log_rec_vec.push_back (
  {
    trid, INV_LSA, INV_VPID, LOG_SYSOP_END, INV_RCVINDEX, LOG_SYSOP_END_LOGICAL_RUN_POSTPONE,
    sysop_end_last_parent_lsa, FIX_SUCC });
  log_rec_vec.push_back (
  { trid, INV_LSA, INV_VPID, LOG_SYSOP_END, INV_RCVINDEX, LOG_SYSOP_END_COMMIT, INV_LSA, FIX_SUCC });

  test_spec.calculate_log_records_offsets (start_lsa);

  gl_Test_Spec = &test_spec;

  cublog::atomic_replication_helper atomic_helper;
  test_spec.execute (atomic_helper);
  REQUIRE (!atomic_helper.is_part_of_atomic_replication (trid));
  REQUIRE (atomic_helper.all_log_entries_are_control (trid));
}

TEST_CASE ("LOG_SYSOP_ATOMIC_START/LOG_SYSOP_END-LOG_SYSOP_END_LOGICAL_UNDO - fail to fix", "[dbg]")
{
  // logging snippet:
  // _CL_ LSA = 340|3880  rectype = LOG_SYSOP_ATOMIC_START  sysop_end_type = N_A  sysop_end_last_parent_lsa = -1|-1
  // _WK_ LSA = 340|3912  vpid = 0|4160  rcvindex = RVFL_PARTSECT_ALLOC
  // _WK_ LSA = 340|3984  vpid = 0|4160  rcvindex = RVFL_FHEAD_ALLOC
  // _WK_ LSA = 340|4056  vpid = 0|4160  rcvindex = RVFL_EXTDATA_REMOVE
  // _WK_ LSA = 340|4144  vpid = 0|4160  rcvindex = RVFL_EXTDATA_ADD
  // _FL_ LSA = 340|4224  vpid = 0|4351  rcvindex = RVHF_NEWPAGE
  // _CL_ LSA = 340|4320  rectype = LOG_SYSOP_END  sysop_end_type = LOG_SYSOP_END_LOGICAL_UNDO  sysop_end_last_parent_lsa = 340|3880

  test_spec_type test_spec;

  log_record_spec_vector_type &log_rec_vec = test_spec.m_log_record_vec;
  constexpr TRANID trid = 5;
  constexpr LOG_LSA start_lsa = { 40, 11 };
  log_rec_vec =
  {
    { trid, INV_LSA, INV_VPID, LOG_SYSOP_ATOMIC_START, INV_RCVINDEX, INV_SYSOP_END_TYPE, INV_LSA, FIX_SUCC },
    { trid, INV_LSA, { 60, 0 }, INV_RECTYPE, RVFL_PARTSECT_ALLOC, INV_SYSOP_END_TYPE, INV_LSA, FIX_FAIL },
    { trid, INV_LSA, { 60, 0 }, INV_RECTYPE, RVFL_FHEAD_ALLOC, INV_SYSOP_END_TYPE, INV_LSA, FIX_SUCC },
    { trid, INV_LSA, { 60, 0 }, INV_RECTYPE, RVFL_EXTDATA_REMOVE, INV_SYSOP_END_TYPE, INV_LSA, FIX_SUCC },
    { trid, INV_LSA, { 60, 0 }, INV_RECTYPE, RVFL_EXTDATA_ADD, INV_SYSOP_END_TYPE, INV_LSA, FIX_SUCC },
    { trid, INV_LSA, { 51, 0 }, INV_RECTYPE, RVHF_NEWPAGE, INV_SYSOP_END_TYPE, INV_LSA, FIX_SUCC },
  };
  test_spec.calculate_log_records_offsets (start_lsa);
  const LOG_LSA &sysop_end_last_parent_lsa = log_rec_vec[0].m_lsa;
  log_rec_vec.push_back (
  {
    trid, INV_LSA, INV_VPID, LOG_SYSOP_END, INV_RCVINDEX, LOG_SYSOP_END_LOGICAL_UNDO,
    sysop_end_last_parent_lsa, FIX_SUCC });

  test_spec.calculate_log_records_offsets (start_lsa);

  gl_Test_Spec = &test_spec;

  cublog::atomic_replication_helper atomic_helper;
  test_spec.execute (atomic_helper);
  REQUIRE (!atomic_helper.is_part_of_atomic_replication (trid));
  REQUIRE (atomic_helper.all_log_entries_are_control (trid));
}

//  _CL_ LSA = 35288|2848  rectype = LOG_SYSOP_ATOMIC_START  sysop_end_type = N_A  sysop_end_last_parent_lsa = -1|-1
//  _FL_ LSA = 35288|2880  vpid = 0|640  rcvindex = RVFL_PARTSECT_DEALLOC
//  _FL_ LSA = 35288|2952  vpid = 0|640  rcvindex = RVFL_FHEAD_DEALLOC
//  _FL_ LSA = 35288|3024  vpid = 0|641  rcvindex = RVPGBUF_DEALLOC
//  _CL_ LSA = 35288|3088  rectype = LOG_SYSOP_END  sysop_end_type = LOG_SYSOP_END_LOGICAL_RUN_POSTPONE  sysop_end_last_parent_lsa = 35288|2728

// ****************************************************************
// test_spec_type implementation
// ****************************************************************

fake_system_parameters_initialize_type::fake_system_parameters_initialize_type()
{
  prm_set_bool_value(PRM_ID_ER_LOG_PTS_ATOMIC_REPL_DEBUG, false);
}

test_spec_type::test_spec_type ()
  : m_log_redo_context { NULL_LSA, OLD_PAGE_IF_IN_BUFFER_OR_IN_TRANSIT, log_reader::fetch_mode::FORCE }
{
  m_thread_p = new THREAD_ENTRY;

  gl_Test_Spec = this;
}

test_spec_type::~test_spec_type ()
{
  for (auto &pair: m_fixed_page_map)
    {
      PAGE_PTR const page_ptr = pair.second;
      REQUIRE ((page_ptr == nullptr
		|| m_fixed_page_ptr_set.find (page_ptr) != m_fixed_page_ptr_set.cend ()));
      if (page_ptr != nullptr)
	{
	  delete [] page_ptr;
	}
    }
  m_fixed_page_map.clear ();
  m_fixed_page_ptr_set.clear ();

  if (m_thread_p != nullptr)
    {
      delete m_thread_p;
      m_thread_p = nullptr;
    }
}

void test_spec_type::calculate_log_records_offsets (LOG_LSA start_lsa)
{
  REQUIRE (!m_log_record_vec.empty ());

  // offset alignment to allow writing just the log_rec_header as needed to be read and interpreted by the log reader
  // calculated according to the test spec starting either:
  //  - from the supplied LSA
  //  - from the last calculated LSA onwards (this is needed for specific scenarios in which
  //    adding a new log record in the spec definition, requires having calculated the lsa (offset) of
  //    a previous log record)

  // first, skip all log records with already calculated lsa's
  //
  LOG_LSA lsa = INV_LSA;
  log_record_spec_vector_type::iterator it = m_log_record_vec.begin ();
  for (; it != m_log_record_vec.end (); ++it)
    {
      log_record_spec_type &log_rec = *it;
      if (!LSA_ISNULL (&log_rec.m_lsa))
	{
	  lsa = log_rec.m_lsa;
	}
      else
	{
	  break;
	}
    }

  // if no log record was previously initialized, initialize first lsa as specified
  //
  if (LSA_ISNULL (&lsa))
    {
      // no valid lsa in the vector
      // calculate starting from the supplied start_lsa
      REQUIRE (!LSA_ISNULL (&start_lsa));
      REQUIRE (start_lsa.offset >= 0);
      lsa = start_lsa;
    }
  else
    {
      // will continue from last encountered lsa
    }

  // all remaining log records must have not been initialized
  // calculate LSA's for all the rest
  //
  for (; it != m_log_record_vec.end (); ++it)
    {
      log_record_spec_type &log_rec = *it;
      REQUIRE (LSA_ISNULL (&log_rec.m_lsa));

      lsa.offset += sizeof (log_rec_header);
      lsa.offset = DB_ALIGN (lsa.offset, DOUBLE_ALIGNMENT);
      log_rec.m_lsa = lsa;
    }
}

void test_spec_type::execute (cublog::atomic_replication_helper &atomic_helper)
{
  for (const log_record_spec_type &log_rec : m_log_record_vec)
    {
      REQUIRE (log_rec.m_lsa != INV_LSA);
      m_current_log_ptr = &log_rec;

      if (log_rec.m_rectype == LOG_SYSOP_END)
	{
	  REQUIRE (VPID_EQ (&log_rec.m_vpid, &INV_VPID));
	  REQUIRE (log_rec.m_rcvindex == INV_RCVINDEX);
	  REQUIRE (log_rec.m_sysop_end_type != INV_SYSOP_END_TYPE);
	  //REQUIRE (log_rec.m_sysop_end_last_parent_lsa == INV_LSA);

	  atomic_helper.append_control_log_sysop_end (m_thread_p, log_rec.m_trid, log_rec.m_lsa,
	      log_rec.m_sysop_end_type, log_rec.m_sysop_end_last_parent_lsa );
	}
      else if (cublog::atomrepl_is_control (log_rec.m_rectype))
	{
	  REQUIRE (VPID_EQ (&log_rec.m_vpid, &INV_VPID));
	  REQUIRE (log_rec.m_rcvindex == INV_RCVINDEX);
	  REQUIRE (log_rec.m_sysop_end_type == INV_SYSOP_END_TYPE);
	  REQUIRE (log_rec.m_sysop_end_last_parent_lsa == INV_LSA);

	  atomic_helper.append_control_log (m_thread_p, log_rec.m_trid, log_rec.m_rectype,
					    log_rec.m_lsa, m_log_redo_context);
	}
      else
	{
	  REQUIRE (log_rec.m_rectype == INV_RECTYPE);
	  REQUIRE (log_rec.m_sysop_end_type == INV_SYSOP_END_TYPE);
	  REQUIRE (log_rec.m_sysop_end_last_parent_lsa == INV_LSA);

	  atomic_helper.append_log (m_thread_p, log_rec.m_trid, log_rec.m_lsa,
				    log_rec.m_rcvindex, log_rec.m_vpid);
	}
    }

  m_current_log_ptr = nullptr;
}

PAGE_PTR test_spec_type::alloc_page (const VPID &vpid)
{
  PAGE_PTR const page_ptr = new char[256];
  // some debug message; might help
  snprintf (page_ptr, 256, "page with vpid=%d|%d", VPID_AS_ARGS (&vpid));

  return page_ptr;
}

PAGE_PTR test_spec_type::fix_page (const VPID &vpid)
{
  REQUIRE (!VPID_ISNULL (&vpid));
  //REQUIRE (m_fixed_page_map.find (vpid) == m_fixed_page_map.cend ());
  REQUIRE (m_current_log_ptr != nullptr);

  const vpid_page_ptr_map::iterator find_it = m_fixed_page_map.find (vpid);
  if (find_it == m_fixed_page_map.cend ())
    {
      if (m_current_log_ptr->m_fix_success == FIX_SUCC)
	{
	  // simulare successful fixing
	  PAGE_PTR const page_ptr = alloc_page (vpid);
	  m_fixed_page_map.insert (std::make_pair (vpid, page_ptr));
	  m_fixed_page_ptr_set.insert (page_ptr);
	  return page_ptr;
	}
      else
	{
	  // insert an empty entry
	  m_fixed_page_map.insert (std::make_pair (vpid, nullptr));
	  return nullptr;
	}
    }
  else
    {
      // if the pgptr is null; it means that the logic is trying a second time
      // to fix a page that was specified to fail to fix a previous time
      if (find_it->second == nullptr && m_current_log_ptr->m_fix_success == FIX_SUCC)
	{
	  PAGE_PTR const page_ptr = alloc_page (vpid);
	  find_it->second = page_ptr;
	  m_fixed_page_ptr_set.insert (page_ptr);
	}

      return find_it->second;
    }
}

void test_spec_type::unfix_page (PAGE_PTR page_ptr)
{
  REQUIRE (page_ptr != nullptr);
  REQUIRE (m_fixed_page_ptr_set.find (page_ptr) != m_fixed_page_ptr_set.cend ());

  // nothing to do actually because we chose not to implement reference counting
  // in the unit test as well; therefore, pages are "fixed" when requested and only
  // unfixed when the test spec is destroyed
}

// ****************************************************************
// CUBRID stuff mocking
// ****************************************************************

PGLENGTH db_Log_page_size = IO_DEFAULT_PAGE_SIZE;

bool
prm_get_bool_value (PARAM_ID prm_id)
{
  switch (prm_id)
    {
    case PRM_ID_ER_LOG_DEBUG:
    case PRM_ID_ER_LOG_PTS_ATOMIC_REPL_DEBUG:
      return false;
    default:
      assert_release (false);
      return false;
    }
}

struct rvfun RV_fun[] = {};

namespace cubthread
{
  entry &
  get_entry ()
  {
    assert (gl_Test_Spec != nullptr);
    return *gl_Test_Spec->m_thread_p;
  }
}

PAGE_PTR
#if !defined(NDEBUG)
pgbuf_fix_debug
#else /* NDEBUG */
pgbuf_fix_release
#endif /* NDEBUG */
(THREAD_ENTRY * /*thread_p*/, const VPID *vpid, PAGE_FETCH_MODE /*fetch_mode*/
 , PGBUF_LATCH_MODE /*request_mode*/, PGBUF_LATCH_CONDITION /*condition*/
#if !defined(NDEBUG)
 , const char */*caller_file*/, int /*caller_line*/
#endif /* NDEBUG */
)
{
  assert (gl_Test_Spec != nullptr);

  PAGE_PTR const pgptr = gl_Test_Spec->fix_page (*vpid);
  // some pages are specified to fail to fix
  //REQUIRE (pgptr != nullptr);

  return pgptr;
}

void
#if !defined(NDEBUG)
pgbuf_unfix_debug
#else /* NDEBUG */
pgbuf_unfix
#endif /* NDEBUG */
(THREAD_ENTRY * /*thread_p*/, PAGE_PTR pgptr
#if !defined(NDEBUG)
 , const char */*caller_file*/, int /*caller_line*/
#endif /* NDEBUG */
)
{
  assert (gl_Test_Spec != nullptr);

  gl_Test_Spec->unfix_page (pgptr);
}

int
#if !defined(NDEBUG)
pgbuf_ordered_fix_debug
#else /* NDEBUG */
pgbuf_ordered_fix_release
#endif /* NDEBUG */
(THREAD_ENTRY * /*thread_p*/, const VPID *req_vpid, PAGE_FETCH_MODE /*fetch_mode*/,
 const PGBUF_LATCH_MODE /*request_mode*/, PGBUF_WATCHER *req_watcher
#if !defined(NDEBUG)
 , const char */*caller_file*/, int /*caller_line*/
#endif /* NDEBUG */
)
{
  assert (gl_Test_Spec != nullptr);
  assert (req_watcher != nullptr);
  assert (req_watcher->pgptr == nullptr);

  req_watcher->pgptr = gl_Test_Spec->fix_page (*req_vpid);
  // some pages are specified to fail to fix
  //REQUIRE (req_watcher->pgptr != nullptr);

  return NO_ERROR;
}

void
#if !defined(NDEBUG)
pgbuf_ordered_unfix_debug
#else /* NDEBUG */
pgbuf_ordered_unfix
#endif /* NDEBUG */
(THREAD_ENTRY * /*thread_p*/, PGBUF_WATCHER *watcher_object
#if !defined(NDEBUG)
 , const char */*caller_file*/, int /*caller_line*/
#endif /* NDEBUG */
)
{
  assert (gl_Test_Spec != nullptr);
  assert (watcher_object != nullptr);

  gl_Test_Spec->unfix_page (watcher_object->pgptr);
}

int
logpb_fetch_page (THREAD_ENTRY * /*thread_p*/, const LOG_LSA * /*req_lsa*/, LOG_CS_ACCESS_MODE /*access_mode*/,
		  LOG_PAGE *log_pgptr)
{
  assert (gl_Test_Spec != nullptr);
  REQUIRE (log_pgptr != nullptr);

  // TODO: optimization: only initialize upon first call of an req_lsa

  // map in the supplied log page just enough to "fool" one function in the apply chain - namely
  // "atomic_log_entry::apply_log_redo" to think it has "nop" to do;
  // this is achieved by means of a dummy log record type - LOG_DUMMY_UNIT_TESTING -
  // with debug only compilation
  log_rec_header log_rec_hdr;
  log_rec_hdr.prev_tranlsa = INV_LSA;
  log_rec_hdr.back_lsa = INV_LSA;
  log_rec_hdr.forw_lsa = INV_LSA;
  log_rec_hdr.type = LOG_DUMMY_UNIT_TESTING;
  log_record_spec_vector_type &log_rec_vec = gl_Test_Spec->m_log_record_vec;
  char *log_pgptr_area = (char *)log_pgptr->area;
  for (log_record_spec_type &log_rec : log_rec_vec)
    {
      log_rec_hdr.trid = log_rec.m_trid;
      memcpy (log_pgptr_area + log_rec.m_lsa.offset, &log_rec_hdr, sizeof (log_rec_hdr));
    }

  return NO_ERROR;
}

log_rv_redo_context::log_rv_redo_context (const log_lsa &end_redo_lsa, PAGE_FETCH_MODE page_fetch_mode,
    log_reader::fetch_mode reader_fetch_page_mode)
  : m_end_redo_lsa { end_redo_lsa }
  , m_page_fetch_mode { page_fetch_mode }
  , m_reader_fetch_page_mode { reader_fetch_page_mode }
{
}

log_rv_redo_context::log_rv_redo_context (const log_rv_redo_context &that)
  : log_rv_redo_context { that.m_end_redo_lsa, that.m_page_fetch_mode, that.m_reader_fetch_page_mode }
{
}

log_rv_redo_context::~log_rv_redo_context ()
{
}

// ****************************************************************
// CUBRID stuff; not used but required by linker
// ****************************************************************

void
_er_log_debug (const char */*file_name*/, const int /*line_no*/, const char */*fmt*/, ...)
{
  assert_release (false);
}

void
er_set (int /*severity*/, const char */*file_name*/, const int /*line_no*/, int /*err_id*/, int /*num_args*/, ...)
{
  assert_release (false);
}

const char *
rv_rcvindex_string (LOG_RCVINDEX /*rcvindex*/)
{
  assert_release (false);
  return nullptr;
}

const char *
log_sysop_end_type_string (LOG_SYSOP_END_TYPE /*end_type*/)
{
  assert_release (false);
  return nullptr;
}

const char *
log_to_string (LOG_RECTYPE /*type*/)
{
  assert_release (false);
  return nullptr;
}

perfmon_counter_timer_tracker::perfmon_counter_timer_tracker (PERF_STAT_ID a_stat_id)
  : m_stat_id (a_stat_id)
{
  assert_release (false);
}

perfmon_counter_timer_raii_tracker::perfmon_counter_timer_raii_tracker (PERF_STAT_ID a_stat_id)
  : m_tracker (a_stat_id)
{
  assert_release (false);
}

perfmon_counter_timer_raii_tracker::~perfmon_counter_timer_raii_tracker ()
{
  assert_release (false);
}

void
logpb_fatal_error (THREAD_ENTRY */*thread_p*/, bool /*log_exit*/, const char */*file_name*/,
		   const int /*lineno*/, const char */*fmt*/, ...)
{
  assert_release (false);
}

HFID *pgbuf_ordered_null_hfid = nullptr;

#if !defined(NDEBUG)
// NOTE: same implementation as in page_buffer.c module as it has no side effects
void
pgbuf_watcher_init_debug (PGBUF_WATCHER *watcher, const char *caller_file,
			  const int caller_line, bool add)
{
  char *p;

  p = (char *) caller_file + strlen (caller_file);
  while (p)
    {
      if (p == caller_file)
	{
	  break;
	}

      if (*p == '/' || *p == '\\')
	{
	  p++;
	  break;
	}

      p--;
    }

  if (add)
    {
      char prev_init[256];
      strncpy (prev_init, watcher->init_at, sizeof (watcher->init_at) - 1);
      prev_init[sizeof (prev_init) - 1] = '\0';
      snprintf_dots_truncate (watcher->init_at, sizeof (watcher->init_at) - 1, "%s:%d %s", p, caller_line, prev_init);
    }
  else
    {
      snprintf (watcher->init_at, sizeof (watcher->init_at) - 1, "%s:%d", p, caller_line);
    }
}
#endif

LOG_LSA *
pgbuf_get_lsa (PAGE_PTR /*pgptr*/)
{
  assert_release (false);
  return nullptr;
}

const LOG_LSA *
pgbuf_set_lsa (THREAD_ENTRY * /*thread_p*/, PAGE_PTR /*pgptr*/, const LOG_LSA * /*lsa_ptr*/)
{
  assert_release (false);
  return nullptr;
}

LOG_GLOBAL log_Gl;

namespace cublog
{
  EXPAND_PACKABLE_OBJECT_EMPTY_DEF (meta);

  EXPAND_PACKABLE_OBJECT_EMPTY_DEF (checkpoint_info);
}

mvcc_active_tran::mvcc_active_tran () = default;
mvcc_active_tran::~mvcc_active_tran () = default;

mvcc_trans_status::mvcc_trans_status () = default;
mvcc_trans_status::~mvcc_trans_status () = default;

mvcctable::mvcctable () = default;
mvcctable::~mvcctable () = default;

log_append_info::log_append_info () = default;

log_prior_lsa_info::log_prior_lsa_info () = default;

namespace cublog
{
  prior_recver::~prior_recver ()
  {
    assert_release (!m_thread.joinable ());
  }
}

log_global::log_global ()
//: m_prior_recver (std::make_unique<cublog::prior_recver> (prior_info))
{
  //assert (false);
}

log_global::~log_global ()
{
  //assert (false);
}

int
log_rv_get_unzip_log_data (THREAD_ENTRY * /*thread_p*/, int /*length*/, log_reader & /*log_pgptr_reader*/,
			   LOG_ZIP * /*unzip_ptr*/, bool & /*is_zip*/)
{
  assert_release (false);
  return ER_FAILED;
}

int
log_rv_get_unzip_and_diff_redo_log_data (THREAD_ENTRY * /*thread_p*/, log_reader & /*log_pgptr_reader*/,
    LOG_RCV * /*rcv*/, int /*undo_length*/, const char */*undo_data*/,
    LOG_ZIP & /*redo_unzip*/)
{
  assert_release (false);
  return ER_FAILED;
}

bool
log_rv_check_redo_is_needed (const PAGE_PTR & /*pgptr*/, const LOG_LSA & /*rcv_lsa*/,
			     const LOG_LSA & /*end_redo_lsa*/)
{
  assert_release (false);
  return false;
}<|MERGE_RESOLUTION|>--- conflicted
+++ resolved
@@ -34,15 +34,13 @@
 constexpr LOG_SYSOP_END_TYPE INV_SYSOP_END_TYPE = (LOG_SYSOP_END_TYPE)-1;
 constexpr LOG_LSA INV_LSA { NULL_LOG_PAGEID, NULL_LOG_OFFSET };
 
-<<<<<<< HEAD
 constexpr bool FIX_SUCC = true;
 constexpr bool FIX_FAIL = false;
-=======
+
 struct fake_system_parameters_initialize_type
 {
   fake_system_parameters_initialize_type();
 };
->>>>>>> 1a619218
 
 struct log_record_spec_type
 {
