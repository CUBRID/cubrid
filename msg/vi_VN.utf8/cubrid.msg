
$
$  Copyright 2008 Search Solution Corporation
$  Copyright 2016 CUBRID Corporation
$ 
$   Licensed under the Apache License, Version 2.0 (the "License");
$   you may not use this file except in compliance with the License.
$   You may obtain a copy of the License at
$ 
$       http://www.apache.org/licenses/LICENSE-2.0
$ 
$   Unless required by applicable law or agreed to in writing, software
$   distributed under the License is distributed on an "AS IS" BASIS,
$   WITHOUT WARRANTIES OR CONDITIONS OF ANY KIND, either express or implied.
$   See the License for the specific language governing permissions and
$   limitations under the License.
$ 
$ 
$

$
$ $Id$
$
$ cubrid.msg
$

$set 1 MSGCAT_SET_GENERAL
1 \n%1$s\n\n
2 Copyright (C) 2008 Search Solution Corporation.\nCopyright (C) 2016 CUBRID Corporation.\n
3 Copyright Information\n
5 Non integer argument value `%1$s'
6 Non floating argument value `%1$s'
7 Missing argument `%1$s'
8 Duplicate argument `%1$s'
9 Missing value for argument `%1$s'
10 Unknown argument `%1$s'
11 Unexpected positional argument `%1$s'
12 No argument definitions given
13 Couldn't allocate storage for argument parsing
14 Argument string exceeds maximum length: %1$s
15 Invalid message number %1$d within catalog for argument parsing
16 [options]
17 Options:

$set 4 MSGCAT_SET_PARAMETER
2 %1$s is not a directory.  Creating %2$s in ".".
3 Cannot open %1$s.  configuration file not created.
4 Unable to write line %1$d to configuration file %2$s.
6 Can't access system configuration file "%1$s": %2$s
7 HOME not set
8 Required parameter "%1$s" has no value.
9 Cannot open configuration file "%1$s": %2$s
10 The '%1$s' parameter at line %2$d in file '%3$s' : 
11 Environment variable %1$s: 
12 Unrecognized keyword.
13 Value type does not match parameter type.
14 Cannot allocate memory to store value.
15 Unterminated string value.
16 Value is out of range.
17 UNIX error: %1$s
18 No message available.
19 Value is out of range. Resetting to the default value.
20 Keyword = '%1$s'    Value = %2$d    Default Value = %3$d\n
21 Keyword = '%1$s'    Value = %2$f    Default Value = %3$f\n
22 Deprecated parameter
23 The '%1$s' and '%2$s' parameters can not be used together.\n
31 The '%1$s' parameter:

$set 5 MSGCAT_SET_ERROR
1 Missing message for error code %1$d.
2 Internal system failure: no more specific information is available.
3 Out of virtual memory: unable to allocate %1$zu memory bytes.
4 Has been interrupted.
5 Key = "%1$s" was not found in hash table "%2$s".
6 A NULL memory hash table was supplied to a hash table function.
7 Trying to format disk volume "%1$s" with an incorrect value %2$d for number of pages.
8 Unable to format disk volume "%1$s" with %2$d pages (%3$lld bytes).
9 Unable to format disk volume "%1$s" with %2$d pages (%3$lld Kbytes) due to insufficient space. Current space available is %4$d pages (%5$lld Kbytes).
10 Unable to mount disk volume "%1$s".
11 Unable to mount disk volume "%1$s". The database "%2$s", to which the disk volume belongs, is in use by user %3$s on process %4$d of host %5$s since %6$s.
12 Problems dismounting volume "%1$s".
13 An I/O error occurred while reading page %1$d of volume "%2$s".
14 An I/O error occurred while writing page %1$d of volume "%2$s".
15 Unable to write page %1$d of volume "%2$s" due to insufficient space in operating system device.
16 Unable to rename disk volume "%1$s" to "%2$s".
17 Internal error: fetching deallocated pageid %1$d of volume "%2$s".
18 All page buffers are fixed (LRU: %1$d).
19 Internal error: pageptr = %1$p of page %2$d of volume "%3$s" is not fixed.
20 Internal error: unknown pageptr = %1$p.
21 Internal error: unknown sector %1$d of volume "%2$s".
22 Internal error: unknown page %1$d of volume "%2$s".
23 Internal error: trying to deallocate disk system page %1$d of volume "%2$s".
24 Almost out of space in volume "%1$s". Total number of pages = %2$d, total number of free pages = %3$d.
25 Almost out of space in volumes with data as the main storage purpose. Total number of pages = %1$d, total number of free pages = %2$d.
26 Almost out of space in volumes with index as the main storage purpose. Total number of pages = %1$d, total number of free pages = %2$d.
27 Almost out of space in volumes with generic storage purpose. Total number of pages = %1$d, total number of free pages = %2$d.
28 Almost out of space in volumes with temporary data as the main storage purpose. Total number of pages = %1$d, total number of free pages = %2$d.
29 Last out of space notification for volume "%1$s". Total number of pages = %2$d, total number of free pages = %3$d.
30 Last out of space notification for volumes with data as the main storage purpose. Total number of pages = %1$d, total number of free pages = %2$d.
31 Last out of space notification for volumes with index as the main storage purpose. Total number of pages = %1$d, total number of free pages = %2$d.
32 Last out of space notification for volumes with generic storage purpose. Total number of pages = %1$d, total number of free pages = %2$d.
33 Last out of space notification for volumes with temporary data as the main storage purpose. Total number of pages = %1$d, total number of free pages = %2$d.
34 Internal error: %1$d nthpage is out of range for file %2$d in volume "%3$s". Current number of pages are %4$d.
35 Internal error: Unknown volume identifier %1$d.
36 Out of disk space in database. Number of requested page(s) = %1$d.
37 Out of disk space in volume "%1$s". Number of requested page(s) = %2$d.
38 Internal error: Unknown file VFID %1$d|%2$d.
39 Internal error: Page %1$d|%2$d(volume "%3$s") of file VFID %4$d|%5$d(volume "%6$s") is invalid/deallocated according to allocation map.
40 Internal error: %1$d expected pages, %2$d found pages for file VFID %3$d|%4$d(volume "%5$s").
41 Internal error: Page %1$d|%2$d(volume "%3$s") is not part of file VFID %4$d|%5$d(volume "%6$s").
42 Cannot reorder anchored records on page %1$d of volume "%2$s".
43 Internal error: The page %1$d of volume "%2$s" may be corrupted. %3$d records was found when %4$d was expected.
44 No space available in slotted page %1$d of volume "%2$s".
45 Slot %1$d on page %2$d of volume "%3$s" is allocated to an anchored record. A new record cannot be inserted here.
46 Internal error: slot %1$d on page %2$d of volume "%3$s" is not allocated.
47 Unable to create a heap file in volume "%1$s".
48 Accessing deleted object %1$d|%2$d|%3$d.
49 Internal error: class of object %1$d|%2$d|%3$d is unknown.
50 Internal error: relocation record of object %1$d|%2$d|%3$d may be corrupted.
51 Internal error: object %1$d|%2$d|%3$d may be corrupted.
52 Internal error: object overflow address %1$d|%2$d|%3$d may be corrupted.
53 Fetching object %1$d|%2$d|%3$d when only its OID has been assigned.
54 Internal error: trying to manipulate an object of %1$d pages long. The maximum size allowed for an object is %2$d pages.
55 Internal error: A page cycle reference was detected on page %1$d|%2$d of heap file %3$d|%4$d|%5$d.
56 Internal error: unknown extendible hashing file (Volid: %1$d Fileid: %2$d) page (Volid: %3$d Pageid: %4$d) was specified.
57 Key does not exist in the extendible hashing structure.
58 String "%1$s" is too long to fit in a slotted page.
59 Internal error: the specified key type %1$d is not valid for the extendible hashing structure.
60 Internal error: the extendible hashing structure has been corrupted.
61 Internal error: the directory root page of the extendible hashing structure (Volid: %1$d Fileid: %2$d Pageid: %3$d) has been corrupted.
62 Internal error: sorting record %1$d (size %2$d) does not fit in a page; the maximum allowable size is %3$d.
63 Internal error: a temporary page was corrupted during sorting.
64 Unknown class "%1$s".
65 Class "%1$s" already exists.
66 Internal error: unknown force operation %1$d for object %2$d|%3$d|%4$d.
67 Internal error: a heap file has not been allocated to store object %1$d|%2$d|%3$d.
68 Internal error: different classnames for class with oid = %1$d|%2$d|%3$d were found. Found classnames are "%4$s", "%5$s" using classname hash table and heap, respectively.
69 Internal error: different class object identifiers were found for class with name "%1$s". Found OIDS are %2$d|%3$d|%4$d, %5$d|%6$d|%7$d using classname hash table and heap, respectively.
70 Internal error: Class with name "%1$s" and oid = %2$d|%3$d|%4$d does not exist in classname hash table.
71 Internal error: Class with name "%1$s" and oid = %2$d|%3$d|%4$d does not exist in its heap.
72 Your transaction (index %1$d, %2$s@%3$s|%4$d) has been unilaterally aborted by the system.
73 Your transaction (index %1$d, %2$s@%3$s|%4$d) timed out waiting on %5$s lock on object %6$d|%7$d|%8$d. You are waiting for user(s) %9$s to finish.
74 Your transaction (index %1$d, %2$s@%3$s|%4$d) timed out waiting on %5$s lock on class %6$s. You are waiting for user(s) %7$s to finish.
75 Your transaction (index %1$d, %2$s@%3$s|%4$d) timed out waiting on %5$s lock on instance %6$d|%7$d|%8$d of class %9$s. You are waiting for user(s) %10$s to finish.
76 Your transaction (index %1$d, %2$s@%3$s|%4$d) timed out waiting on %5$s on page %6$d|%7$d. You are waiting for user(s) %8$s to release the page lock.
77 Internal error: all buffers are fixed.
78 Internal error: an I/O error occurred while reading logical log page %1$lld (physical page %2$lld) of "%3$s".
79 Internal error: an I/O error occurred while writing logical log page %1$lld (physical page %2$lld) of "%3$s".
80 Insufficient space in operating system device when writing logical log page %1$lld (physical page %2$lld) of "%3$s". Could not write more than %4$d bytes.
81 Internal error: logical log page %1$lld may be corrupted.
82 Unable to mount log disk volume/file "%1$s".
83 Length of path "%1$s" plus length of prefix logname "%2$s" is too long; the combined length must be less than %3$d.
84 Length of prefix logname "%1$s" is too long; the length must be less than %2$d.
85 The prefix name "%1$s" is not the same as "%2$s" on the log disk. The log may have been renamed outside the database domain.
86 Database is incompatible with current "%1$s" release "%2$s".
87 There are recovery actions that must recovered using "%1$s" release "%2$s" instead of release "%3$s". After the recovery, the database can be run on release "%4$s".
88 Internal error: Release string "%1$s" cannot exceed %2$d. Must change header log.
89 Log "%1$s" does not belong to the given database.
90 Redo logging is always a page level logging operation. A data page pointer must be given as part of the address.
91 Postpone logging is always a page level logging operation. A data page pointer must be given as part of the address.
92 Compensate logging is always a page level logging operation. A data page pointer must be given as part of the address.
93 Warning: redo logging is ignored during redo recovery and normal rollbacks.
94 Warning: postpone logging is ignored during redo recovery and normal rollbacks.
95 Warning: undo logging is ignored during recovery and normal rollback.
96 Media recovery may be needed on volume "%1$s".
97 Internal error: unable to find log page %1$lld in log archives.
98 Unable to create archive log "%1$s" to archive pages from %2$lld to %3$lld.
99 Unable to create backup directory information file "%1$s".
100 Unable to backup database "%1$s".
101 Unknown user file "%1$s".
102 File "%1$s" does not have enough entries: %2$d entries expected.
103 File "%1$s" seems to have unordered entries. Entry %2$d with values: %3$d %4$s %5$s, was found when entry with values %6$d %7$s was expected.
104 File "%1$s" seems to have an incorrect entry for database name (main volume). Entry %2$d with values: %3$d %4$s %5$s, was found when entry with values %6$d %7$s %8$s was expected.
105 Cannot access backup file "%1$s". Restore or Backup is cancelled.
106 Cannot prepare to commit the current transaction with global transaction identifier %1$d because that transaction identifier is in use by another transaction.
107 There is no global distributed transaction associated with transaction identifier %1$d.
108 Current transaction %1$d must be committed or aborted before attempting to join to the distributed transaction with global identifier %2$d.
109 Your transaction %1$d has been unilaterally aborted by the system because a participant (remote) site went down or unilaterally aborted the transaction.
110 Isolation level value must be between %1$d and %2$d.
111 Your transaction has been aborted by the system due to server failure or mode change.
112 Host "%1$s" is not authorized to run database.
113 Unable to restart/initialize the database server. %1$s
114 Unable to interpret "%1$s" as a database. The database volumes/files may have been renamed/copied outside the database domain.
115 Database "%1$s" already exists.
116 Database "%1$s" is unknown, or the file "databases.txt" cannot be accessed.
117 Absolute pathname for the database is too long. The combined length of the path "%1$s" plus the name "%2$s" is %3$d; the combined length must be less than %4$d.
118 Failed to locate current working directory.
119 Cannot find hostname ("%1$s") in "%2$s". Please check permissions of the file or if there is the hostname.
120 The maximum number of volumes (%1$d) has been exceeded.
121 Trying to remove "%1$s" a permanent volume from the database.
122 Unable to access system message catalog.
123 Unable to create %1$s for database "%2$s". Please refer "%3$s" for additional information.
124 Volume "%1$s" already exists.
125 An automatic volume extension "%1$s" of %2$d pages and generic storage purpose was created.
126 Unknown purpose "%1$s" given on line %2$d.
127 Incorrect value %1$d for number of pages given on line %2$d.
128 Number of pages was not given on line %1$d.
129 Unknown token "%1$s" was found on line %2$d.
130 Out of virtual memory.
131 Database system error.
132 Feature not implemented in the current release: %1$s.
133 Nested set constant not allowed.
134 Not allowed to use both class attributes and non-class attributes in a single update.
135 Invalid statement for oid columns: %1$s.
136 Unimplemented function "%1$s".
137 Corrupted authorization objects.
138 Authorization class "%1$s" not found.
139 Access error on authorization attribute "%2$s" of class "%1$s".
140 Operation "%1$s" can only be performed by the DBA or a DBA group member.
141 Cannot add "%1$s" as a member of "%2$s".
142 Adding member causes the user hierarchy to become a cyclic graph.
143 Encountered a class with no owner.
144 Unable to access user object.
145 Cannot issue grant/revoke commands to yourself.
146 Cannot issue GRANT/REVOKE to owner of a class.
147 No GRANT option.
148 Cannot obtain write lock on authorization object.
149 Cannot create instance of authorization object.
150 Cannot revoke privileges from self.
151 Cannot revoke privileges from owner of a class.
152 GRANT not found.
153 No authorization privileges in effect for the database.
154 Incomplete authorization installation - no authorization privileges in effect for the database.
155 Multiple authorization roots.
156 Authorization failure.
157 SELECT authorization failure.
158 ALTER authorization failure.
159 UPDATE authorization failure.
160 INSERT authorization failure.
161 DELETE authorization failure.
162 INDEX authorization failure.
163 EXECUTE authorization failure.
164 User "%1$s" already exists.
165 User "%1$s" is invalid.
166 Invalid user specified.
167 DBA, members of DBA group and class owner can perform the operation.
168 Member not found.
169 Cannot remove user %1$s from the database.
170 No user logged in.
171 Incorrect or missing password.
172 Password string cannot have more than 31 bytes.
173 Could not locate database file "%1$s".
174 Could not obtain write access to database file "%1$s".
175 Badly formatted database file "%1$s".
176 Conversion error in date format.
177 Cannot create large object for internal storage.
178 Temporary OID encountered without MOP.
179 Domain "%1$s" is not compatible with domain "%2$s".
180 Domain "%1$s" of supplied value is not compatible with destination domain "%2$s".
181 Cannot coerce value of domain "%1$s" to domain "%2$s".
182 Cannot coerce value of domain "%1$s" to domain "%2$s" without overflow.
183 Unexpected amount of received data; %1$d expected, %2$d received.
184 Cannot allocate communications buffer.
185 Error receiving data from client.
186 Error receiving data from server.
187 Communications buffer not used.
188 Unknown database "%1$s".
189 Invalid host name "%1$s".
190 Server host not identified.
191 Cannot connect to server "%1$s" on "%2$s".
192 Could not load network configuration file.
193 Server received shutdown command from client.
194 Unknown server request id %1$d.
195 Server communications error: %1$s.
196 Server name not identified.
197 Could not make contact with master server.
198 Receive buffer too small, data truncated.
199 Server no longer responding.
200 Not properly removing set from object after free.
201 Removed incorrect UNIQUE table entry.
202 Attribute "%1$s" was not found.
203 Value for attribute "%1$s" must be of type "%2$s", not type "%3$s".
204 Function called with missing or invalid arguments.
205 Attribute "%1$s" cannot be made NULL.
206 Attribute "%1$s" does not have the UNIQUE constraint.
207 Class "%1$s" has a zero-size object.
208 Method "%1$s" not found.
209 No attribute or method with name "%1$s" was found.
210 Internal error: processing object template.
211 Attribute was deleted while building object template.
212 Attribute "%1$s" violates the UNIQUE constraint.
213 Invalid UNIQUE table entry encountered.
214 A domain conflict exists on attribute "%1$s".
215 Attribute with id %1$d not found.
216 Invalid object ownership tag on value.
217 Operation can only be performed on class objects.
218 Invalid object in db_get path expression.
219 Invalid db_get path expression.
220 Invalid set in db_get path expression.
221 Invalid set index in db_get path expression.
222 Attempt to assign string value greater than %2$d characters to attribute "%1$s".
223 Value %2$d is too large for smallint attribute "%1$s".
224 A database has not been restarted.
225 Missing value for attribute "%1$s" with the NOT NULL constraint.
226 Empty component list in class.
227 Attempt to assign value to attribute "%1$s" more than once.
228 Method "%1$s" called with %2$d arguments. The system allows a maximum of %3$d arguments.
229 Method "%1$s" requires argument %2$d to be within the domain "%3$s". An invalid value of domain "%4$s" was given.
230 Attribute "%1$s" cannot be assigned a string of length %2$d. The maximum allowable string length is %3$d.
231 Invalid API operation attempted on a temporary object.
232 Not allowed to use object templates over multiple transactions.
233 Cannot create class with basic type name "%1$s".
234 Method file "%1$s" not found.
235 %1$d unresolved method functions after linking.
236 Unresolved method "%1$s".
237 Severe problems were encountered during dynamic linking.
238 Could not access method file "%1$s".
239 Attribute "%1$s" was not found.
240 Method "%1$s" was not found.
241 There is no attribute or method with name "%1$s".
242 Signature for %2$s not found for method "%1$s".
243 Argument %2$d of method "%1$s" is undefined.
244 Domain name "%1$s" is not the name of a class or basic type.
245 The name "%1$s" has already been used as an attribute name.
246 The name "%1$s" has already been used as a method name.
247 Invalid arguments to schema manager internal function.
248 The attribute domain "%1$s" is not suitable for use with the %2$s constraint.
249 The requested operation on class "%1$s" can only be performed before instances are created.
250 Cannot create index on attribute "%1$s", defined with a shared value.
251 Signature %2$s already exists for method "%1$s".
252 Attribute "%1$s" must have a set domain for that operation.
253 Attribute "%1$s" cannot be defined with a nested set domain.
254 Unable to remove domain "%2$s" from attribute "%1$s".
255 Attribute "%1$s" is not of a variable sized domain.
256 Superclass already exists.
257 Superclass addition would cause cycles in class hierarchy.
258 Superclass not found.
259 Multiple signatures exist for method "%1$s".
260 Argument %2$d of method "%1$s" is not of a set domain.
261 Resolution for "%1$s" not found.
262 Value domain "%2$s" not suitable for attribute "%1$s".
263 Schema manager internal corruption detected.
264 Alias "%2$s" for attribute/method "%1$s" is not unique.
265 Shadowing attribute "%1$s" with conflicting domain "%2$s".
266 Name conflict on attribute "%1$s" with classes "%2$s" and "%3$s".
267 Shadowing method "%1$s" with conflicting signature.
268 Name conflict on method "%1$s" with classes "%2$s" and "%3$s".
269 Cannot define index on domain "%1$s".
270 Cannot define UNIQUE constraint on domain "%1$s".
271 Detected cycle in class hierarchy; "%1$s" is a super class of "%2$s".
272 Index "%2$s" already defined for class "%1$s".
273 Index "%1$s" does not exist.
274 Illegal characters in name: "%1$s".
275 Illegal operation on attribute "%1$s", inherited from class "%2$s".
276 Illegal operation on method "%1$s", inherited from class "%2$s".
277 Illegal operation on "%1$s", inherited from class "%2$s".
278 Class "%4$s" has incompatible domains for "%1$s", inherited from classes "%2$s" and "%3$s".
279 In class "%4$s", "%1$s" inherited from class "%2$s" cannot be used as requested. The definition from class "%3$s" has a more specific domain.
280 In class "%3$s", "%1$s" cannot be inherited from class "%2$s" because there is a local definition with an incompatible domain.
281 In class "%3$s", "%1$s" inherited from class "%2$s" is aliased but no substitute from another source was found.
282 In class "%4$s", "%1$s" inherited from class "%3$s" cannot serve as an alias substitute for class "%2$s". The domains are incompatible.
283 In class "%4$s", "%1$s" inherited from class "%3$s" cannot serve as an alias substitute for class "%2$s". It has a less specific domain.
284 Cannot request inheritance of "%1$s" because it is defined locally in the class.
285 Cannot use "%1$s" as an alias for inherited component "%2$s" because there is already a locally defined component with that name.
286 Cannot use "%1$s" as an alias for "%2$s" of "%3$s". A component with that name is already inherited from "%4$s".
287 In class "%1$s", cannot define attribute "%2$s" because it would shadow a method inherited from "%3$s".
288 In class "%1$s", cannot define method "%2$s" because it would shadow an attribute inherited from "%3$s".
289 Subclass "%1$s" cannot inherit method "%2$s" from class "%3$s" because there is already an attribute with that name.
290 Subclass "%1$s" cannot inherit attribute "%2$s" from class "%3$s" because there is already a method with that name.
291 "%1$s" is defined in class "%2$s" as an attribute and in class "%3$s" as a method.
292 No populate specification with index "%1$s".
293 Operation not allowed for this class type.
294 Undefined environment variable "%1$s" referenced in method file.
295 Unable to alter class "%1$s". The system catalog is out of space. To reclaim space, compact the database with the compactdb utility.
296 Invalid property list encountered.
297 Alias name "%1$s" is used more than once.
298 In class "%1$s", a resolution for "%2$s" of "%3$s"' is not allowed. That class is not a super class.
299 "%1$s" is a reserved word and cannot be used as an attribute, method, or class name.
300 Attribute "%1$s" cannot be defined with DEFAULT and UNIQUE constraints together.
301 Attribute "%1$s" cannot be defined with a length constraint of %2$d. The maximum length constraint is %3$d.
302 Cannot add element to a set.
303 Value already exists in set.
304 Set index %1$d is out of bounds.
305 Sequence index %1$d is out of bounds.
306 Requested operation can only be performed on sequences.
307 Requested operation can only be performed on sets.
308 Element value is not within the domain of the set.
309 Illegal set element index given: %1$d.
310 Element not found in set.
311 Element not found in sequence.
312 "%1$s" is not a valid set domain.
313 Object buffer underflow while reading.
314 Object buffer overflow while writing.
315 Illegal metaclass definition encountered.
316 Transformer size calculation mismatch, expected %1$d calculated %2$d.
317 Invalid disk representation encountered for class "%1$s".
318 Out of sync during object loading. Database is likely corrupted or out of date.
319 Ignoring unknown attribute extension.
320 Encountered corrupted disk representation of object.
321 Possible corruption in the workspace detected.
322 MOP not found in the workspace.
323 Attempt to upgrade non-temporary MOP in workspace.
324 Object found in workspace without class.
325 Attempt to garbage collect a MOP in the dirty list.
326 Changing class pointer for object in workspace.
327 Cannot create MOP with NULL OID.
328 Instance encountered in workspace without class.
329 Object list link not allocated in workspace.
330 Workspace pin violation.
331 Could not allocate workspace block from OS, out of virtual memory. Aborting transaction.
332 Original workspace size estimate exceeded. An automatic extension has been made.
333 Out of memory during workspace storage allocation. Aborting transaction.
334 Attempted allocation of %1$d bytes is larger than maximum workspace block size. Try adjusting max_block_size parameter. Transaction aborted.
335 Ignoring attempt to free object not allocated within the workspace.
336 Ignoring attempt to free an object more than once.
337 Ignoring attempt to allocate object with negative size.
338 Map entry identifier overrun.
339 Cannot exit critical section, since it is not owned by transaction %1$d.
340 Cannot fork child process.
341 Cannot exec child process.
342 Cannot change process group.
343 Request_id is already used.
344 %1$s.
345 Error occurred during reading a shutdown message from master.
346 Error occurred during reading a stop shutdown message from master.
347 Could not establish a pipe to the master server.
348 Must specify either service or port identifier.
349 Unknown service for TCP: %1$s.
350 Cannot find hostname ("%1$s") in "%2$s". Please check permissions of the file or if there is the hostname.
351 Cannot create TCP socket.
352 tcp_open: cannot get a reserved TCP port.
353 Cannot make connection to master server on host "%1$s".
354 Cannot set new process owner for socket.
355 Cannot create socket stream.
356 '%1$s' file for UNIX domain socket exist.
357 Cannot bind local address... aborting.
358 Accept failed.
359 Datagram bind error.
360 Datagram accept error.
361 Datagram connect error.
362 Datagram socket error.
363 Recvmsg from master socket failed.
364 Sending a new request to server.
365 Sending a broadcast message to client.
366 Error from server: %1$s
367 Server %1$s already exists.
368 Communication error during connect for %1$s.
369 Unused error code.
370 Unused error code.
371 Unused error code.
372 Unused error code.
373 Premature EOF during read: %1$d.
374 Premature EOF during read of %1$d or %2$d.
375 Conversion error on (0x%1$c%2$c) %3$d and %4$d converted to %5$d.
376 No public class found.
377 Error %1$d: failed to add attribute "%2$s" to multimedia hierarchy.
378 Error %1$d: failed to add method "%2$s" implemented as "%3$s" to multimedia hierarchy.
379 Error %1$d: failed to add a superclass to multimedia hierarchy.
380 Dynamic loader already initialized.
381 Dynamic loader not initialized.
382 Dynamic loader improperly initialized.
383 "%1$s" is not an object file or an archive.
384 Cannot determine absolute path for "%1$s".
385 ld process exited with code %1$d.
386 ld process exited due to signal %1$d.
387 ld process exited with unknown waitval 0x%1$x.
388 Cannot access initial image for "%1$s".
389 System error: %1$s.
390 Problem with "%1$s": %2$s.
391 Conflict with other SIGPIPE handler.
392 Unable to spawn dynamic loader daemon.
393 Dynamic loader daemon has disappeared.
394 Range endpoint not between 0 and 256.
395 Illegal subexpression specified.
396 Octal digit out of range exists in escape.
397 Regular expression not delimited properly.
398 Text search called before expression compiled.
399 An unmatched parenthesis is found in the regular expression.
400 Parentheses too deeply nested in the regular expression.
401 More than two numbers specified in a range.
402 An unmatched curly brace is found in the regular expression.
403 First number in range expression is larger than second.
404 An unmatched bracket is found in the regular expression.
405 The regular expression was too long to compile.
406 Invalid B+tree index identifier: (vfid = (%1$d, %2$d), rt_pgid: %3$d).
407 Unknown key %1$s referenced in B+tree index {vfid: (%2$d, %3$d), rt_pgid: %4$d, key_type: %5$s}.
408 Unknown value (oid) %1$d|%2$d|%3$d referenced.
409 Duplicate value (oid) %1$d|%2$d|%3$d referenced.
410 Null key referenced.
411 Invalid B+tree index key type "%1$s".
412 Invalid range search specification.
413 Unknown attribute identifier: %1$d.
414 Unknown class identifier: %1$d|%2$d|%3$d.
415 Invalid class identifier: %1$d|%2$d|%3$d.
416 Unknown representation identifier: %1$d.
417 Invalid representation identifier: %1$d.
418 Record descriptor does not have enough space: %1$d.
419 Class has reached maximum representations count: %1$d.
420 Class %1$d|%2$d|%3$d already had representations.
421 Representations Directory Missing in Catalog for Class: %1$d|%2$d|%3$d.
422 Representation Information Record Missing in Catalog for Class - Repr_Id: %1$d|%2$d|%3$d - %4$d.
423 Invalid session.
424 No statement to execute.
425 Incompatible data type for attribute "%1$s" of class "%2$s".
426 Incompatible data type on attribute "%1$s".
427 Data overflow on data type "%1$s".
428 Statement is not updatable.
429 Unknown command.
430 Unknown variable "%1$s".
431 Error in SQL/X interpreter or parser.
432 Unknown class "%1$s".
433 Unknown attribute "%1$s" in class "%2$s".
434 Cannot find correct column names from a query.
435 Multiple statements not allowed.
436 Statement is not a query.
437 Invalid long object ID (%1$s,%2$d, %3$s, %4$s).
438 Conflict exists in the long object descriptor.
439 Offset %1$d is larger than length of long object %2$d.
440 Invalid cursor position.
441 Invalid cursor operation.
442 Unknown cursor position.
443 Tuple value index %1$d is out of range.
444 Invalid attribute name: "%1$s".
445 Value list index %1$d is out of range.
446 There are query result structures closed by transaction manager but not closed by the application. 
447 Attempted to operate a query result structure already closed.
448 Tuple sizes are currently restricted to be no larger than a page.
449 Unknown query identifier: %1$d.
450 Invalid set operator: %1$d.
451 Heap file with no instances.
452 Invalid XASL tree node content.
453 No more access specification nodes.
454 Invalid data type referenced.
455 No more query file pages left.
456 Data type references are incompatible.
457 Invalid query result type.
458 Overflow occurred in addition context.
459 Query result contains more than a single tuple. 
460 Too few input host variables provided.
461 More host variables are given than result columns.
462 Result value is NULL, but there is no indicator variable.
463 Cursor statement has not yet been prepared.
464 Cursor should be a SELECT statement.
465 The cursor is not yet opened.
466 The cursor should be closed before re-opening.
467 Result should return a single object.
468 No positional markers are allowed in EXECUTE IMMEDIATE statements.
469 Invalid data type used.
470 Query involves too many items for optimizer.
471 Memory exhausted in line %1$d of file %2$s.
472 %1$s connector for local database '%2$s' on host '%3$s' has died.
473 Reported from local database '%1$s' on host '%2$s': %3$s.
474 Error %1$s detected during %2$s.
475 No query specification with index %1$s.
476 LDB %1$s already exists.
477 Could not connect to master on host %2$s to access LDB %1$s.
478 The local database "%1$s" is not a registered LDB.
479 The local database "%1$s" is currently being accessed by other clients, alteration or drop is not allowed.
480 The local database "%1$s" is not empty and cannot be dropped.
481 "%1$s" is not a proxy virtual class.
482 "%1$s" is not a virtual class.
483 "%1$s" is not an attribute of the class "%2$s".
484 The object_id for proxy virtual class "%1$s" is already set.
485 One or more object_id attributes are NULL for instance of proxy class "%1$s".
486 Object is not an updatable virtual class instance.
487 Object is not an instance.
488 An attribute of a class may not be a virtual class or a proxy virtual class.
489 An attribute of a proxy virtual class may not be a class, virtual class, or object.
490 The superclass "%1$s" must be of the same type of class as "%2$s".
491 Cannot extract entity name from proxy query specification "%1$s".
492 %1$s
493 Syntax: %1$s %2$s
494 Semantic: %1$s %2$s
495 Execute: %1$s %2$s
496 Unknown key referenced.
497 Unknown value (oid) %1$d|%2$d|%3$d referenced.
498 Duplicate value (oid) %1$d|%2$d|%3$d referenced.
499 Null key referenced.
500 Duplicate key referenced.
501 Invalid trigger priority.
502 Missing target class in trigger.
503 Trigger "%1$s" was not found.
504 Internal error: processing trigger "%1$s".
505 A trigger with the name "%1$s" already exists.
506 A trigger cannot be defined on "%1$s" because it is a virtual class.
507 Inappropriate trigger target class "%1$s".
508 Inappropriate trigger target attribute "%1$s".
509 Invalid trigger condition "%1$s".
510 Invalid trigger action "%1$s".
511 Not authorized to access trigger "%1$s".
512 Not authorized to delete trigger "%1$s".
513 Not authorized to update trigger "%1$s".
514 Not authorized to alter trigger "%1$s".
515 Trigger action execution time of %2$s cannot be earlier than condition execution time of %1$s.
516 Maximum trigger depth %1$d exceeded at trigger "%2$s".
517 The operation has been rejected by trigger "%1$s".
518 Internal error: processing trigger "%1$s".
519 Illegal trigger condition type.
520 The REJECT action cannot be used with an action time of AFTER or DEFERRED.
521 The REJECT action cannot be used with the ABORT or TIMEOUT events.
522 Trigger condition expression was not given.
523 Trigger action expression was not given.
524 The specified activity cannot be removed because it is owned by another user.
525 Error compiling condition for "%1$s": %2$s
526 Error compiling action for "%1$s", %2$s
527 Error evaluating condition for "%1$s": %2$s
528 Error evaluating action for "%1$s", %2$s
529 Transaction cannot be committed, it was invalidated by trigger "%1$s".
530 Missing regular expression.
531 Regular expression is too long or complex.
532 Unbalanced parenthesis or brackets in regular expression.
533 Reference is out of range in regular expression.
534 Illegal character or syntax in regular expression.
535 No text given for regular expression search.
536 Illegal opcode found in regular expression.
537 Illegal search command code for regular expression compiler.
538 Regular expression working buffer needs to be initialized.
539 Attempt to divide by zero.
540 %1$s.
541 Number of free pages for volume "%1$s" is inconsistent. %2$d and %3$d were found according to volume header and bitmap, respectively.
542 Number of free sectors for volume "%1$s" is inconsistent. %2$d and %3$d were found according to volume header and bitmap, respectively.
543 Disk header for volume "%1$s" is inconsistent.
544 Internal error: INDEX %1$s ON CLASS %2$s (CLASS_OID: %3$d|%4$d|%5$d). B+tree key %6$s entry for object OID: %7$d|%8$d|%9$d was not found on B+tree: %10$d|%11$d|%12$d.
545 Internal error: INDEX %1$s ON CLASS %2$s (CLASS_OID: %3$d|%4$d|%5$d). Key and OID: %6$d|%7$d|%8$d entry on B+tree: %9$d|%10$d|%11$d is incorrect. The object does not exist.
546 Internal error: INDEX %1$s ON CLASS %2$s (CLASS_OID: %3$d|%4$d|%5$d). Expecting %6$d OID entry values, but %7$d were found on B+tree: %8$d|%9$d|%10$d.
547 Server release %1$s is different from client release %2$s.
548 There is no object_id defined for proxy class "%1$s".
549 The proxy instance was not found.
550 Unknown savepoint name %1$s
551 Unable to locate volume information path file "%1$s"... Continue reading from internal tables
552 Date arithmetic underflow.
553 Time arithmetic underflow.
$ LOADDB
554 The loader has entered an invalid state. No further operations are possible.
555 Memory allocation error during database loading.
556 Too many values supplied. Expecting %1$d.
557 For attribute %1$s of %2$s, type %3$s is not allowed in the domain of the set.
558 For attribute %1$s of %2$s, expected type %3$s, got a set constant.
559 For attribute %1$s of %2$s, expected type %3$s, got %4$s.
560 For attribute %1$s of %2$s, domain is not specific enough to support\n unqualified object references.
561 Nested sets are not allowed.
562 System class %1$s cannot be populated using the database loader.
563 Reference to internal class %1$s converted to NULL.
564 Violated the UNIQUE constraint for attribute %1$s of %2$s.
565 Constructor method %1$s is not defined on class %2$s.
566 No class specified or no attribute in class.
567 Too many constructor method arguments supplied. Expected %1$d.
568 Missing constructor method parameters. Expected %1$d, found %2$d.
569 Missing attribute values.  Expected %1$d, found %2$d.
570 Could not access Glo data file "%1$s".
571 Instance was previously created through a forward reference.\nThis is not allowed for instances created using constructor methods.
572 INTERNAL ERROR: Cannot build disk representation of instance.
573 INTERNAL ERROR: Cannot insert new instance in database.
574 INTERNAL ERROR: Cannot update new instance in database.
575 For argument %1$d of constructor %2$s, expected type %3$s, got %4$s.
576 Reference to class %3$s is not compatible with the domain of %1$s of %2$s.
577 For argument %1$d of constructor %2$s, domain is not specific enough to support\n unqualified object references.
578 Reference to class %3$s is not compatible with the domain of argument %1$d \n of constructor %2$s.
579 Target domain must include type "object" to allow references to classes.
580 Attribute %1$s is not defined for class %2$s.
581 Attempted to update the database when updates are disabled. 
582 Unknown storage purpose %1$d. Valid range is from %2$d to %3$d.
583 Trying to allocate an invalid number (%1$d) of pages.
584 Internal Error: A loop was detected in the file table of file %1$d in volume "%2$s". The loop may be caused by page %3$d|%4$d.
585 Unknown heap %1$s|%2$d|%3$d
586 Internal Error: Unable to update chain header in VPID %1$d|%2$d for heap %3$d in volume "%4$s".
587 Entries of permanent volumes are unsorted in your "%1$s" volinfo file. Entry %2$d: %3$d %4$s is out of sequence.
588 INTERNAL ERROR: Assertion '%1$s' failed.
589 Invalid user name "%1$s".
590 The attribute domain "%1$s" of a class may not be a \nvirtual class or a proxy virtual class.
591 The attribute domain "%1$s" of a proxy virtual class \nmust be a proxy virtual class.
592 The attribute domain "%1$s" of a proxy virtual class \nand the proxy virtual class must be on the same local database.
593 A non-updatable virtual instance has been reclaimed and cannot be rebuilt.
594 An object_id clause must be supplied without using attributes (%1$s) of approximate data types (float or double).
595 The database name "%1$s" is too long. Database name should be less than %2$d characters.
596 The %1$d pages of total temporary space allowed have been exceeded.
597 Number of pages for heap file %1$d|%2$d|%3$d is inconsistent. \n%4$d and %5$d were found according to heap chain and file table, respectively.
598 Number of files is inconsistent. %1$d were expected, %2$d were found
599 An I/O error occurred while synchronizing state of volume "%1$s".
600 Function "%1$s" not implemented on the PC.
601 "%1$s".
602 dl error: "%1$s" is defined more than once.
603 Internal Error: Sector/page table of file VFID %1$d|%2$d seems corrupted.
604 Internal Error: An allocation set for file VFID %1$d|%2$d(Volume "%3$s") seems inconsistent in %4$d deleted or marked deleted pages and %5$d page holes in table
605 Internal Error: Inconsistent number of marked deleted pages for file VFID %1$d|%2$d(Volume "%3$s"). Expected %4$d, Found %5$d.
606 Could not locate odbc.ini with path "%1$s".
607 Database "%1$s" was not found in odbc.ini.
608 Database "%1$s" does not have a Host specification in the odbc.ini file.
609 Your transaction cannot be rolled back since logging was ignored. Your database may be corrupted.
610 Your database is likely to be corrupted since logging was turned off when your database crashed.
611 %1$s cannot be executed in client/server mode.
612 Logging cannot be disabled at this moment since there are pending actions to recover.
613 In class "%3$s", local component "%1$s" cannot serve as an alias substitute for class "%2$s". The domains are incompatible.
614 Number of active log archives has been exceeded the max desired number of %1$d.
615 Cannot establish contact with the Winsock interface. Winsock error: %1$d.
616 Cannot find hostname ("%1$s") in "%2$s". Please check permissions of the file or if there is the hostname.
617 Cannot find hostname ("%1$s") in "%2$s". Please check permissions of the file or if there is the hostname.
618 Attribute is not updatable.
619 Bad source codeset.
620 Bad destination codeset.
621 Invalid data type. The arguments contain an invalid data type.
622 Incompatible code sets. The code sets of the arguments are incompatible.
623 Invalid escape sequence. An invalid escape sequence has caused an error in the regular expression compiler.
624 Invalid escape character. The escape character is non-NULL with a length greater than 1.
625 Internal Error. Trying to update the wrong instance object %1$d|%2$d|%3$d attribute information template with instance object %4$d|%5$d|%6$d.
626 Internal Error. %1$d requested attributes were not found.
627 Invalid trim operand.  The trim operand has a length greater than 1.
628 Invalid currency type: %1$d.
629 Pagesize %1$d is not a power of 2 or pagesize is too small. Pagesize of %2$d is used instead.
630 Conversion not supported by %1$s.
631 SQL statement violated NOT NULL constraint.
632 %1$s is not a backup volume.
633 %1$s is a backup of database %2$s created on %3$s instead of given database %4$s created on %5$s
634 A database volume/file was expected in backup.
635 WARNING: Log Buffer pool of %1$d buffers seems very small for current environment.\n It is possible that some buffers are not freed by the system due to an UNKNOWN ERROR\n or that there are many concurrent transactions being aborted at the same time. The log buffer pool is expanded with %2$d more buffers.
636 WARNING Num_buffers %1$d is too small. The minimum value of %2$d was assumed.
637 System error: freeing a log buffer too much. Fix count is set to zero.
638 Warning: Flushing a non-updatable log archive pageid = %1$d
639 System error: Previous log sequence page %1$d is not the delayed flush page %2$d.
640 System Error: a savepoint cannot be added when the transaction is not active (e.g., during commit or rollback).
641 A name must be given for a savepoint.
642 System Error: there is not an active top system operation for current transaction.
643 May be a system error: Committing/Aborting transaction = %1$d (index = %2$d) which has permanent operations\n attached to it. Will attach those system operations to the transaction
644 LOG FATAL ERROR: %1$s
645 SYSTEM ERROR: State = %1$s of Transaction = %2$d (index = %3$d) \n is not the correct state to apply client postpone/undo actions... ignored
646 SYSTEM ERROR: It seems that a compensating record is missing for logical logging rcvindex = %1$s\n. Without this compensating record crash recovery will not be done correctly
647 Backup "%1$s" does not belong to the given database.
648 Backup is incompatible with current "%1$s" release "%2$s".
649 Given precision of %1$d is invalid; it should be greater than %2$d and no greater than %3$d.
650 Cannot create enough threads for 'max_clients=%1$d'.
651 There is not virtual memory to preallocate %1$d sort buffers for each of %2$d threads.
652 Wrong offset %1$d was given to split the record of length %2$d stored on slot %3$d
653 Wrong offset %1$d or length %2$d was given to remove a portion of the data of the record of length %3$d stored on slot %4$d
654 Wrong offset %1$d or length %2$d was given to overwrite a portion of the data of the record of length %3$d stored on slot %4$d
655 Cannot open the event handler configuration file, "%1$s".
656 Warning: Null id/name in event handler configuration file, "%1$s", line %2$d
657 Warning: Illegal event name, "%1$s", in event handler configuration file, "%2$s", line %3$d
658 Warning: event id %1$d, not in error id range %2$d <> %3$d, file "%4$s", line %5$d
659 Cannot access the event handler program, "%1$s".
660 Cannot open/connect the event handler process, "%1$s".
661 Failed to write to the event handler process, "%1$s".
662 Failed to initialize event handling mechanism.
663 Warning: Line too long in event handler configuration file, "%1$s", line %2$d, truncating
664 Event handling mechanism started.
665 Event handler pipe broken, "%1$s"
666 Event handling mechanism stopped.
667 Cannot match class '%1$s' with corresponding C++ class.
668 Internal error: Unknown domain type '%1$d'.
669 Server refused client connection: max clients, (%1$d), exceeded.
670 Operation would have caused one or more unique constraint violations. INDEX %1$s%2$s ON CLASS %3$s%4$s. key: %5$s%6$s.
671 A network read/write error occurred for socket %1$d associated with your transaction (index %2$d, %3$s@%4$s|%5$d)
672 Socket %1$d associated with your transaction (index %2$d, %3$s@%4$s|%5$d) is closed.
673 Your connection to the server has been closed since the server is going down immediately.
674 There is not enough active threads to continue current server execution. Current number of active threads is %1$d. You may need up to %2$d threads for clean server execution in your environment. Transaction index %3$d has been timed out to continue server execution.
675 Cannot read the database location file, '%1$s'.
676 Database '%1$s', cannot be found in the database location file, '%2$s'
677 Failed to connect to database server, '%1$s', on the following host(s): %2$s
678 Internal error. Client restart module received NULL database server name.
679 This C++ transaction has already begun.
680 Attempted to exceed maximum C++ transaction nesting level (%1$d).
681 %1$s transaction was attempted on a C++ transaction that hasn't begun.
682 Cannot %1$s C++ transaction until all subordinate transactions are completed.
683 Attempted to create string with illegal length - %1$d
684 Method returned user-defined error code %1$d.
685 Class "%1$s" is invalid.
686 Notification: the event handler has been restarted.
687 Not allows to cast (%1$s *) to (%2$s *).
688 Subscript out of range. Attempt to access element %1$lld. Collection size = %2$lld.
689 Internal error. Iterator contains corrupt state.
690 Attempt to dereference an uninitialized instance of odb_Ref<>.
691 Attempt to use an invalid iterator.
692 Attempt to use an iterator with an unrelated collection.
693 Overflow occurred on data type Numeric.
694 SYSTEM ERROR: Unable to load B+tree.
695 Wrong interface has been used to kill a client.
696 Unknown transaction (index %1$d, %2$s@%3$s|%4$d).
697 Given transaction index (index %1$d, %2$s@%3$s|%4$d) does not match with current transaction index (index %5$d, %6$s@%7$s|%8$d). Likely, the given transaction has finished and its transaction index was re-assigned to another transaction.
698 Internal error: INDEX %1$s ON CLASS %2$s (CLASS_OID: %3$d|%4$d|%5$d). the number of OIDs in the unique hierarchy: %6$d does not equal the number of OIDs: %7$d found in the unique B+tree plus the number of NULLs: %8$d found in the unique hierarchy for B+tree: %9$d|%10$d|%11$d.
699 Internal error: INDEX %1$s ON CLASS %2$s (CLASS_OID: %3$d|%4$d|%5$d). the number of OIDs in the unique hierarchy: %6$d does not equal the number of OIDs: %7$d found in the unique B+tree root statistics for B+tree: %8$d|%9$d|%10$d.
700 Internal error: INDEX %1$s ON CLASS %2$s (CLASS_OID: %3$d|%4$d|%5$d). the number of OIDs: %6$d does not equal the number of NULLs: %7$d plus the number of keys: %8$d in the unique B+tree: %9$d|%10$d|%11$d.
701 No proxy is defined on "%1$s" at ldb "%2$s".
702 Internal error: INDEX %1$s ON CLASS %2$s (CLASS_OID: %3$d|%4$d|%5$d). the number of NULLs in the unique hierarchy: %6$d does not equal the number of NULLs: %7$d found in the unique B+tree root statistics for B+tree: %8$d|%9$d|%10$d.
703 Internal error: INDEX %1$s ON CLASS %2$s (CLASS_OID: %3$d|%4$d|%5$d). OID: %6$d|%7$d|%8$d found in unique B+tree: %9$d|%10$d|%11$d does not belong to one of the classes for the unique constraint.
704 Evaluation of generic server function failed.
705 Inconsistent %1$d permanent volumes were found when %2$d were expected.
706 Cannot expand permanent volumes. Permanent volume "%1$s" with purpose %2$s was given.
707 Unable to expand temporary volume "%1$s" with %2$d pages
708 Unable to expand temporary disk volume "%1$s" with %2$d pages (%3$lld Kbytes) due to insufficient space. Current space available is %4$d pages (%5$lld Kbytes).
709 Constraint "%1$s" not found.
710 Invalid constraint.
711 An object with the supplied attribute value doesn't exist.
712 Constraint" %1$s" already exists.
713 An index does not exist on this attribute.
714 Query failed due to insufficient temporary file space.
715 Failed to verify schema: %1$s
716 NOT NULL constraints are not allowed in virtual or proxy classes.
717 UNIQUE constraints are not allowed in virtual or proxy classes.
718 Invalid gadget.
719 The number of attributes(%1$d) and values(%2$d) are not equal.
720 Cannot use a gadget to insert into a virtual or proxy class.
721 Insert query yields more than one row.
722 Wrong number of attributes for NOT NULL constraint.
723 Cannot modify the domain of an existing attribute.
724 Invalid parameter(s) for default constraint name generation.
725 Internal error: expected temporary oid and encountered permanent oid.
726 UNIQUE constraint must be added using a separate alter statement\nonce instances have been created. For example, instead of:\n\talter table1 add attribute a int unique;\nuse:\n\talter table1 add attribute a int;\n\talter table1 add unique(a);
727 Invalid trigger event.
728 Query failed because temporary file vfid is invalid for transaction %1$d.
729 Overflow occurred in subtraction context.
730 Overflow occurred in multiplication context.
731 Overflow occurred in division context.
732 Overflow occurred in unary minus context.
733 Overflow occurred in coercion context.
734 Internal Error: Header of file VFID %1$d|%2$d(Volume "%3$s") is corrupted.
735 Unknown transaction index %1$d.
736 Must specify either service or port identifier. Winsock error: %1$d.
737 Unknown service for TCP: %1$s. Winsock error: %2$d.
738 Cannot create socket stream. Winsock error: %1$d.
739 Cannot bind local address... retrying. Winsock error: %1$d.
740 Cannot bind local address... aborting. Winsock error: %1$d.
741 Accept failed. Winsock error: %1$d.
742 Sending a broadcast message to client. Winsock error: %1$d.
743 Failed on handshake between client and server. (peer host %1$s)
744 Error in rehashing a proxy/vclass MOP.
745 Invalid garbage collection phase.
746 Invalid garbage collection callback.
747 Invalid garbage collection callback ticket.
748 Invalid object pointer encountered by db_gc_mark_object.
749 The number of fetched instances are not matched: %1$d expected, %2$d received.
750 The number of fetched instances are not matched: %1$d expected, %2$d received.
751 The OID of a new object isn't available in a BEFORE INSERT trigger.
752 Error restoring backup unit_num %1$d.
753 Error restoring backup unit_num %1$d, pageid %2$d exceeds total number of pages %3$d for volid %4$d.
754 OO proxy instance has non-string-type or null key.
755 %1$s cannot be executed in stand-alone mode.
756 Specified string buffer is too small to encode this object.
757 Internal Error: cannot assign permanent OID during object encode.
758 Specified string is not valid for decoding object.
759 The target object has been deleted.
760 Internal error: proxy object instance has NULL key during object encode.
761 Internal error: vclass object instance maps to invalid real instance.
762 Internal error in resolving vclass instance to a real instance.
763 Internal error in encoding non-updatable object instance.
764 Internal error in encoding object into internal vobj form.
765 Output object argument has a NULL address.
766 Internal error in decoding object.
767 Cannot create a level %1$d backup without first creating a level %2$d backup.
768 The local database "%1$s" has been accessed in this session, alteration or drop is not allowed.
769 Attribute "%1$s", of class "%2$s" is not a valid class or shared attribute.
770 No table functions.
771 Invalid parameter for function.
772 db_serial class not found.
773 Serial "%1$s" not found.
774 Serial "%1$s" already exist.
775 Next value exceeds MAX(MIN) value.
776 Cannot fetch serial object.
777 Cannot update serial object.
778 Cannot create a symbolic link "%1$s" to the file "%2$s".
779 Result exceeds limit: year of Date MUST be in 1 and 9999.
780 Internal system failure: unable to get system time.
781 Format string is too long. It must be less than 16K.
782 Empty string not allowed here.
783 Invalid format.
784 Two arguments are mismatched.
785 First argument string is too long. It must be less than 16K.
786 Format is duplicated.
787 Conversion error in time format.
788 Conversion error in timestamp format.
789 Wrong number.
790 Query execution has been interrupted by user.
791 Invalid serial value.
792 Cannot allocate memory for css.
793 pthread_attr_init() failed.
794 pthread_attr_destroy() failed.
795 pthread_attr_setdetachstate() failed.
796 pthread_attr_setscope() failed.
797 pthread_attr_setstacksize() failed.
798 pthread_create() failed.
799 pthread_join() failed.
800 pthread_mutex_init() failed.
801 pthread_mutex_destroy() failed.
802 pthread_mutex_lock() failed.
803 pthread_mutex_trylock() failed.
804 pthread_mutex_unlock() failed.
805 pthread_mutexattr_init() failed.
806 pthread_mutexattr_destroy() failed.
807 pthread_mutexattr_settype() failed.
808 pthread_mutexattr_gettype() failed.
809 pthread_cond_init() failed.
810 pthread_cond_destroy() failed.
811 pthread_cond_wait() failed.
812 pthread_cond_timedwait() failed.
813 pthread_cond_signal() failed.
814 pthread_cond_broadcast() failed.
815 pthread_key_create() failed.
816 pthread_key_delete() failed.
817 pthread_setspecific() failed.
818 pthread_getspecific() failed.
819 pthread_once() failed.
820 Cannot initialize a connection.
821 Shutdown a connection.
822 Mutex operation failed while getting next client id.
823 Mutex operation failed while initializing connection list.
824 Cannot destroy mutex while finalizing connection list.
825 pread() call failed.
826 pwrite() call failed.
827 Connection list traverse function returned invalid value.
828 Invalid critical section of the index was given.
829 This mutex lock has been unlocked already.
830 Cannot allocate query entry any more. Maximum allocatable entries are %1$d.
831 All transaction descriptors(%1$d) are in use. Raise up max_clients parameter.
832 Backup is already running. Backup cannot be run by two processes.
833 The index name "%1$s" is ambiguous. Specify the class name of the index.
834 There are some mismatches between source string "%1$s" and format string "%2$s" given in to_number().
835 Undefined statistics item.
836 LATCH ON PAGE(%1$d|%2$d) TIMEDOUT
837 Cannot drop the user who owns database objects.
838 Cannot open more than %1$d index scans simultaneously.
839 "%1$s": Unknown system parameter or bad value.
840 Cannot change system parameter "%1$s".
841 Requested operation can be executed by only sole client(transaction).
842 Cannot cache lock of object %1$d|%2$d|%3$d.
843 Wrong arguments in %1$s, a %2$s was passed.
844 Unknown isolation(%1$d) is found. The transaction index is %2$d.
845 Invalid object type(%1$d) is found. The lockable object is %2$d|%3$d|%4$d.
846 %1$s of tran(%2$d) is not found in the holder list of an object(%3$d|%4$d|%5$d).
847 %1$s on a %2$s(%3$d|%4$d|%5$d) is not found in the transaction(%6$d) hold list(cnt=%7$d).
848 %1$s on an object(%2$d|%3$d|%4$d) is not found in the transaction(%5$d) non2pl list.
849 Trying to abort a transaction(%1$d) twice.
850 Tran(%1$d) is neither lock holder nor lock waiter of an object(%2$d|%3$d|%4$d).
851 Failed to allocate lock resource (%1$s). 
852 Total holders mode(%1$d) of an empty lock holder list is not NULL_LOCK.
853 For an object(%1$d|%2$d|%3$d), tran(%4$d) of Uncommitted Read held fault lock(%5$s).
854 WARNING: No lock holder, but lock waiters exist. refer to %1$s.
855 WARNING: Two or more threads are lock-waiting for one transaction(%1$d).
856 WARNING: Strange lockwait state(%1$d|%2$d), thread(%3$d|%4$lld) and transaction(%5$d).
857 An I/O error occurred while truncating page %1$d of volume "%2$s".
858 Volume "%1$s" is unknown at server restart.
859 LATCH ON PAGE(%1$d|%2$d) ABORTED
860 Cannot make current transaction as a part of a global transaction because its state is '%1$s'.
861 Cannot prepare to commit the current transaction with transaction identifier %1$d because that transaction is not made as a part of a global transaction.
862 Cannot set the user information of the global transaction with the identifier %1$d because its state is '%2$s'.
863 Cannot get the user information of the global transaction with the identifier %1$d because it is not set.
864 Cannot open backupdb/restoredb verbose file '%1$s'.
865 Cannot execute statement due to unknown type input markers.
866 Unused error code.
867 Unused error code.
868 Unused error code.
869 Unused error code.
870 Unused error code.
871 Unused error code.
872 Unused error code.
873 PKI authentication error "%1$s".
874 Argument of power() is out of range.
875 Overflow happened in power context.
876 Unused error code.
877 No data to be unloaded.
878 Invalid database location file, '%1$s'.
879 Cannot get permission: '%1$s'.
880 Cannot change permission '%1$s'.
881 Cannot get lock file '%1$s(FILE ID:%2$d)'.
882 Cannot release lock file 'FILE ID:%1$d'.
883 Failed to get '%1$s' file status.
884 Volext-pathname '%1$s' is not permitted to write.
885 Failure to move from '%1$s' to '%2$s'. Use the same device(disk).
886 "%1$s" caused unique constraint violation.
887 Stored procedure '%1$s' is already exist.
888 Parameter count is invalid. expected: %1$d, actual: %2$d
889 Stored procedure execute error: %1$s
890 Partition failed.
891 Appropriate partition does not exist.
892 Primary key "%2$s" already defined for class "%1$s".
893 Attribute '%1$s', a member of the primary key, could not be dropped.
894 Stored procedure/function '%1$s' does not exist.
895 Invalid stored procedure type: '%1$s' is the '%2$s'.
896 Compression failed. Zip Method: %1$d (%2$s), Zip Level: %3$d (%4$s)
897 Decompression failed.
898 Replication error: "%1$s"
899 Invalid partition requests.
900 Java VM library is not found: %1$s.
901 Java VM can not be started: %1$s.
902 Java VM is not running.
903 Can't connect Java VM: %1$s
904 Invalid stored procedure name.
905 Networking with JVM failed: %1$d
906 Invalid java method signature.
907 The owner or a member of DBA group can drop stored procedure.
908 Too many arguments of stored procedure '%1$s'.
909 Missing or invalid catalog class/vclass is found.
910 Not allowed access to partition.
911 Invalid call: it can not return ResultSet.
912 ResultSet can not be used input parameter.
913 Too many nested stored procedure call.
914 A serial object already exists as an auto increment constraint.
915 Increase value of an auto increment constraint should be greater than 0.
916 Active log volume is not included in this backup volume(%1$s).
917 Active log volume already exists.
918 The class '%1$s' referred by the foreign key does not exist.
919 The class '%1$s' referred by the foreign key does not have the primary key.
920 The foreign key '%1$s' does not include the primary key member '%2$s'.
921 The domain of the foreign key member '%1$s' is different from that of the primary key member '%2$s'. (%3$s: %4$s vs. %5$s)
922 The constraint of the foreign key '%1$s' is invalid, due to value '%2$s'.
923 The primary key '%1$s' referred by a foreign key '%2$s' is not supposed to be dropped.
924 Update/Delete operations are restricted by the foreign key '%1$s'.
925 Acquiring lock for the foreign key '%1$s' has failed.
926 The instance having the foreign key '%1$s' cannot be dropped.
927 The number of keys of the foreign key '%1$s' is different from that of the primary key '%2$s'.
928 Not a user but the system can assign the attribute '%1$s' created by 'ON CACHE OBJECT' of foreign key.
929 A foreign key cannot be defined in virtual class.
930 It is able to drop the attribute '%1$s' created by 'ON CACHE OBJECT' of foreign key only after removing the constraint of the foreign key.
931 Start value of an auto increment constraint should be less then max value.
932 It is not able to repair an inconsistency of the number of free pages for the volume "%1$s". Because %2$d pages obtained from the volume header is inconsistent with %3$d pages from the bitmap.
933 It is not able to repair an inconsistency of the number of free sectors for the volume "%1$s". Because %2$d sectors obtained from the volume header is inconsistent with %3$d sectors from the bitmap.
934 Null domain referenced.
935 Argument of %1$s function is out of range.
936 Overflow occurred in exp context.
937 Database error.
938 Invalid argument.
939 There are too many connection.
940 The handle is invalid.
941 The operation is not supported.
942 Handle timed out waiting for locks.
943 Generic error.
944 The statement is not prepared.
945 The statement has no result set.
946 The statement is not executed.
947 There is no more result set.
948 The size of buffer is not enough.
949 There is no available information.
950 The name not valid.
951 The resultset is not updatable.
952 The row is deleted.
953 Parameters of the prepared statement is not set.
954 The statement is not batch statement.
955 Can not clear this batch statement.
956 Can not batch execute.
957 The statement is prepared statement.
958 The statement is not prepared statement.
959 The statement is batch statement.
960 There is no more error.
961 There is no more result.
962 Out of memory
963 Broker error.
964 The result set handle is closed.
965 Cannot use duplicate attribute names in index key list. Attribute name '%1$s' listed more than once.
966 Your transaction (index %1$d, %2$s@%3$s|%4$d) timed out waiting on %5$s lock on object %6$d|%7$d|%8$d because of deadlock. You are waiting for user(s) %9$s to finish.
967 Your transaction (index %1$d, %2$s@%3$s|%4$d) timed out waiting on %5$s lock on class %6$s because of deadlock. You are waiting for user(s) %7$s to finish.
968 Your transaction (index %1$d, %2$s@%3$s|%4$d) timed out waiting on %5$s lock on instance %6$d|%7$d|%8$d of class %9$s because of deadlock. You are waiting for user(s) %10$s to finish.
969 Server bit platform (%1$d) is different from client bit platform (%2$d).
970 Server HA mode is changed from '%1$s' to '%2$s'.
971 Program '%1$s' (pid %2$d) connected to database server '%3$s' on the host '%4$s' (port %5$d).
972 Program '%1$s' (pid %2$d) was connected from the host '%3$s'. (transaction index %4$d)
973 Server status is %1$s.
974 Archive log "%1$s" is created to archive pages from %2$lld to %3$lld.
975 Current version of replication does not allow changing multiple rows with a single UPDATE statement which can violate the UNIQUE constraint.
976 Internal error: Table size overflow (allocated size: %1$d, accessed size: %2$d) at file table page %3$d|%4$d(volume "%5$s")
977 Checkpoint started (previous checkpoint page id: %1$lld, previous redo page id: %2$lld).
978 Checkpoint finished (checkpoint page id: %1$lld, checkpoint redo page id: %2$lld, flushed page count: %3$d).
979 CONNECT BY loop in user data.
980 A thread is waiting in %1$s more than %2$d msec.
981 Transaction %1$d has reached to the threshold of monitoring statistics %2$s.
982 Set interrupt to the transaction %1$d.
983 Instances of a reusable OID class are non-referable. This operation is not permitted on non-referable instances.
984 Cannot set %3$s to "%6$s" in the "[%5$s]" section when it is set to "%4$s" in the "[%2$s]" section of the configuration file "%1$s".
985 The hostname on the database connection string should be specified when multihost is set in "databases.txt". ex) csql demodb@localhost
986 CUBRID heartbeat feature started. 
987 CUBRID heartbeat feature stopped.
988 Node event: %1$s.
989 Process event: %1$s. %2$s
990 Command execution: %1$s. %2$s
991 Flush victim candidates of page buffer started.
992 Flush victim candidates of page buffer finished (count: %1$d).
993 Overflow happened in bit operation context.
994 This statement cannot be a prepared statement.
995 A prepared statement with the name %1$s does not exist.
996 Incorrect number of values given. %1$d values were given but %2$d values are required.
997 Cannot add the foreign key constraint %1$s to the partitioned %2$s. Referential actions that update attributes are not yet supported on partitioned classes.
998 Cannot add the foreign key constraint %1$s on the attribute %2$s. The attribute cannot have a NOT NULL constraint because it has to match the SET NULL referential action.
999 Cannot create table '%1$s' like table '%2$s' because the existing table has features that will not be duplicated (%3$s).
1000 '%1$s' is a CLASS or SHARED attribute but only normal attributes are allowed in this context.
1001 An unexpected condition or state has been reached. '%1$s'
1002 The current transaction could not acquire a database lock it requires to continue processing.
1003 The constraint '%1$s' exists but has a different type.
1004 Please note that when using ALTER TABLE DROP FOREIGN KEY, CUBRID drops both the constraint and its associated index.
1005 Unused error code.
1006 Unused error code.
1007 Cannot create index with prefix length on unique, foreign key or primary key constraints.
1008 Cannot create index with prefix length on partitioned class.
1009 COMPACTDB already started.
1010 Cannot define index with prefix length on domain "%1$s".
1011 Cannot add the foreign key constraint %1$s on the shared attribute %2$s.
1012 Cannot create table with NULL column type.
1013 Set DEFAULT or SHARED on %1$s typed column is not allowed.
1014 Set NOT NULL on %1$s typed column is not allowed.
1015 Specified directory '%1$s' does not exist.
1016 %1$s external storage error: %2$s
1017 Path for external storage '%1$s' is invalid.
1018 Cannot copy the external file to the different type of storage. (source %1$s dest %2$s)
1019 External storage is not initialized because the path is not specified in "databases.txt".
1020 External file "%1$s" was not found.
1021 A deadlock cycle is detected. %1$s.
1022 Invalid value "%1$d" for prefix length of the index.
1023 log applier filter: %1$s.
1024 log writer: failed to get log page(s) starting from page id %1$lld.
1025 HA delay info: The replication delay (%1$d secs) has exceeded the limit (%2$d secs).
1026 HA delay info: The replication delay (%1$d secs) is decreased below the acceptable level (%2$d secs).
1027 log applier: failed to change apply state from '%1$s' to '%2$s'.
1028 log applier: unexpected EOF record in archive log. LSA: %1$lld|%2$d.
1029 log applier: invalid replication log page/offset. page HDR: %1$1lld|%2$d, final: %3$lld|%4$d, append LSA: %5$lld|%6$d, EOF LSA: %7$lld|%8$d, ha file status: %9$d, is end-of-log: %10$d.
1030 log applier: invalid replication record. LSA: %1$lld|%2$d, forw LSA: %3$lld|%4$d, backw LSA: %5$lld|%6$d, Trid: %7$d, prev tran LSA: %8$lld|%9$d, type: %10$d.
1031 log applier: failed to apply the following statement. class: "%1$s", statement: "%2$s", server error: %3$d, %4$s. 
1032 log applier: failed to apply insert replication log. class: "%1$s", key: "%2$s", server error: %3$d, %4$s
1033 log applier: failed to apply update replication log. class: "%1$s", key: "%2$s", server error: %3$d, %4$s
1034 log applier: failed to apply delete replication log. class: "%1$s", key: "%2$s", server error: %3$d, %4$s
1035 log applier: mem size(%1$d MB) of log applier is greater than max mem size (%2$d MB) or has been grow more than 2 times (%3$d MB). required LSA: %4$lld|%5$d. last committed LSA: %6$lld|%7$d.
1036 log applier: log applier shut itself down by signal.
1037 log writer: log writer shut itself down by signal.
1038 log applier: log applier started. required LSA: %1$lld|%2$d. last committed LSA: %3$lld|%4$d. last committed repl LSA: %5$lld|%6$d.
1039 log writer: log writer started. mode: %1$d.
1040 HA generic: %1$s. 
1041 A string was truncated in context of "%1$s".
1042 Trying to create a string requiring %1$d bytes of memory, while the maximum allowed is %2$d bytes.
1043 Cannot change attribute "%1$s". CUBRID cannot change the requested attribute's properties if the class has subclasses.
1044 Cannot change attribute "%1$s". CUBRID cannot change attributes that are partitioning keys.
1045 Cannot change attribute "%1$s". CUBRID cannot change attributes used in foreign keys (either referenced or referencing).
1046 Cannot change attribute "%1$s". CUBRID cannot change the attribute's domain. This change of domain is not supported.
1047 Cannot change attribute "%1$s". CUBRID cannot change the attribute's domain. The new domain may not correctly represent all the existing attribute values.
1048 Cannot change attribute "%1$s". CUBRID cannot currently change an attribute's AUTO_INCREMENT if the attribute's domain also changes.
1049 Cannot change attribute "%1$s". CUBRID cannot currently change the attribute's domain. The domain conversion is possible but this feature is not allowed by configuration.
1050 Cannot change attribute "%1$s". CUBRID cannot currently change the attribute's domain. The attribute has an index on it.
1051 Cannot change attribute "%1$s". CUBRID cannot currently change the attribute to add a constraint. Existing attribute values may not check the constraint.
1052 Attribute "%1$s" was not changed. CUBRID did not detect any effective changes in the attribute representation.
1053 The statements REPLACE INTO... and INSERT ... ON DUPLICATE KEY UPDATE are not allowed for classes that are part of an inheritance chain.
1054 The new value of an auto increment constraint should be greater than or equal to the current value.
1055 The new value of an auto increment constraint should be lower than the maximum value.
1056 To avoid ambiguity, the AUTO_INCREMENT table option requires the table to have exactly one AUTO_INCREMENT column and no seed/increment specification.
1057 Cannot add a NOT NULL '%1$s' typed attribute without a DEFAULT value.
1058 ALTER TABLE .. CHANGE : changing to new domain : cast failed, current configuration doesn't allow truncation or overflow.
1059 ALTER TABLE .. CHANGE : changing to new domain : cast failed, default value of new domain was set.
1060 ALTER TABLE .. CHANGE : changing to new domain : cast failed, minimum value of new domain was set.
1061 ALTER TABLE .. CHANGE : changing to new domain : cast failed, maximum value of new domain was set.
1062 Cannot change attribute "%1$s". The change would result in multiple primary keys being defined.
1063 Cannot add NOT NULL constraint for attribute "%1$s": there are existing NULL values for this attribute.
1064 ALTER TABLE .. CHANGE : adding NOT NULL : all existing NULL values were changed to domain's hard default.
1065 Cannot change attribute "%1$s". CUBRID cannot add NOT NULL constraint : a hard default value doesn't exist for the new domain.
1066 Session expired.
1067 Column '%1$s' cannot have a NOT NULL constraint and a NULL default value.
1068 Maximum trigger depth cannot exceed %1$d.
1069 Too many prepared statements.
1070 Session variable '@%1$s' not defined.
1071 Too many session variables.
1072 IP address(%1$s) is not authorized.
1073 Invalid format in file(%1$s).
1074 Cannot read access list file(%1$s).
1075 Descending index scan aborted because of lower priority on B+tree with index identifier: (vfid = (%1$d, %2$d), rt_pgid: %3$d).
1076 Could not load system parameter.
1077 The '%1$s' parameter at line %2$d in file '%3$s' : Unknown parameter
1078 Character at offset %1$d is invalid with current codeset.
1079 Codesets of database(%1$s) and server configuration(%2$s) are incompatible.
1080 The maximum length of filter predicate string must be %1$d.
1081 Cannot alter an attribute involved in a filter or function index.
1082 All page buffers are dirty (LRU: %1$d).
1083 Specific information about deadlock.\n%1$s
1084 Skip invalid page in checkpoint. (page id: %1$d, "%2$s", oldest_unflush_lsa: %3$lld|%4$d, previous checkpoint redo lsa: %5$lld|%6$d)
1085 Cannot compile regular expression: '%1$s'
1086 Cannot execute regular expression: '%1$s'
1087 Backup active log '%1$s' started.
1088 Backup active log '%1$s' finished.
1089 Resources allocation failed. Raise up 'max_bestspace_entries=%1$d'.
1090 Locale initialization: %1$s.
1091 Locale generation: %1$s.
1092 Cannot prepare statement of type '%1$s' with host variables.
1093 The arg '%1$s' for inet_aton is not a valid string formatted ipv4 address.
1094 The arg '%1$lld' for inet_ntoa is not a valid number formatted ipv4 address.
1095 User name is too long.
1096 Altering partitioning schema is not allowed when the partitioned class is referenced by a foreign key.
1097 Column '%1$s' cannot have a PRIMARY KEY constraint and a NULL default value.
1098 Locales for language '%1$s' are not available with charset '%2$s'.
1099 DDL statement is not allowed by configuration (block_ddl_statement=yes).\n SQL Text: %1$s
1100 Statement without WHERE clause is not allowed by configuration (block_nowhere_statement=yes).
1101 Unused error code.
1102 Unknown system parameter or bad value.
1103 Cannot change system parameter.
1104 Slow query (%1$d msec)\n%2$s
1105 Internal error: partially failed to flush dirty object. 
1106 Multiple rows in source table match the same row in destination table.
1107 Invalid bucket number for NTILE. Should be greater than zero and no more than 2,147,483,647.
1108 Invalid bucket number for WIDTH_BUCKET. Should be greater than zero and less than 2,147,483,647.
1109 Invalid value for partition definition.
1110 Insufficient space in btree leaf page. (key len: %1$d)\n%2$s
1111 Result value is truncated, because the precision(%1$d) is less than it's length(%2$d).
1112 A character could not be converted from '%1$s' to '%2$s'.
1113 Element index out of range.
1114 Argument '%1$s' is out of range.
1115 Started to update statistics (class "%1$s", oid : %2$d|%3$d|%4$d).
1116 Finished to update statistics (class "%1$s", oid : %2$d|%3$d|%4$d, error code : %5$d).
1117 Cannot change attribute "%1$s". CUBRID cannot change an attribute as a SHARED and vice versa.
1118 The argument of "%1$s" can not be coerced to desired domain "%2$s".
1119 Internal error: Page id %1$d is allocated according to the allocation map of volume "%2$s", but it does not belong to any file. 
1120 Internal error: Page id %1$d of volume "%2$s" is currently being used, but it is not allocated according to the allocation map of volume.
1121 NOT NULL constraints do not allow NULL value.
1122 Time out in receiving data.
1123 pthread_cond_timedwait() timed out. 
1124 Query execution error. ERROR_CODE = %1$d, /* SQL_ID: %2$s */ %3$s
1125 Create the overflow key file. INDEX %1$s%2$s ON CLASS %3$s%4$s. key: %5$s%6$s.
1126 Create a new overflow page. INDEX %1$s%2$s ON CLASS %3$s%4$s. key: %5$s%6$s.
1127 Delete an empty overflow page. INDEX %1$s%2$s ON CLASS %3$s%4$s. key: %5$s%6$s.
1128 Log recovery is started.
1129 Log recovery is finished.
1130 Transaction is aborted because transaction lock counts exceeds %1$d.
1131 Internal error: The page %1$d of volume "%2$s" may be corrupted.\n%3$s
1132 Encryption library failure: %1$s
1133 Copylogdb for %1$s already exists.
1134 Applylogdb for %1$s already exists.
1135 A previous link of B+tree(%1$s) is corrupted.: vpid = (%2$d, %3$d)
1136 A previous link of B+tree(%1$s) is repaired.: vpid = (%2$d, %3$d)
1137 The query has been rejected due to attempt to exceed the maximum allowed nesting level(%1$d).
1138 Handshake error (peer host %1$s): incompatible interruptibility. (client: %2$s, server: %3$s)
1139 Handshake error (peer host %1$s): incompatible read/write mode. (client: %2$s, server: %3$s)
1140 Handshake error (peer host %1$s): HA replication delayed.
1141 Handshake error (peer host %1$s): replica-only client to non-replica server.
1142 Handshake error (peer host %1$s): unidentified server version.
1143 Handshake error (peer host %1$s): remote access to server not allowed.
1144 Timed out attempting to connect to %1$s. (timeout: %2$d sec(s))
1145 To change the owner of a system class is not allowed.
1146 volume identifier %1$d does not exist.
1147 The size of XASL stream cache(%1$d) exceeds the max(%2$d). New entry is added although nothing is victimized because all cache entries are used.
1148 The size of filter predicate stream cache(%1$d) exceeds the max(%2$d). New entry is added although nothing is victimized because all cache entries are used.
1149 Cannot find the page %1$d of volume %2$d.
1150 Context requires compatible collations.
1151 The page %1$d of volume %2$d is not a slotted page.
1152 The owner or a member of DBA group is only allowed to kill the transaction (%1$d).
1153 Attempt to use 'zero date'.
1154 MVCC row %1$d|%2$d|%3$d does not satisfies reevaluation.
1155 MVCC invalid row for delete: %1$d|%2$d|%3$d.
1156 MVCC can't get snapshot
1157 Isolation level value in MVCC must be 'read committed', 'repeatable read' or 'serializable'.
1158 Serializable conflict due to concurrent updates
1159 Timezone compile error: %s
1160 Timezone library loader error: %s
1161 Timezone conversion error.
1162 Invalid or missing timezone.
1163 Invalid or missing daylight saving time.
1164 Daylight saving time is not supported with this timezone.
1165 Invalid combination of date, time, timezone and daylight specifier.
1166 The specified combination of date and time do not exist (during daylight saving interval).
1167 Comment string cannot have more than 1024 bytes.
1168 Unable to update statistics on table (%1$s) because a lock is not immediately granted.
1169 Partition key attributes must be present in the index key.
1170 Failed to flush replication items (error code : %1$d).
1171 The volume %1$d is not empty, so it cannot be removed.
1172 Invalid percentile value %1$f, should be between 0 and 1.
1173 Percentile value changed in the same group.
1174 Inheriting from a partitioned table is not allowed.
1175 Geographic timezone is not allowed without date context.
1176 Latch promotion for page %1$d of volume %2$d failed.
1177 Incompatible timezone data: %1$s has different checksum from %2$s.
1178 Attempt to free an unallocated entry or double free in lock free bitmap.
1179 Found not vacuumed entries in heap.
1180 Found not vacuumed OIDs. INDEX %1$s ON CLASS %2$s (CLASS_OID: %3$d|%4$d|%5$d).
1181 Manual vacuum is disabled for client-server mode.
1182 Could not refix page %1$d,%2$d, previous error was %3$d.
1183 Error while trying to fix vpid (%1$d,%2$d), found inconsistency in previously fixed vpid (%3$d,%4$d): %5$s.
1184 Too many concurrent page changes detected while trying to access OID:%1$d,%2$d,%3$d.
1185 Unexpected page refix on page %1$d,%2$d, while trying to fix page %3$d,%4$d.
1186 checksumdb: %1$s (error code: %2$d).
1187 Invalid access on page %1$d,%2$d which was part of a deleted heap.
1188 Dropping an active user '%1$s' is not allowed.
1189 The specified combination of date and time do not exist (during transition of timezone offset rules).
1190 Stand-alone vacuum execution is started.
1191 Stand-alone vacuum execution is ended.
1192 Value's precision of %1$zu exceeds maximum allowed %2$d
1193 The length of the processed partition expression exceeds the maximum allowed(%1$d).
1194 Unable to check file %1$d|%2$d because lock on class %3$d|%4$d|%5$d is not immediately granted.
1195 The recursive part of a CTE should not contain aggregate functions without GROUP BY clause.
1196 Maximum recursions %1$d reached executing CTE.
1197 Invalid json: %1$s (%2$d)
1198 A json object must be provided
1199 The provided JSON has been invalidated by the JSON schema (Invalid schema path: %1$s, Keyword: %2$s, Invalid provided JSON path: %3$s)
1200 Invalid JSON path
1201 Json object name cannot be NULL.
1202 Json PATH "%1$s" does not exist in %2$s
1203 Invalid JSON type at path %1$s. Expected %2$s, but found %3$s.
1204 Json KEY "%1$s" is duplicate
1205 Invalid type %1$s. Expecting JSON document compatible data type (STRING or JSON).
1206 Json PATH "%1$s" does not address a cell in an Json ARRAY.
1207 Invalid JSON path. Index is larger than allowed by system parameter json_max_array_idx.
1208 Invalid one/all argument. The one/all argument may only take one of these two values: "one", "all".
1209 Reserved error for JSON.
1210 Reserved error for JSON.
1211 Reserved error for JSON.
1212 Reserved error for JSON.
1213 Reserved error for JSON.
1214 Reserved error for JSON.
1215 No more data to read from stream %1$s at position %2$lld, amount %3$zu.
1216 Invalid object id %1$d when trying to unpack.
1217 Reserved error for stream/replication.
1218 Reserved error for stream/replication.
1219 Reserved error for stream/replication.
1220 Reserved error for stream/replication.
1221 Reserved error for stream/replication.
1222 Reserved error for stream/replication.
1223 Reserved error for stream/replication.
1224 Reserved error for stream/replication.
1225 Reserved error for stream/replication.
1226 Reserved error for stream/replication.
1227 Reserved error for stream/replication.
1228 Reserved error for stream/replication.
1229 Reserved error for stream/replication.
1230 Reserved error for stream/replication.
1231 Reserved error for stream/replication.
1232 Reserved error for stream/replication.
1233 Reserved error for stream/replication.
1234 Reserved error for stream/replication.
1235 Reserved error for stream/replication.
1236 Double Write Buffer is disabled.
1237 Cannot change status on %1$s because %2$s is a %3$s.
1238 Missing value for JSON_TABLE column '%1$s'.
1239 Cannot coerce value from JSON "%1$s" at path "%2$s" to JSON_TABLE column "%3$s" of domain "%4$s". 
1240 Online index is not allowed on classes that are part of a hierarchy chain.
1241 XASL tree needs recompile.
1242 Cannot create partition on a class that is part of a hierarchy chain.
1243 Index loading was aborted after an error.
1244 Loading shared attributes updates from object files is not supported in CS mode.
1245 Loading class attributes updates from object files is not supported in CS mode.
1246 Cannot get address and canonical name for hostname ("%1$s") in "%2$s". Please check permission of the file or if there is the hostname.
1247 The time(%1$s) specified must be after the time(%2$s) of the specified backup.
1248 Invalid Key file : %1$s
1249 Cannot find the key (index: %1$d).
1250 The master key set on the database and what is given don't match. The key index set on the database: %1$d
1251 Error while TDE-encrypting.
1252 Error while TDE-decrypting.
1253 TDE Module is not loaded.
1254 Cannot create a key.
1255 Cannot load TDE module. You can't use TDE feature.\n\
Check the path of the key file (_keys) and make sure that it includes proper key.
1256 Cannot copy key file (_keys). You can't use TDE feature on the copied database.
1257 Cannot backup key file (_keys). You can't use TDE feature on the restored database based on this backup volume.
1258 Cannot find the key set on the database from %1$s. The key file from backup volume is going to be used.
1259 Rename the key file from "%1$s" to "%2$s".
1260 Copy the key file "%1$s" to "%2$s".
1261 The first key (key index: %1$d, created time: %2$s) on the restored key file has been set.
1262 The key file is full.
1263 It fails to TDE-encrypt the log page (pageid: %1$lld). It won't be tried to encrypt this page any longer.
1264 Error reserved for scalability development.
1265 Error reserved for scalability development.
1266 Error reserved for scalability development.
1267 Error reserved for scalability development.
1268 Error reserved for scalability development.
1269 Error reserved for scalability development.
1270 Error reserved for scalability development.
1271 Error reserved for scalability development.
1272 Error reserved for scalability development.
1273 Error reserved for scalability development.
1274 Error reserved for scalability development.
1275 Error reserved for scalability development.
1276 Error reserved for scalability development.
1277 Error reserved for scalability development.
1278 Error reserved for scalability development.
1279 Error reserved for scalability development.
1280 Error reserved for scalability development.
1281 Error reserved for scalability development.
1282 Error reserved for scalability development.
1283 Error reserved for scalability development.
1284 Cannot truncate the table due to the primary key referred to on %1$s. Try again with CASCADE option.
1285 Cannot cascade truncate because the ON DELETE action of the foreign key (%1$s) is not set to CASCADE.

1286 Cannot find the log lsa at the time to extract. (input time : %1$s).
1287 Timed out attempting to extract log info. (elapsed time : %1$d sec, extraction timeout : %2$d sec)
1288 Skip producing log info for unsupported log record internally.
1289 Skip producing log info for invalid transaction. (trid : %1$d)
1290 Invalid log lsa (%1$lld|%2$d) to extract log info.
1291 Cannot connect to server for extracting log info. Try again with setting 'supplemental_log' parameter.
1292 Cannot find the log lsa at the time (%1$s). Log lsa is adjusted to the time (%2$s).
1293 Cannot get log page while producing log infos. Log lsa to generate log info indicates NULL.
1294 Log info has been generated. (type : "%1$s").
1295 Skip producing log info for invalid table. (class OID : %1$d|%2$d|%3$d)

1296 Log recovery: ANALYSIS Phase is started.
1297 Log recovery: REDO Phase is started. Log pages to redo: %1$lld, Log records to redo: %2$lld.
1298 Log recovery: UNDO Phase is started. Log pages to undo: %1$lld, transactions to undo: %2$d.
1299 Log recovery: %1$s Phase is being finished up.
1300 Log recovery: %1$s Phase is finished.
1301 Log recovery: %1$s progress: (%2$lld/%3$lld), %4$.2f percent, elapsed time: %5$.2f (s), estimated remaining time: %6$.2f (s).

1302 dblink - %1$s
1303 dblink - invalid number of columns specified.
1304 dblink - catalog _db_server class not found.
1305 dblink - server "%1$s" not found.
1306 dblink - server "%1$s" already exists.
1307 dblink - Cannot update server object.
1308 dblink - not supported type %1$s.
1309 dblink - invalid bind param.
1310 dblink - password length exceeds max size.
1311 dblink - encrypted password length is incorrect.
1312 dblink - the checksum of the encrypted password does not match.
1313 dblink - invalid cipher string format.
1314 dblink - Failed to decryption password. error=%1$d".
1315 dblink - Failed to encryption password. error=%1$d".
1316 dblink - Multiple "%1$s" Server found.
1317 dblink - Not allowed "%1$s" Server.

1318 [%1$5.5s][%2$d] %3$s
1319 Parameter binding error.
1320 Invalid ODBC handle.
1321 Type conversion error.
1322 not supported type %1$s(%2$d).
1323 Invalid Statement handle.
1324 Invalid db connection handle.
1325 Link server connection url do not exist.
1326 Invalid numeric value.
1327 Invalid precision value of "%1$s" column.

1328 Invalid Descriptor handle.
1329 Not supported dbms.
1330 Unable to allocate an environment handle.
1331 A null column binder was referenced.

1332 The active log volume (%1$s) is too sane to recreate. If you remove the active log, it could cause an unexpected and irreversible problem.

1333 Invalid time (%1$s) to start flashback. Time is required to be set between (%2$s) and (%3$s).
1334 Can not find the class to flashback (%1$s).
1335 Too many transactions to flashback. Less than %1$d transactions can be flashback.
1336 Cannot support flashback for this class (name : %1$s , OID : %2$d|%3$d|%4$d). Class schema has been changed.
1337 Log record does not exist (lsa : %1$lld|%2$d). The archive log volume has been deleted.
1338 Flashback is already running. Flashback cannot be run by more than one user at the same time.

1339 Unsupported argument type of stored procedure: %1$s
1340 Unsupported return type of stored procedure: %1$s

1341 Invalid arguments to authorization internal function.
1342 AUTO_INCREMENT does not allow change of owner.
1343 RENAME does not allow change of owner.
1344 DBA, members of DBA group, and owner can perform CREATE SERIAL.
1345 DBA, members of DBA group, and owner can perform CREATE TRIGGER.

1346 Public synonym "%1$s" already exists.
1347 Public synonym "%1$s" does not exist.
1348 Synonym "%1$s" already exists.
1349 Synonym "%1$s" does not exist.
1350 Invalid synonym value.

1351 The maximum length of the function expression string must be %1$d.

1352 Invalid number of columns specified.

1353 Internal CAS error : %1$d 
1354 Internal CAS error : %1$d, %2$s

1351 The maximum length of the function expression string must be %1$d.

1352 Invalid number of columns specified.

1353 Internal CAS error : %1$d
1354 Internal CAS error : %1$d, %2$s


1355 File "%1$s" was not found.
1356 There is no hint in the DBLink query, or the statement type is incorrect. %1$s
1357 Converting SQL string to wide string failed.
1358 Number of rows affected is unknown.

1359 Java VM crashed: %1$s
1360 In line %1$d, column %2$d\nStored procedure compile error: %3$s
1361 Dropping system generated stored procedure is not allowed.
1362 PL/CSQL Stored procedure/function does not support Invoker's rights
1363 Last Error

$set 6 MSGCAT_SET_INTERNAL
1 Error in error subsystem (line %1$d):
2 No error message available.
3 Can't allocate %1$d bytes.
4 Can't find message catalog "%1$s".
5 Missing message for error code %1$d.
6 ... ABORT/EXIT IMMEDIATELY ...\n
7 Do you want to exit? 1/0
8 Unknown file.
9 No message available; this message substituted for erroneously formatted original.
10 er_init: *** Incorrect exit_ask value = %1$d; will assume %2$s instead. ***\n
11 er_start: *** WARNING: Unable to open message log "%1$s"; will assume stderr instead. ***\n
12 er_study_fmt: suspect message for error code %1$d.
13 er_estimate_size: unknown conversion code (%1$d).
14 \n\n*** Message log wraparound. Messages will continue at top of the file. ***\n\n
15 \nTime: %1$s - %2$s *** %3$s CODE = %4$d, Tran = %5$d%6$s\n%7$s\n
16 CUBRID (pid: %1$d) *** %2$s *** %3$s CODE = %4$d, Tran = %5$d %6$s
17 \nTime: %1$s - %2$s *** file %3$s, line %4$d %5$s CODE = %6$d Tran = %7$d%8$s\n%9$s\n
18 CUBRID (pid: %1$d) *** %2$s *** file %3$s, line %4$d, %5$s CODE = %6$d, Tran = %7$d. %8$s
19 \n*** The previous error message is the last one. ***\n\n
20 \nTime: %1$s - DEBUG *** file %2$s, line %3$d\n
21 Mail -s "Server has been stopped"
22 --->>>\n %1$s has been stopped at your request when the following error was set:\n errid = %2$d, %3$s\nUser: %4$s, pid: %5$d, host: %6$s, time: %7$s<<<---\n
23 %1$s has been stopped on errid = %2$d. User: %3$s, pid: %4$d
24 er_init: cannot install event handler "%1$s"\n

$set 7 MSGCAT_SET_PARSER_SYNTAX
1 please check syntax at '%1$s', expecting %2$s.
2 please check syntax at '%1$s', expecting %2$s in %3$s.
3 please check correctness of token '%1$s'.
4 'read uncommitted schema' is not acceptable, using \n'read committed schema' instead.
5 Maximum char string length is 16383.
6 %1$s exceeds limit of %2$s.
7 Maximum bit string length is %1$d bits.
8 Cannot use a subquery in join condition clause.
9 Cannot specify attribute "(%1$s)" in update privilege clause of grant/revoke statement.
10 invalid use of keyword '%1$s', expecting %2$s.
11 Token length is too long.
12 invalid data type
13 invalid attach statement\n  attach_statement: ATTACH unsigned_integer
14 invalid prepare statement\n  prepare_statement:  PREPARE {to} COMMIT unsigned_integer
15 invalid execute statement\n  execute_statement:  EXECUTE DEFERRED TRIGGER [identifier {, identifier}* | ALL TRIGGERS]
16 invalid scope statement\n  scope_statement: SCOPE trigger_action { FROM table_spec_list }
17 invalid set system parameter\n  set_system: SET SYSTEM PARAMETERS 'STRING' {, 'STRING_N'}*
18 invalid set transaction\n  set_transaction: SET TRANSACTION ISOLATION LEVEL expression {, expression}\n                 | SET TRANSACTION LOCK TIMEOUT timeout_spec
19 invalid set trigger trace\n  set_trigger: SET TRIGGER TRACE [ON|OFF|unsigned_integer|parameter|host_param]
20 invalid set trigger depth\n  set_trigger: SET TRIGGER {MAXIMUM} DEPTH [unsigned_integer|parameter|host_param]
21 invalid set optimization level\n  SET OPTIMIZATION LEVEL {=|to} [ON|OFF|unsigned_integer|parameter|host_param]
22 invalid set optimization cost\n  SET OPTIMIZATION COST {of} 'STRING' {=|to} literal_
23 invalid get optimization level\n  GET OPTIMIZATION LEVEL {[INTO|TO] [host_param|parameter|identifier]}
24 invalid get optimization cost\n  GET OPTIMIZATION COST {of} 'STRING' {[INTO|TO] [host_param|parameter|identifier]}
25 invalid get transaction isol\n  GET TRANSACTION ISOL LEVEL {[INTO|TO] [host_param|parameter|identifier]}
26 invalid get transaction lock\n  GET TRANSACTION LOCK TIMEOUT {[INTO|TO] [host_param|parameter|identifier]}
27 invalid get trigger trace\n  GET TRIGGER TRACE {[INTO|TO] [host_param|parameter|identifier]}
28 invalid get trigger depth\n  GET TRIGGER {MAXIMUM} DEPTH {[INTO|TO] [host_param|parameter|identifier]}
29 invalid get stat\n  GET STATISTICS 'STRING' {[INTO|TO] [host_param|parameter|identifier]}
30 invalid create index\n  CREATE {REVERSE} {UNIQUE} INDEX identifier ON {only} class_name index_column_name_list {WHERE where_clause}
31 invalid create user\n  CREATE USER identifier {PASSWORD 'STRING'} {GROUPS identifier {, identifier}* } {MEMBERS identifier {, identifier}* }
32 invalid create trigger\n  CREATE TRIGGER identifier {STATE [ACTIVE|INACTIVE]} {PRIORITY unsigned_real}\n    [BEFORE|AFTER|DEFERRED] event_spec {IF trigger_condition}\n    EXECUTE {AFTER|DEFERRED} trigger_action
33 invalid create serial\n  CREATE SERIAL identifier {START WITH integer} {INCREMENT BY integer}\n    serial_min_max {CYCLE|NOCYCLE} {CACHE unsigned_integer|NOCACHE}
34 invalid create procedure\n  CREATE [OR REPLACE] PROCEDURE identifier '(' {sp_param_list} ')' {IS|AS} {[LANGUAGE PLCSQL|LANGUAGE JAVA]} {procedure_source|procedure_spec}
35 invalid create function\n  CREATE [OR REPLACE] FUNCTION identifier '(' {sp_param_list} ')' RETURN {data_type|CURSOR} {IS|AS} {[LANGUAGE PLCSQL|LANGUAGE JAVA]} {function_source|function_spec}
36 invalid groups\n  groups spec: GROUPS identifier {, identifier}*
37 invalid members\n  member spec: MEMBERS identifier {, identifier}*
38 invalid password\n  password spec: PASSWORD 'STRING'
39 missing authorized command list\n  authorized command = SELECT, INSERT, INDEX, DELETE, UPDATE, ALTER, ADD, DROP, EXECUTE, REFERENCES, ALL PRIVILEGES, ALL 
40 missing class spec list
41 missing identifier list
42 missing expression
43 invalid identifier
44 invalid use of substring\n  SUBSTRING( expression FROM expression FOR expression )\n  SUBSTRING( expression FROM expression )
45 invalid use of trim\n  TRIM ( [LEADING|TRAILING|BOTH] expression FROM expression )\n  TRIM ( [LEADING|TRAILING|BOTH] FROM expression )\n  TRIM ( expression FROM expression )\n  TRIM ( expression )
46 invalid use of cast\n  CAST ( expression AS data_type )
47 function add_months needs two parameters
48 octet_length needs one parameter
49 bit_length needs one parameter
50 lower needs one parameter
51 upper needs one parameter
52 translate needs three parameters
53 replace needs two or three parameters
54 invalid use of to_number\n  TO_NUMBER ( expression , char_string )\n  TO_NUMBER ( expression )
55 string bind operator is not '|' but '||'
56 invalid alter statement
57 invalid drop statement
58 invalid create statement
59 invalid relational operator
60 equal operator is not '==' but '='
61 not equal operator is not '!=' but '<>'
62 invalid minus value (or minus value in list)
63 duplicated reference rule
64 SYS_CONNECT_BY_PATH needs two parameters and the second must be a string literal.
65 Invalid unsigned integer %1$s.
66 IF needs three parameters: the first must be a logical expression, the second and third must be expressions evaluating to either a numeric or a string type.
67 IFNULL needs two parameters which must be expressions evaluating to either a numeric or a string type.
68 invalid use of isnull\n  ISNULL ( expression )
69 invalid use of left\n  LEFT ( str , len )
70 invalid use of right\n  RIGHT ( str , len )
71 invalid use of mod\n MOD( expression, expression )
72 invalid use of adddate\n ADDDATE( expression, expression )
73 invalid use of date_add\n DATE_ADD( expression, INTERVAL expression unit)
74 invalid use of subdate\n SUBDATE( expression, expression )
75 invalid use of date_sub\n DATE_SUB( expression, INTERVAL expression unit)
76 invalid use of user / system_user\n USER() / SYSTEM_USER()
77 invalid use of timestamp\n TIMESTAMP( expression ), TIMESTAMP( expression, expression )
78 invalid use of database\n DATABASE()
79 invalid use of current_time\n CURRENT_TIME()
80 invalid use of current_date\n CURRENT_DATE()
81 invalid use of current_timestamp\n CURRENT_TIMESTAMP()
82 invalid use of now\n NOW()
83 invalid use of default\n DEFAULT(column_name)
84 invalid use of date\n DATE(expression)
85 invalid use of localtime\n LOCALTIME()
86 invalid use of localtimestamp\n LOCALTIMESTAMP()
87 invalid use of schema\n SCHEMA()
88 invalid use of truncate\n TRUNCATE( expression, expression )
89 invalid use of str_to_date\n STR_TO_DATE( expression, string_literal )
90 invalid use of current_datetime\n CURRENT_DATETIME()
91 invalid use of insert\n INSERT( expression, expression , expression, expression )
92 invalid use of elt\n ELT(expression [, expression]...)
93 invalid use of year\n YEAR( expression )
94 invalid use of month\n MONTH( expression )
95 invalid use of day\n DAY( expression )
96 invalid use of hour\n HOUR( expression )
97 invalid use of minute\n MINUTE( expression )
98 invalid use of second\n SECOND( expression )
99 invalid use of quarter\n QUARTER( expression )
100 invalid use of week\n WEEK( expression ), WEEK( expression, expression)
101 invalid use of time\n TIME(expression)
102 invalid use of group_concat\n GROUP_CONCAT (([DISTINCT] {col | expr} \n [ORDER BY {col | unsigned_int} [ASC | DESC] ] \n [SEPARATOR str_val])
103 invalid use of index hint
104 Maximum byte string length is %1$d bytes.
105 Syntax error: unexpected
106 , expecting '{'
107 , expecting SELECT or '('
108 , expecting
109 unexpected
110 END OF STATEMENT
111 In line %1$d, column %2$d before '%3$c%4$s'\n
112 In line %1$d, column %2$d before %3$s\n
113 before ' %1$s'\n
114 before END OF STATEMENT\n
115 invalid set names\n  set_names: SET NAMES charset [COLLATE collation]\n
116 invalid use of chr\n  CHR ( number [using charset] )\n
117 invalid use of charset\n  CHARSET ( expression )\n
118 invalid use of collation\n  COLLATION ( expression )\n
119 invalid use of clob_to_char\n  CLOB_TO_CHAR ( expression [using charset] )\n
120 invalid use of index_prefix\n  INDEX_PREFIX ( expression, expression, expression )\n
121 Incorrect usage of UNION and ORDER BY
122 Expecting ON. Outer Joins require join condition.
123 invalid use of timezone\n set timezone 'timezone_val' or set time zone 'timezone_val'
124 invalid use of dbtimezone\n dbtimezone
125 invalid use of sessiontimezone\n sessiontimezone
126 Maximum length of a class/vclass comment is %1$d bytes.
127 Maximum length of a comment is %1$d bytes.
128 Invalid number of arguments for JSON_OBJECTAGG
129 PARALLEL count argument must be between %1$d and %2$d.
130 dblink - Server name cannot contain periods.
131 Invalid use of ALTER SYNONYM.\n  ALTER [PRIVATE] SYNONYM [<schema_name>.]<synonym_name> {FOR [<schema_name>.]<target_name> [COMMENT 'comment_string'] | COMMENT 'comment_string'}
132 Invalid use of CREATE SYNONYM.\n  CREATE [OR REPLACE] [PRIVATE] SYNONYM [<schema_name>.]<synonym_name> FOR [<schema_name>.]<target_name> [COMMENT 'comment_string']
133 Invalid use of DROP SYNONYM.\n  DROP [PRIVATE] SYNONYM [IF EXISTS] [<schema_name>.]<synonym_name>
134 Invalid use of RENAME SYNONYM.\n  RENAME [PRIVATE] SYNONYM [<schema_name>.]<old_synonym_name> {AS|TO} [<schema_name>.]<new_synonym_name>
135 No options specified for ALTER SYNONYM.
136 Maximum length of a server dbname is %1$d bytes.
137 Maximum length of a server user is %1$d bytes.
138 Invalid deduplicate level. Valid level between %1$d and %2$d.

$set 8 MSGCAT_SET_PARSER_SEMANTIC
1 Out of memory.
2 Function %1$s is undefined.
3 Cannot find ldb '%1$s' in the database.
4 The number of columns, %1$d, in the left query do not match\nthe number of columns, %2$d, in the right query.
5 '%1$s' is not union compatible with '%2$s'.
6 %1$s is not defined.
7 The domain of %1$s cannot be a vclass.
8 The domain of %1$s cannot be a proxy vclass.
9 The domain of %1$s cannot be a class.
10 %1$s is not an attribute of %2$s.
11 %1$s cannot be changed from this class.\nIt was inherited from %2$s.
12 Class %1$s does not exist.
13 %1$s is not a %2$s.
14 %1$s is not a method or attribute of %2$s.
15 %1$s does not have and must not have any query specifications.
16 %1$s is not defined in the database.
17 %1$s is not a superclass of %2$s.
18 Class %1$s inherits from non-class %2$s.
19 VClass %1$s inherits from non-vclass %2$s.
20 Proxy vclass %1$s inherits from non-proxy vclass %2$s.
21 %1$s is already a superclass of %2$s.
22 %1$s may not be a superclass of itself.
23 %1$s is already a subclass of %2$s.
24 %1$s is not single valued. Attributes exposed in\naggregate queries must also appear in the group by clause.
25 The number of columns(%1$d) and into_names(%2$d) are not equal.
26 Class %1$s already exists.
27 Super class %1$s in '%2$s' does not exist.
28 Expecting a SUBCLASS clause to make INHERIT clause '%1$s' meaningful.
29 INHERIT clause '%1$s' references a class that is not in the SUBCLASS clause '%2$s'.
30 Class CANNOT have a query specification.
31 %1$s is not a registered ldb.
32 A proxy heir may not have its own object_id clause.  It cannot override its inherited object_id attribute(s).
33 Proxy vclass has more than one query specification.
34 The number of attributes, %1$d, does not match the number of columns, \n%2$d, in the query specification.
35 Missing an expected attribute name for %1$s.
36 Attribute '%1$s' is not compatible with column '%2$s' of the query specification.
37 %1$s is not a class.
38 Indices may not be created on virtual classes.
39 Indices can only be created on a single attribute.
40 Illegal use of multiple classes in the from clause.
41 System error -- Resolution failed on %1$s.
42 You may not delete from a derived table.
43 User %1$s is not in the database.
44 Update cannot have aggregation.
45 Attribute names in each class must be unique. Attribute name '%1$s' in class '%2$s' is specified more than once.
46 There are multiple assignments to %1$s.%2$s.
47 Number in sort spec is not an integer.
48 %1$d in sort spec is out of range.
49 Order by item is not an integer.
50 %1$s in sort spec doesn't match any select column.
51 There are conflicting sort directions for column %1$s.
52 %1$s in sort spec is not a number, name or path expression.
53 Insert expression may only appear in insert statement.
54 The number of attributes(%1$d) and select columns(%2$d) are not equal.
55 The number of attributes(%1$d) and values(%2$d) are not equal.
56 Data overflow on data type %1$s.
57 Incompatible data type on attribute %1$s.
58 %1$s\n is not a SELECT from a single class.
59 `*' is not a valid select list in a proxy vclass query specification.
60 %1$s is neither a vclass nor a proxy vclass.
61 There are more than one isolation level clauses.
62 There are more than one timeout clauses.
63 No isolation level was entered.
64 BETWEEN operator is not defined on types %1$s, %2$s and %3$s.
65 '%1$s' operator is not defined on types %2$s and %3$s.
66 Function must have arguments: %1$s.
67 Incompatible operands: %1$s(%2$s).
68 Aggregate function must have 1 argument: %1$s.
69 Attempt to divide by zero.
70 Data overflow coercing %1$s to type %2$s.
71 Cannot coerce %1$s to type %2$s.
72 The type of '%1$s' must be SET, MULTISET, or SEQUENCE.
73 '%1$s' should have exactly one set element type.
74 %1$s has more than one derived column name.
75 %1$s has no derived column name.
76 %1$s does not have a corresponding number of columns (%2$d) and column names (%3$d).
77 There are no attributes in %1$s.
78 Expecting single table in %1$s.
79 Exposed name %1$s is ambiguous.
80 Derived column names '%1$s' are not allowed for simple class specifications.
81 Derived table '%1$s' must have a correlation name.
82 Select authorization failure, class %1$s.
83 Class instance reference %1$s to a derived table name is not allowed.
84 Path correlation (%1$s) appears outside an inner path term.
85 Reference to %1$s is ambiguous.
86 Class of %1$s does not have attribute %2$s.
87 Classes (%1$s) do not all have attribute %2$s.
88 Class (%1$s) does not have attribute %2$s.
89 %1$s is a %2$s type, not an object type.
90 Selector {%1$s} does not resolve to an exposed class specification in\n the required context (%2$s).
91 Selector {%1$s} refers to non-class specification (%2$s).
92 Selector {%1$s} cannot root the path expression defining itself.
93 Selector {%1$s} is circularly defined in terms of selector {%2$s}.
94 Selector {%1$s} is redefined at %2$s.
95 %1$s (domain object) does not have attribute %2$s.
96 %1$s in EXCEPT spec is not a subclass.
97 ALL ... EXCEPT list excludes EVERYTHING in class.
98 '%1$s' is inconsistent with\nother use of path selector '%2$s' or of path root '%3$s'.
99 Undefined argument.
100 Argument is not an object.
101 %1$s is not a class method or attribute of %2$s.
102 Query specification must not have an into-clause.
103 Proxy query specification must have no aggregate expression,\nno group-by-clause, and no having-clause.
104 Proxy query specification must not have the DISTINCT nor UNIQUE \nkeyword in the select list.
105 Proxy query specification must be a simple SELECT statement.
106 Proxy query specification must reference only one table or class \nfrom the local database.
107 User '%1$s' is not the owner of %2$s.
108 Proxy '%1$s' is already defined on class '%2$s' of ldb '%3$s'.
109 CUBRID does not support proxy's with objects in heterogeneous sets.
110 Where-clause must be a logical type expression.
111 Like escape clause must be a literal string or a host variable.
112 Invalid combination of precision (%1$d) and scale (%2$d).
113 Given precision of %1$d is invalid; it should be greater than %2$d and no greater than %3$d.
114 Precision (%1$d) too large. Maximum precision is %2$d.
115 Method %1$s must have a return type.
116 Number of arguments supplied to the method does not equal the \nnumber defined for the method.
117 Method call must have a target.
118 Method %1$s is undefined for the supplied target.
119 Instance methods cannot be called on class objects.
120 Class methods cannot be called on instance objects.
121 Class methods require a class object as their target.
122 Methods require an object as their target.
123 Method %1$s is not fully typed, check method definition in class schema.
124 Time arithmetic underflow.
125 Date arithmetic underflow.
126 Illegal left hand side of an assignment clause.
127 Method calls on set derived tables correlated to an outer scope are \nnot supported unless the set expression is wrapped in a subquery.
128 The query specification column that corresponds to the \nshared attribute '%1$s' must be NULL or NA.
129 A NULL column is not allowed on the select list of the view query specification if the attribute definition is omitted.
130 Vclass objects in sets are not supported.
131 Expecting a string value.
132 Expecting a statement or a string value.
133 Proxy object_id attribute '%1$s' must not map to \na query specification column expression.
134 %1$s constraint ignored.
135 Constraint declarations not allowed in this context.
136 Casting %1$s to type %2$s is not supported.
137 %1$s is not a valid bit string.
138 '%1$s' operator is not defined on type %2$s.
139 '%1$s' operator is not defined on types %2$s with %3$s and %4$s.
140 Operands of operator '%1$s' cannot both be dynamic host variables.
141 Too many arguments to generic function %1$s.\nOnly %2$d arguments are allowed for generic functions.
142 Selector {%1$s} class '%2$s' is not a subclass of '%3$s'.
143 Cannot extract '%1$s' field from type %2$s.
144 Query specification must not have an ORDER BY clause.
145 Case condition must be a logical type expression.
146 Expression should be of type %1$s.
147 Serial '%1$s' already exist.
148 Serial '%1$s' not defined.
149 Increment value must not be zero.
150 Maximum value exceeds 1.0e37.
151 Minimum value is invalid.
152 Increment value is invalid.
153 Minimum value exceeds -1.0e36.
154 Maximum value is invalid.
155 Specify alter serial option.
156 The second argument of serial_next_value function should be greater than 0.
157 Serial values cannot exceeds its minimum or maximum
158 Internal I/O error for serial
159 Cannot find the index '%1$s'.
160 The qualified index name '%1$s' refers to a class, but it isn't specified in from clause.
161 Two or more classes have the same index '%1$s'. Use the qualified index names.
162 Invalid use of %1$s.\n%2$s expression cannot be used with attribute or correlated subquery.
163 Current release restricts a expression containing ORDERBY_NUM() in select list.
164 Path expression '%1$s' in join condition.
165 '%1$s' in join condition is not defined.
166 Current release restricts set derived table for right outer join.
167 Cannot insert with query on other ldb.
168 Only one column can be specified in the select list when the subquery is not introduced with EXISTS.
169 Illegal right hand side of an assignment clause. Context requires query to be single column.
170 Cannot use a subquery in join condition clause.
171 Invalid partition definition.
172 Partition column must be specified.
173 Only one column can be specified as partition column.
174 Unsupported partition column type.
175 Partition definition is duplicated. '%1$s'
176 Constant type mismatch. '%1$s'
177 Invalid partition size.
178 '%1$s' is not partitioned class.
179 '%1$s' is already partitioned class.
180 Invalid partition requests.
181 %1$s cannot be changed from this class(partition key column).
182 %1$s cannot be partition-managed under active triggers.
183 Partition %1$s does not exist.
184 Partition type mismatches. '%1$s'
185 Partition information is invalid.
186 Partition addition is to set with a bigger range than the existing.
187 Reorganization of partitions is not permitted because it may cause data loss.
188 The range of the partition '%1$s' is invalid.
189 A class attribute cannot have an auto increment constraint.
190 An attribute of virtual class cannot have an auto increment constraint.
191 The domain of the attribute '%1$s' having an auto increment constraint is invalid.
192 Not a user but the system can assign the attribute '%1$s' created by 'ON CACHE OBJECT' of foreign key.
193 Cannot use duplicate attribute names in index key list. Attribute name '%1$s' listed more than once.
194 Function %1$s is undefined or given wrong number of parameter.
195 '%1$s' can only be used in hierarchical queries. Specify a CONNECT BY clause.
196 '%1$s' is not allowed here.
197 Using CONNECT_BY_ISCYCLE is only allowed if the query has a CONNECT BY NOCYCLE clause.
198 No tables used.
199 ORDER BY NULL requires GROUP BY.
200 The number to CACHE must be less than one cycle (%1$s).
201 '%1$s' is not allowed in a query with LIMIT clause.
202 WITH ROLLUP requires GROUP BY.
203 A column name parameter should be passed to the DEFAULT function. Path expressions are not yet supported.
204 Duplicate table option '%1$s'
205 The class '%1$s' is marked as REUSE_OID and is non-referable. Non-referable classes can't be the domain of an attribute and their instances' OIDs cannot be returned.
206 Duplicate 'serial %1$s' option.
207 The column '%1$s' in ordering clause is ambiguous.
208 Attribute '%1$s' doesn't have a default value.
209 ORDER BY items must appear in the select list if SELECT DISTINCT is specified.
210 Host variable is not allowed on columns in the query specification.
211 %1$s can not be an ORDER BY column
212 %1$s can not be a GROUP BY column
213 Can not define '%1$s of %2$s' as a column type.
214 Invalid value "%1$s" for prefix length of the index.
215 '%1$s' function is not defined on types %2$s, %3$s, %4$s and %5$s.
216 '%1$s' function is not defined on types %2$s, %3$s and %4$s.
217 '%1$s' function is not defined on types %2$s and %3$s.
218 '%1$s' function is not defined on type %2$s.
219 '%1$s' function is not defined for an index argument of type %2$s.
220 ALTER VIEW '%1$s' AS SELECT is not allowed for views that have subclasses or superclasses. Use ALTER VIEW CHANGE QUERY instead.
221 View attributes cannot be changed using this statement. 'ALTER VIEW name AS query' might help instead.
222 CUBRID requires ORDER BY item to be the same expression as GROUP_CONCAT argument or an integer (argument position).
223 The LIKE predicate requires an escape character to be specified. See the documentation for the '%1$s' and '%2$s' configuration parameters.
224 KEYLIMIT can not be used in INDEX NONE clause.
225 Session variable not allowed in this context.
226 Index hint conflict between '%1$s' and '%2$s'.
227 '%1$s' function can not be used in DEFAULT clause.
228 Updating derived tables is not allowed.
229 Updating class attributes and instance attributes not allowed in the same statement.
230 Updating virtual class hierarchies is not allowed.
231 Host variables not allowed in DDL statement.
232 Invalid filter expression (%1$s) for index.
233 Multiple or nested functions are not allowed in a function index definition.
234 Invalid index specification.
235 SHARED, DEFAULT and AUTO_INCREMENT cannot be defined with each other.
236 Too many enumeration values (%1$d). An enumeration type can have a maximum of %2$d values.
237 Duplicate values in enum type.
238 Cannot MERGE into a derived table.
239 Cannot affect the source table in a MERGE statement.
240 MERGE with class hierarchies is not allowed.
241 User name is too long.
242 Constant expression cannot be used as function index.
243 Class name or alias is not unique in list: '%1$s'
244 Invalid DEFAULT clause. '%1$s' cannot be used in a nested expression.
245 '%1$s' requires arguments with compatible collations.
246 Invalid character set.
247 Required character set and collation are not compatible.
248 Unknown collation '%1$s'.
249 Context requires collection with elements having identical codesets and collations.
250 Prefix index is not allowed on attribute '%1$s' (has collation with expansions).
251 Initial value is invalid.
252 Multi-column prefix index is not allowed.
253 '%1$s' function cannot be used for function based index.
254 Invalid index column definition: %1$s
255 '%1$s' is not allowed in a filter expression for index.
256 Cannot use GROUPBY_NUM() and WITH ROLLUP clause in same query.
257 Cannot MERGE UPDATE column %1$s referenced in ON clause.
258 The number of columns, %1$d, in ( %2$s ) do not match\nthe number of columns, %3$d, in ( %4$s ).
259 Prefixes of columns not allowed in function index expression.
260 %1$s cannot be a PARTITION BY or ORDER BY column
261 Query must evaluate to a single value\n(%1$s).
262 Nested analytic functions are not allowed.
263 An inherited attribute cannot be used as the partitioning key.
264 The aggregate size of enumeration elements is too large.
265 Cannot use target table in source spec.
266 COLLATE is not allowed in this context.
267 COLLATE modifier cannot change codeset (from '%1$s' to '%2$s'). Try using CAST instead.
268 Invalid codeset '%1$s' for partition value. Expecting '%2$s' codeset.
269 Session variable cannot have a different collation than system collation ('%1$s').
270 Invalid function index expression.
271 The query specification of %1$s has a cyclic reference to itself.
272 %1$s expression not allowed in join condition.
273 ORDER BY is not allowed in function MEDIAN.
274 The arguments of the function '%1$s' must be constant.
275 Function '%1$s' must have ORDER BY clause.
276 For function '%1$s', the number of arguments does not match the number of ORDER BY columns.
277 For function '%1$s', the ORDER BY clause is invalid.
278 Only one table within a view can be updated.
279 Multiple insert targets not allowed.
280 '%1$s' type is vclass, drop vclass with cascade constraints is not allowed.
281 The FOR UPDATE clause cannot be used in subqueries, unions, with GROUP BY clause, DISTINCT operator, aggregate functions.
282 Expects %1$s in argument position %2$d.
283 Too many arguments specified.
284 Too few arguments, need %1$d arguments.
285 Expects %1$s for argument %2$s.
286 Argument %1$s is missing.
287 Unknown argument %1$s.
288 Cannot remove all partitions, use DROP TABLE instead.
289 The expression including %1$s is not allowed in this context.
290 Transaction id is not an integer.
291 Subquery is not allowed in ORDER BY FOR clause.
292 Invalid use of aggregate functions.
293 Value must be strictly increasing for each partition.
294 Cannot use function or filter indexes on local timezone typed columns.
295 SELECT INTO is not allowed in subqueries.
296 CTE name ambiguity, there are more than one CTEs with the same name: '%1$s'.
297 Nested WITH clauses are not supported.
298 Recursive CTE '%1$s' must be referenced directly in its recursive query.
299 Error in CTE '%1$s': The non-recursive part and the recursive part must be connected with UNION ALL.
300 Subquery is not allowed in DEFAULT clause.
301 Could not find signatures for function %1$s()
302 Incompatible argument type %1$s, expected type is: %2$s.
303 Unexpected number of arguments %1$d.
304 Could not find compatible signature for function %1$s()
305 Signature %1$s is not compatible with function arguments.
306 dblink - Required information is missing.
307 dblink - not supported type %1$s.
308 DBA, members of DBA group, and owner can perform CREATE TABLE/VIEW.
309 Invalid synonym name "%1$s".\n  The system class/vclass name cannot be a synonym name.
310 DBA, members of DBA group, and owner can perform %1$s.
311 Public synonym "%1$s" already exists.
312 Public synonym "%1$s" does not exist.
313 Synonym "%1$s" already exists.
314 Synonym "%1$s" does not exist.
315 Rename cannot change owner.
316 Rename cannot be changed to the same name.
317 Identifiers cannot be in a LIMIT clause.
<<<<<<< HEAD
318 Stored procedure/function "$1$s" does not exist.
<<<<<<< HEAD
319 Attempting to assign DEFAULT on an Out parameter is not allowed: '%1$s'.
320 Only trailing default parameter is allowed: invalid at '%1$s'.
=======
=======
>>>>>>> upstream/develop
>>>>>>> 196464d5

$set 9 MSGCAT_SET_PARSER_RUNTIME
1 Out of virtual memory: unable to allocate %1$d bytes.
2 Transaction isolation level must be 4, 5 or 6.
3 Timeout value must be -1, 0, or >0.
4 Isolation level set to:\n
5          Unknown isolation.\n
6          Unknown isolation.\n
7          Unknown isolation.\n
8          READ COMMITTED\n
9          REPEATABLE READ\n
10 A non-updatable query is not allowed in a db_query_execute_oid call.
11 Transaction timed out waiting for locks.
12 Attempted to access host variable with index %1$d when only %2$d \ninput host variables were given.
13 Unimplemented conversion.
14 Internal error, undefined conversion.
15 '%1$s' yields no results.
16 '%1$s' yields more than one row.
17 Interpreter variable %1$s is not defined.
18 Cannot evaluate '%1$s'.
19 Unknown variable %1$s.
20 Unknown shared attribute %1$s.
21 '%1$s' yields more than one column.
22 Nested or invalid use of aggregate function.
23 Function %1$s is not defined.
24 Context requires query to be single column\n(%1$s).
25 Too many values have been specified.
26 Virtual assignment target (%1$s) is not invertible.
27 There are more columns in the query specification than attributes in class %1$s.
28 There are more attributes in class %1$s than columns in the query specification.
29 Current release restricts aggregation to vclasses WITHOUT \naggregate query specifications.
30 Current release restricts aggregation to vclasses WITHOUT \nunion query specifications.
31 Use of vclass (%1$s) in a composition hierarchy requires it to be updatable.\nIt cannot be updated with respect to real class %2$s.
32 not used
33 Illegal construct in path expression '%1$s'.
34 path expression '%1$s' crosses db boundary to %2$s, with vclass %3$s.
35 path expression '%1$s' crosses db boundary from %2$s, to class %3$s.
36 %1$s is not authorized on %2$s.
37 Select is not authorized on %1$s.
38 Vclass %1$s is not updatable.
39 %1$s is not a proxy vclass.
40 query spec of proxy vclass must not be a join.
41 %1$s has no object id set.
42 Classes (%1$s) with multiple object_id fields in a composition \nhierarchy are not supported.
43 Object attribute %1$s of %2$s is not a vclass on ldb %3$s.
44 Query spec type incompatible with attribute %1$s.
45 The query specification of %1$s has a cyclic reference to itself.
46 No expression given to evaluate.
47 No real class found for vclass %1$s.
48 Executing '%1$s' on ldb '%2$s' \nreturned: %3$s.
49 Putting value '%1$s' into attribute '%2$s' returned: %3$s.
50 Ldb name must not be null in %1$s.
51 Ldb name at host must not be null in %1$s.
53 Host name must not be null in %1$s.
54 User name must not be null in %1$s.
55 User password must not be null in %1$s.
56 Insert translates to empty statement.
57 Update translates to empty statement.
58 Delete translates to empty statement.
59 INGRES does not support dates (%1$s) before January 1, 1582.
60 Resources exhausted in query generation.
61 Query yields no result, so variable '%1$s' is not set.
62 With LOCAL check option is not supported.
63 Check option exception on view %1$s.
64 Invalid date: '%1$s'.
65 Invalid time: '%1$s'.
66 Invalid utime: '%1$s'.
67 Subqueries in a proxy's query specification are not supported.
68 Ldb function argument is not compatible with ldb in '%1$s'.
69 Invalid numeric: '%1$s'.
70 Outer join query optimization failed.
71         SERIALIZABLE.\n
72 Vclass %1$s is not updatable. Only updatable vclasses are allowed to select VIDs.
73 Partitioning failed.
74 Partition does not exist.
75 Not allowed access to partition: '%1$s'.
76 The serial '%1$s' is not defined yet.
77 The owner or DBA can only alter the definition of the target serial.
78 It is not allowed for users to modify the serial object created by an auto increment constraint.
79 Invalid isolation level: %1$s schema, %2$s instances.
80 Isolation level value in MVCC must be 'read committed', 'repeatable read' or 'serializable'.
81 '%1$s' is an 'auto_increment' object, which is not allowed to be altered as a serial.
82 Invalid JSON: '%1$s'.
83 Vclass %1$s is not updatable because the vclass has some reuse_oid table. Please check it.

$set 11 MSGCAT_SET_AUTHORIZATION
1 *** invalid cache ***
2    class %1$s
3 from %1$s :
4 Authorization for user %1$s\n
5 Authorization for undefined user\n
6 User : %1$s\n
7            id : %1$d\n
8       members :
9        groups :
10 User %1$s\n
11 Current user is : %1$s\n
12 Root authorization object :\n
13   users :
14 *** Couldn't issue all grants for user "%1$s"*** \n
15 AUTHORIZATIONS\n
16 direct_groups :

$set 12 MSGCAT_SET_HELP
1 Rootclass
2 %1$s %2$s\n
3 Super classes :\n
4 Sub classes :\n
5 Attributes: \n
6 Methods: \n
7 Class attributes: \n
8 Class methods: \n
9 Conflict resolutions:\n
10 Method files:\n
11 Query specification:\n
12 OBJECT of %1$s\n
13 \nDescription:\n
14 \nStructure:\n
15 \nExample:\n
16 META CLASS Name
17 Class Name
18 VClass Name
$  Don't delete the space at the end of the next message
19 VClass on ldb
20 GENERAL

$set 13 MSGCAT_SET_TRIGGER
1 TRACE: Evaluating condition for trigger '%1$s'.
2 TRACE: Executing action for trigger '%1$s'.

$set 14 MSGCAT_SET_LOCK
1 \n
2 Thread (index %1$3d) of transaction (index %2$3d, %3$s, %4$s@%5$s|%6$d) has been suspended.\n
3 Thread (index %1$3d) of transaction (index %2$3d, %3$s, %4$s@%5$s|%6$d) has been resumed.\n
4 Transaction index %1$3d ACQUIRED %2$s lock on object %3$d|%4$d|%5$d.\n
5 Transaction index %1$3d ACQUIRED %2$s lock on page %3$d|%4$d.\n
6 Transaction index %1$3d CONVERTED its lock to %2$s lock on object %3$d|%4$d|%5$d.\n
7 Transaction index %1$3d CONVERTED its lock to %2$s lock on page %3$d|%4$d.\n
8 Transaction index %1$3d WAIT FOR %2$s lock on object %3$d|%4$d|%5$d.\n
9 Transaction index %1$3d WAIT FOR %2$s lock on page %3$d|%4$d.\n
10 Transaction index %1$3d RELEASE %2$s lock on object %3$d|%4$d|%5$d.\n
11 Transaction index %1$3d RELEASE %2$s lock on page %3$d|%4$d.\n
12 Transaction index %1$3d DEMOTE lock to %2$s on object %3$d|%4$d|%5$d.\n
13 Transaction index %1$3d DEMOTE lock to %2$s on page %3$d|%4$d.\n
14 OID = %1$2d|%2$6d|%3$4d\n
15 Object type: Root class.\n
16 Object type: Class = %1$s.\n
17 Object type: Instance of class (%1$2d|%2$6d|%3$4d) = %4$s.\n
18 Object type: Unknown.\n
19 Total mode of holders = %1$8s, Total mode of waiters = %2$8s.\n
20 Num holders=%1$3d, Num blocked-holders=%2$3d, Num waiters=%3$3d\n
21 LOCK HOLDERS:\n
22 BLOCKED LOCK HOLDERS:\n
23 LOCK WAITERS:\n
24 NON_2PL_RELEASED:\n
25 %1$4sTran_index = %2$3d, Granted_mode =%3$8s, Count = %4$3d\n
26 %1$4sTran_index = %2$3d, Granted_mode =%3$8s, Count = %4$3d, Nsubgranules = %5$2d\n
27 %1$4sTran_index = %2$3d, Granted_mode =%3$8s, Count = %4$3d\n\t%5$13s Blocked_mode = %6$8s\n\t%7$17s Start_waiting_at = %8$-30s\n\t%9$17s Wait_for_secs = %10$.2f\n
28 %1$4sTran_index = %2$3d, Granted_mode =%3$8s, Count = %4$3d, Nsubgranules = %5$2d\n\t%6$13s Blocked_mode =%7$8s\n\t%8$13s Start_waiting_at = %9$-30s\n\t%10$13s Wait_for_secs = %11$.2f\n
29 %1$4sTran_index = %2$3d, Blocked_mode =%3$8s \n\t%4$13s Start_waiting_at = %5$-30s \n\t%6$13s Wait_for_secs = %7$.2f\n
30 %1$4sTran_index = %2$3d, Non_2_phase_lock =%3$8s\n
31 VPID (volid|pageid) = %1$3d|%2$6d.\n
32 *** Lock Table Dump ***\n Lock Escalation at = %1$d, Run Deadlock interval = %2$5.2f\n
33 Transaction (index %1$2d, %2$s, %3$s@%4$s|%5$d)\n
34 Isolation %1$s\n
35 State %1$s\n
36 Timeout_period %1$s\n
37 Unilaterally aborted transactions with indices:\n
38 %1$d ,
39 Timed_out transactions with indices:\n
40 %1$d ,
41 Solving the deadlock by selecting a transaction and a function \n to break the deadlock: %1$d %2$s
42 , %1$d %2$s
43 Object type: Index key of class (%1$2d|%2$6d|%3$4d) = %4$s.\n
44 Index name: %1$s\n
45 Object type: Generic object for Repeatable Read consistency.\n
46 MVCC info: insert ID = %1$s, delete ID = %2$s.\n

$set 15 MSGCAT_SET_IO
1 \n*************************************************************************\n
2 Backup = %1$s is needed. \n It must be mounted/loaded to continue.\n Type 1 to continue after the backup is mounted/loaded.\n Type 0 to quit.\n
3 \n\n*** BACKUP HEADER INFORMATION ***\n\n
4 Backup magic file identification %1$s,\n
5          Release: %1$s\n\
     Disk Version: %2$g\n
6    Database Name: %1$s\n\
 DB Creation Time: %2$s\
         Pagesize: %3$d\n
7     Backup Level: %1$d (%2$s)\n\
        Start_lsa: %3$lld|%4$d\n\
         Last_lsa: %5$lld|%6$d\n
8      Backup Time: %1$s\
  Backup Unit Num: %2$d\n
9  Database Volume name: %1$s\n\
   Volume Identifier: %2$d, Size: %3$lld bytes (%4$d pages)\n
10   Database Name: %1$s\n\
     Volume Name: %2$s\n\
        Unit Num: %3$d\n\
    Backup Level: %4$d (%5$s)\n\
Enter one of the following options:\n
11 Type\n \
  -  %1$d to quit.\n \
  -  %2$d to continue after the volume is mounted/loaded. (retry) \n \
  -  %3$d to continue after changing the volume's directory or device.\n
12 Enter new directory or device for backup volume.\n
13 Error in input, choose a value between %1$d and %2$d.\n
14 ** WARNING ** Incorrect backup volume mounted.\n
15 Backup volume %1$s is from another backup level\n   (Level: %2$d, expecting %3$d).\n\n
16 Backup volume %1$s has incorrect page or magic identifier.\n\n
17 Backup volume %1$s is from another database\n  (Name: %2$s, expecting %3$s).\n\n
18 Backup volume %1$s out of sequence\n  (Unit Num: %2$d, expecting %3$d).\n\n
19 Backup volume %1$s timestamp mismatch\n  (Timestamp: %2$s, expecting %3$s).\n\n
20 Backup volume information file error, line %1$d.\n
21 Backup Volume Label: Level: %1$d, Unit: %2$d, Database %3$s, Backup Time: %4$s\n
22     Previous Backup level: %1$d Time: %2$s (start_lsa was %3$lld|%4$d)\n
23 The following database backup volume is needed to continue restoring:\n\n
24 Backup destination is full, a new destination is required to continue:\n\n
25 Preceding Backup Volume Name: %1$s\n
26     Next Backup Volume Name: %1$s\n
27  Backup Pagesize: %1$d\n
28       Zip Method: %1$d (%2$s)\n\
        Zip Level: %3$d (%4$s)\n
29 Include Active Log: %1$s\n

$set 16 MSGCAT_SET_LOG
1 \n*************************************************************************\n
2 Log Archive %1$s \n is needed to continue normal execution.   \n \
  Type\n \
  -  0 to quit.\n \
  -  1 to continue without present archive. (Partial recovery)\n \
  -  2 to continue after the archive is mounted/loaded.       \n \
  -  3 to continue after changing location/name of archive.   \n
3 Backup information file %1$s \n is needed to continue the restore process. \n \
  Type\n \
  -  0 to quit.\n \
  -  1 to continue after the file is mounted/loaded.       \n \
  -  2 to continue after changing location/name of file.   \n
4 Enter new location/name.\n
5 COMMENT: %1$s for database %2$s\n
6 COMMENT: Log archive %1$s is not needed any longer unless a database media crash occurs.\n
7 COMMENT: Log archives from %1$s to %2$s are not needed any longer unless a database media crash occurs.\n
8 COMMENT: from renamed database = %1$s\n
9 ARCHIVE: %1$d %2$s %3$lld %4$lld\n
10 ARCHIVE:
11 REMOVE: %1$d %2$s to \n \
       %3$d %4$s.\n \
       REASON: %5$s\n
12 ACTIVE: %1$s %2$d pages\n
13  Finish commit of tran_index %1$d with tranid = %2$d,\n just before LSA= %3$lld|%4$d and at %5$s
14  Finish abort of tran_index %1$d with tranid = %2$d,\n just before LSA= %3$lld|%4$d and at %5$s
15  Incomplete Media Recovery is in effect. The database will be \n \
 recovered up to LSA point address of %1$lld|%2$d. Last commit/abort \n \
 point time is approximately at %3$s \n \
 The database has lost all information of transactions committed \n \
 after this time.\n
16 Reset of log due to incomplete recovery.
17 Database backup was taken.
18 Media crash is not important for the application.
19 Backing up to directory %1$s which seems to have an earlier backup in it.\n\
Obsolete backup volumes of this database in this location will be removed,\n\
including those from the current backup level and higher.\n
20 Enter 'y' to continue or any other key to cancel.\n
21 Database backup was aborted by the user.\n
22 DELETE POSTPONED: Archives %1$d %2$s to \n \
        %3$d %4$s \n \
        are no longer needed unless a restore from current backup occurs.\n
23 A newer backup has released archives previously marked DELETE POSTPONED.\n
24 COMMENT: Log archive %1$s is not DELETE POSTPONED any longer due to more recent\n \
   backup and therefore is not needed unless a database media crash occurs.\n
25 COMMENT: Log archives from %1$s to %2$s are not DELETE POSTPONED any longer due to\n \
   more recent backup and therefore are not needed unless a database media\n \
   crash occurs.\n
26 An error occurred during a database restore, while processing\n\
     Backup Volume: %1$s\n\
          Unit Num: %2$d\n\
   Database Volume: %3$s\n\
    Database Volid: %4$d\n\
** WARNING: Do not use the database until an error-free restore is achieved.\n
27 Error in input, choose a value between %1$d and %2$d.\n
28 The time(%1$s) specified must be after the time(%2$s) of the specified backup.\n
29 COMMENT: Log archive %1$s, which contains log pages before %2$lld, is not needed any longer by any HA utilities.\n
30 Number of active log archives has been exceeded the max desired number.<|MERGE_RESOLUTION|>--- conflicted
+++ resolved
@@ -1940,15 +1940,9 @@
 315 Rename cannot change owner.
 316 Rename cannot be changed to the same name.
 317 Identifiers cannot be in a LIMIT clause.
-<<<<<<< HEAD
 318 Stored procedure/function "$1$s" does not exist.
-<<<<<<< HEAD
 319 Attempting to assign DEFAULT on an Out parameter is not allowed: '%1$s'.
 320 Only trailing default parameter is allowed: invalid at '%1$s'.
-=======
-=======
->>>>>>> upstream/develop
->>>>>>> 196464d5
 
 $set 9 MSGCAT_SET_PARSER_RUNTIME
 1 Out of virtual memory: unable to allocate %1$d bytes.
