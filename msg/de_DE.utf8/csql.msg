
$
$  Copyright 2008 Search Solution Corporation
$  Copyright 2016 CUBRID Corporation
$ 
$   Licensed under the Apache License, Version 2.0 (the "License");
$   you may not use this file except in compliance with the License.
$   You may obtain a copy of the License at
$ 
$       http://www.apache.org/licenses/LICENSE-2.0
$ 
$   Unless required by applicable law or agreed to in writing, software
$   distributed under the License is distributed on an "AS IS" BASIS,
$   WITHOUT WARRANTIES OR CONDITIONS OF ANY KIND, either express or implied.
$   See the License for the specific language governing permissions and
$   limitations under the License.
$ 
$ 
$

$
$ $Id$
$
$ csql.msg
$

$set 1 MSGCAT_CSQL_SET_CSQL
40 \
interaktives SQL Programm, Version %1$s\n\
Verwendung: %2$s [OPTION] datenbanknamen[@host]\n\
\n\
gültigen Optionen:\n\
  -S, --SA-mode                Ausführung in selbstständigem Modus\n\
  -C, --CS-mode                Ausführung in Client-Server Modus\n\
  -u, --user=ARG               alternativer Benutzername\n\
  -p, --password=ARG           Kennwort Zeichenfolge, "" für keines eingeben\n\
  -e, --error-continue         auf Anweisung Fehler nicht beenden\n\
  -i, --input-file=ARG         Eingabedateinamen\n\
  -o, --output-file=ARG        Ausgabedateinamen\n\
  -s, --single-line            Ausführung ausgerichtet auf einer Zeile\n\
  -c, --command=ARG            CSQL-Befehle\n\
  -l, --line-output            jeden Wert in einer Zeile anzeigen\n\
  -r, --read-only              Nur-Lese-Modus\n\
  -t, --plain-output           Darstellungsarten ergeben in einem Drucker-freundlichen Format angezeigt (funktioniert nur mit -c and -i)\n\
  -q, --query-output           Darstellungsarten ergeben in einem abfrage-freundlichen Format angezeigt (funktioniert nur mit -c und -i)\n\
  -d, --loaddb-output          Darstellungsarten ergeben in einem loaddb-freundlichen Format angezeigt (funktioniert nur mit -c und -i)\n\
  -N, --skip-column-names      Spaltendarstellung in Ergebnisse nicht anzuzeigen (funktioniert nur mit -c and -i)\n\
      --string-width           jede Spalte der Art String in dieser Breite anzeigen\n\
      --no-auto-commit         Auto-Commit-Modus deaktivieren\n\
      --no-pager               Pager nicht verwenden\n\
      --no-single-line         Ausführung ausgerichtet auf einer Zeile deaktivieren\n\
      --no-trigger-action      deaktivieren Trigger Aktion\n\
      --delimiter=ARG          Trennzeichen zwischen Spalte (funktioniert nur mit -q)\n\
      --enclosure=ARG          Gehäuse für eine Ergebniszeichenfolge (funktioniert nur mit -q)\n\
\n\
Für weitere Informationen, siehe http://www.cubrid.org\n
41 %1$s: der Umgebungswert von %2$s_MODE ist inkorrekt. \nEr sollte entweder %3$s oder %4$s sein.\n
42 %1$s: zu viele Argumente gegeben. Maximum ist %2$d.\n
43 %1$s: Das Root-Verzeichnis Umgebungsvariable ($CUBRID) soll gesetzt werden.\n
44 %1$s: der Versuch "%2$s" auszuführen ist fehlgeschlagen.\n
45 %1$s: -sa und -cs Optionen können nicht gleichzeitig benutzt werden.\n
46 %1$d Befehl(e) erfolgreich verarbeitet.
47 In Befehl auf Zeile %1$d,
48 Auf Zeile %1$d, Spalte %2$d,
49 Für hilfe, `;help' eingeben.
50 FEHLER: 
51 CUBRID SQL Interpreter
52 Es gibt Updates. Wollen Sie diese verpflichten? (`Y' or `N') 
53 `Y' für Verpflichtung, `N' für Abbruch eingeben. 
54 Verpflichtet.
55 Wiederherstellt.
56 Befehlspuffer wurde gespeichert.
57 Die Datei wurde in den Befehlspuffer gelesen.
58 Der Befehlspuffer wurde an den Drucker gesendet.
59 Aktuelles Verzeichnis ersetzt durch
61 Kennwort eingeben: 
62 <Ergebnis des %1$s Befehls in Zeile %2$d>
63 Es gibt keine Ergebnisse.
64 Der Checkpoint wurde ausgestellt.
65 Die Datenbank wurde neugestartet.
66 Tran index            Benutzername      Hostname      Prozess-ID      Programmname\n
67 %1$4d%2$-12s %3$14s %4$14s %5$15d %6$17s\n 
68 Die angegebene Transaktion wurde beendet.
69 Beendung der angegebenen Transaktion ist fehlgeschlagen.
70 %1$d Reihen %2$s.
71 %1$d Reihe %2$s.
$ Diese 3 sollten leer sein
75 Automatisierter API-Tester
76 Ungültiger automatisierten API-Tester 
79 csql>
80 csql
81 sysadm>
82 %1$d transactions %2$s.
83 %1$d transaction %2$s.
84 Zu wenig Argumente angegeben.

145 <Hilfe: Schema einer Klasse>
146 nichts
147 <Hilfe: Alle Anstöße>
148 <Hilfe: Keine definierte Anstöße>
150 <Hilfe: Anstoßdefinition >
151 <Hilfe: Befehlssyntax>
152 <Hilfe: Session-Befehl Zusammenfassung>
178 Ein Dateiname wird benötigt.
179 Der Pager kann nicht ausgeführt werden.
180 Es ist nicht genügend Speicher zugewiesen.
184 Die eingetragene Zeile ist zu lang.
185 Zu viele Zeilen wurden eingegeben.
188 Zu viele Dateinamen wurden eingegeben.
190 Kein solcher Session-Befehl. `;help' für Hilfe eingeben.
191 Mehr als einen Session-Befehl gefunden. Bitte mehr Details eingeben.
193 Mehr als einen Befehl gefunden. Bitte mehr Details eingeben.
194 Ungültige Kombination von Befehlszeilenargumente (Optionen).
196 Ein unbekannter Fehler ist aufgetreten.
197 ';edit' ist nicht zulässig, wenn die Ausgabe umgeleitet wurde.
198 Formatieren fehlgeschlagen.

203 <%1$s> 
204 <Oberklassen> 
205 <Unterklassen> 
206 <Attribute> 
207 <Klassenattribute> 
208 <Methoden> 
209 <Klassenmethoden> 
210 <Resolutionen> 
211 <Methodendateien> 
212 <Abfragespezifikationen> 
213 <Auslöser> 
214 <Name> 
215 <Ereignis> 
216 <Zeit der Bedingung> 
217 <Bedingung> 
218 <Zeit der Aktion> 
219 <Aktion> 
220 <Status> 
221 <Priorität> 
222 <Name> 
223 <Beschreibung> 
224 <Syntax> 
225 <Beispiel> 

$ csql help messages
231 \
\n\
   Alle Session-Befehle sollten durch `;' vorangestellt werden und nur\n\
   Leerzeichen/Tabs können das Präfix voranstellen. Großgeschriebene\n\
   Zeichen sind die minimale Abkürzung, die Sie eingeben müssen, um den\n\
   angegebenen Befehl auszuführen.\n\
\n\
   ;REAd   [<file-name>]        - Datei in Befehlspuffer lesen.\n\
   ;Write  [<file-name>]        - (über)schreiben des Befehlspuffers in eine Datei.\n\
   ;APpend [<file-name>]        - Befehlspuffer in eine Datei anfügen.\n\
   ;PRINT                       - Befehlspuffer drucken.\n\
   ;SHELL                       - Shell rufen.\n\
   ;CD                          - aktuelles Verzeichnis ändern.\n\
   ;EXit                        - Programm beenden.\n\
\n\
   ;CLear                       - Befehlspuffer leeren.\n\
   ;EDIT   [format/fmt]         - System-Editor [nach dem Formatierer] mit dem Befehlspuffer.\n\
   ;LISt                        - Inhalt eines Befehlspuffer anzeigen.\n\
\n\
   ;RUn                         - SQL in Befehlspuffer ausführen.\n\
   ;Xrun                        - SQL in Befehlspuffer ausführen,\n\
                                  und Befehlspuffer leeren.\n\
   ;COMmit                      - aktuelle Transaktion verpflichten.\n\
   ;ROllback                    - aktuelle Transaktion rückgängig machen.\n\
   ;AUtocommit [ON|OFF]         - aktivieren/deaktivieren des Auto-Commit-Modus.\n\
   ;REStart                     - Datenbank neustarten.\n\
\n\
   ;SHELL_Cmd     [shell-cmd]   - Standard-Shell, -Editor, -Printer, -Pager und -Formatierer setzen\n\
   ;EDITOR_Cmd    [editor-cmd]    Befehl für eine neue, oder die aktuelle Anzeigen\n\
   ;PRINT_Cmd     [print-cmd]     einzeln, jeweils.\n\
   ;PAger_cmd     [pager-cmd]\n\
   ;FOrmatter_cmd [formatter-cmd]\n\
\n\
   ;DATE                        - lokale Uhrzeit und Datum anzeigen.\n\
   ;DATAbase                    - den Namen der zugegriffenen Datenbank anzeigen.\n\
   ;SChema class-name           - Schema-Informationen einer Klasse anzeigen.\n\
   ;TRIgger [`*'|trigger-name]  - Trigger-definition anzeigen.\n\
   ;Get system_parameter        - Wert eines System-Parameter erhalten.\n\
   ;SEt system_parameter=value  - Wert eines System-Parameter setzen.\n\
   ;STring-width [width]        - Breite setzen, in der jeder Spalte der Art String angezeigt wird.\n\
   ;COLumn-width [name]=[width] - Breite einer bestimmten Spalte setzen.\n\
   ;PLan [simple/detail/off]    - Abfrageausführungsplan anzeigen.\n\
   ;Info <command>              - interne Information anzeigen.\n\
   ;TIme [ON/OFF]               - aktivieren/deaktivieren, um die Ausführungszeit\n\
					der Abfrage anzuzeigen.\n\
   ;LINe-output [ON/OFF]        - Anzeigen in einer Zeile aktivieren/deaktivieren.\n\
   ;HISTORYList                 - Liste der ausgeführten Abfragen anzeigen.\n\
   ;HISTORYRead <history_num>   - Eintrag über die Verlaufszahl in den Befehlspuffer schreiben.\n\
   ;TRAce [ON/OFF] [text/json]  - enable/disable sql auto trace.\n\
   ;SIngleline [ON|OFF]         - Single-Line-Modus aktivieren/deaktivieren.\n\
<<<<<<< HEAD
=======
   ;CONnect username [dbname | dbname@hostname]\n\
                                - sich als Benutzername mit der aktuellen oder anderen Datenbanken verbinden..\n\
   ;.Hist [ON/OFF]              - sammeln von Statistikinformationen in CSQL starten/stoppen (nur verfügbarer DBA).\n\
   ;.Clear_hist                 - löschen Sie die SQL Statistikinformationen im Puffer.\n\
   ;.Dump_hist                  - anzeige der CSQL-Statistikinformationen in CSQL.\n\
   ;.X_hist                     - anzeige der CSQL-Statistikinformationen in CSQL mit initialisierten Statistikdaten.\n\
>>>>>>> 439d255d
   ;HElp                        - Hilfe anzeigen.\n\n

232 <Beschränkungen> 
233 Info {schema|trigger|deferred|workspace|lock|stats}\n\
\tschema [class-name]    - Schemainformation\n\
\ttrigger [trigger-name] - Trigger Information\n\
\tdeferred               - verzögerte Trigger Information\n\
\tworkspace              - Informationen zum Arbeitsumgebung\n\
\tlock                   - Sperre Information (Client-Server-Modus)\n\
\tstats class-name       - Klassenstatistikinformation\n\
\ttrantable              - Transaktionsdaten\n\
\tlogstat                - Log-Informationen\n\
\tcsstat                 - kritischen Abschnitt Informationen\n\
\tplan                   - Plan Cache Information\n\
\tqcache                 - Abfrage Cache Information\n
235 <Partitionen>
236 Ein Klassennamen ist erforderlich.
237 <Comment><|MERGE_RESOLUTION|>--- conflicted
+++ resolved
@@ -190,15 +190,12 @@
    ;HISTORYRead <history_num>   - Eintrag über die Verlaufszahl in den Befehlspuffer schreiben.\n\
    ;TRAce [ON/OFF] [text/json]  - enable/disable sql auto trace.\n\
    ;SIngleline [ON|OFF]         - Single-Line-Modus aktivieren/deaktivieren.\n\
-<<<<<<< HEAD
-=======
    ;CONnect username [dbname | dbname@hostname]\n\
                                 - sich als Benutzername mit der aktuellen oder anderen Datenbanken verbinden..\n\
    ;.Hist [ON/OFF]              - sammeln von Statistikinformationen in CSQL starten/stoppen (nur verfügbarer DBA).\n\
    ;.Clear_hist                 - löschen Sie die SQL Statistikinformationen im Puffer.\n\
    ;.Dump_hist                  - anzeige der CSQL-Statistikinformationen in CSQL.\n\
    ;.X_hist                     - anzeige der CSQL-Statistikinformationen in CSQL mit initialisierten Statistikdaten.\n\
->>>>>>> 439d255d
    ;HElp                        - Hilfe anzeigen.\n\n
 
 232 <Beschränkungen> 
