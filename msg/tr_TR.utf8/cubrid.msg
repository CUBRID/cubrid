
$
$  Copyright 2008 Search Solution Corporation
$  Copyright 2016 CUBRID Corporation
$ 
$   Licensed under the Apache License, Version 2.0 (the "License");
$   you may not use this file except in compliance with the License.
$   You may obtain a copy of the License at
$ 
$       http://www.apache.org/licenses/LICENSE-2.0
$ 
$   Unless required by applicable law or agreed to in writing, software
$   distributed under the License is distributed on an "AS IS" BASIS,
$   WITHOUT WARRANTIES OR CONDITIONS OF ANY KIND, either express or implied.
$   See the License for the specific language governing permissions and
$   limitations under the License.
$ 
$ 
$

$
$ $Id$
$
$ cubrid.msg
$

$set 1 MSGCAT_SET_GENERAL
1 \n%1$s\n\n
2 Copyright (C) 2008 Search Solution Corporation.\nCopyright (C) 2016 CUBRID Corporation.\n
3 Telif Hakkı Bilgisi \n
5 tamsayı argüman değeri bulunmamaktadır "%1$s"\n
6 floating argüman değeri bulunmamaktadır "%1$s"\n
7 kayıp argüman %1$s\n
8 argüman çoğaltın `%1$s'
9 Argüman için kayıp değer `%1$s'
10 Bilinmeyen argüman `%1$s'
11 Beklenmeyen konumsal argüman`%1$s'
12 Verilen hiçbir argüman tanımlanmıyor
13 Argüman ayrıştırma için depolama ayıramadı
14 Argüman dize maksimum uzunluğu aşıyor: %1$s
15 Argüman ayrıştırma için katalog içindeki geçersiz ileti numarası %1$d.
16 [ayarlar]
17 Ayarlar:

$set 4 MSGCAT_SET_PARAMETER
2 %1$s rehber içinde bulunmamakta.  Oluşturma %2$s içinde ".".
3 Açılmıyor %1$s. Yapılandırma dosyası oluşturulamıyor.
4 Yapılandırma dosyası %2$s satır %1$d yazılamıyor.
6 Sistem yapılandırma dosyası "%1$s" erişilemiyor: %2$s
7 HOME ayarlanmadı
8 Gerekli parametre "%1$s" hiçbir değeri yoktur.
9 Konfigürasyon dosyası "%1$s" açılamıyor: %2$s
10 Dosya '%1$s' içinde '%3$s' parametresinde satır %2$d : 
11 Çevre değişkeni %1$s: 
12 Tanınmayan anahtar kelime.
13 Değer türü,parametresi türü ile eşleşmiyor.
14 Değeri saklamak için bellek ayrılamıyor.
15 Dize değeri Sonlandırılmamış.
16 Değer aralığı dışındadır.
17 UNIX hatası: %1$s
18 Görüntülenebilir mesaj yok.
19 Değer aralığı dışındadır.Varsayılan değere sıfırlama.
20 Anahtar = '%1$s' değeri = %2$d Varsayılan Değer = %3$d\n
21 Anahtar = '%1$s' değeri = %2$f varsayılan değer = %3$f\n
22 Reddedilen parametre
23 '%1$s' ve '%2$s' parametreler birlikte kullanılamaz.\n
31 '%1$s' parametresi:

$set 5 MSGCAT_SET_ERROR
1 Hata kodu %1$d eksik mesaj.
2 Dahili sistem hatası: daha fazla ayrıntılı bilgi mevcut bulunmamaktadır.
3 Sanal bellek harici: %1$zu bayt bellek ayıramadı.
4 Kesildi.
5 Anahtar = "%1$s" karma tablosu "%2$s" bulunamadı.
6 NULL bellek karma tablo bir karma tablo işlevi sağlanmıştır.
7 Sayfa sayısı için yanlış bir değer %2$d ile disk birimi "%1$s" biçimlendirmek için çalışıyorum.
8 Formatında disk birimi için açılamıyor "%1$s" %2$d sayfaları (%3$lld bayt).
9 Yeterli boş alan formatta disk birimi için açılamıyor "%1$s" %2$d sayfaları (%3$lld Kbyte). Kullanılabilir alanı %4$d sayfa (%5$lld Kbyte) olduğunu.
10 Disk birimi "%1$s" monte etmeye uygun değil.
11 Disk birimi "%1$s" monte etmeye uygun değil. Veritabanı "%2$s", hangi disk birimi ait, %6$s yılından bu yana ev sahibi %5$s süreci %4$d kullanıcı %3$s tarafından kullanılıyor.
12 Problem sökme değeri "%1$s".
13 I/O hatası oluştu %1$d sayfası degeri "%2$s" okunurken.
14 I/O hatası oluştu %1$d sayfası değeri "%2$s" yazılırken.
15 Sayfa yazmaya uygun değil %1$d değeri "%2$s" işletim sistemi cihazı için yeterli boş alan.
16 Disk birimini "%1$s" den "%2$s" yeniden adlandırmak uygun değil.
17 İç Hata: ayırmanın sayfa id %1$d "%2$s" hacim getiriliyor.
18 Tüm sayfa bufferlar onarıldı(LRU: %1$d).
19 İç hata: sayfa ptr = %1$p %2$d sayfanın hacimi "%3$s" onarılmadı.
20 İç hata: bilinmeyen sayfa ptr = %1$p.
21 İç hata: bilinmiyor sektörü %1$d hacim "%2$s".
22 İç hata: bilinmeyen sayfa %1$d hacim "%2$s".
23 İç hata: disk sistemi sayfa ayırması için çalışıyor %1$d "%2$s" değeri.
24 Alan dışı yoğunluklar "%1$s". toplam sayfa numarası = %2$d, toplam boş sayfa sayısı = %3$d.
25 Alan dışı yoğunluklar veri ile ana depolama amaçlı olarak. toplam sayfa sayısı = %1$d, toplam boş sayfa sayısı = %2$d.
26 Alan dışı yoğunluklar indeks ile ana depolama amaçlı olarak. toplam sayfa sayısı = %1$d, toplam boş sayfa sayısı = %2$d.
27 Alan dışı yoğunluklar genel depolama amaı ile. toplam sayfa sayısı = %1$d, toplam boş sayfa sayısı = %2$d.
28 Alan dışı yoğunluklar ana depolama amaçlı olarak geçici veri ile. toplam sayfa sayısı = %1$d, toplam boş sayfa sayısı = %2$d.
29 Yoğunluklar için yer bildirimi dışında sürecek "%1$s". toplam sayfa sayısı = %2$d, toplam boş sayfa sayısı = %3$d.
30 Yoğunluklar için yer bildirimi dışında sürecek ana depolama amaçlı olarak veri ile.. toplam sayfa sayısı = %1$d, toplam boş sayfa sayısı = %2$d.
31 Yoğunluklar için yer bildirimi dışında sürecek ana depolama amaçlı olarak indeks. toplam sayfa sayısı = %1$d, toplam boş sayfa sayısı = %2$d.
32 Yoğunluklar için yer bildirimi dışında sürecek genel depolama amacı ile. toplam sayfa sayısı = %1$d, toplam boş sayfa sayısı = %2$d.
33 Yoğunluklar için yer bildirimi dışında sürecek ana depolama amaçlı olarak geçici veri ile. toplam sayfa sayısı = %1$d, toplam boş sayfa sayısı = %2$d.
34 İç hata: %1$d nth sayfa dosyası %2$d yoğunluk "%3$s" için aralık dışında. Sayfa sayısı %4$d vardır.
35 İç hata: Bilinmeyen hacmi belirteç %1$d.
36 Veritabanı içinde alandışı disk alanı. İstenen sayfa(lar) sayısı = %1$d.
37 Yoğunluk içinde alandısşı disk alanı "%1$s". İstenen sayfa(lar) sayısı = %2$d.
38 İç hata: Bilinmeyen dosya VFID %1$d|%2$d.
39 İç hata: Page %1$d|%2$d(yoğunluk "%3$s") odosya VFID %4$d|%5$d(yoğunluk "%6$s") geçersiz/tahsisi haritaya göre ayrılmamış.
40 İç hata: %1$d beklenen sonuçlar, %2$d dosya için bulunan sayfaları VFID %3$d|%4$d(yoğunluk "%5$s").
41 İç hata: Page %1$d|%2$d(yoğunluk "%3$s") dosya VFID parçası değildir %4$d|%5$d(yoğunluk "%6$s").
42 Sayfasına bağlantılı kayıtları yenilenmez %1$d yoğunluğu "%2$s".
43 İç hata: %1$d sayfa hacmi "%2$s" bozuk olabilir. %3$d kayıtları %4$d beklenen zaman kuruldu.
44 Yerleşmiş sayfada uygun alan bulunmamakta %1$d yoğunluk "%2$s".
45 Yer %1$d safada %2$d yoğunluğu "%3$s" demirlemiş bir kayıt tahsis edilir. Yeni bir kayıt buraya işlenemez.
46 İç hata: yer %1$d sayfada %2$d yuğunluğu "%3$s" ayrılmamaktadır.
47 Yoğunluğunda bir yığın dosya oluşturulamıyor "%1$s".
48 Silinen nesneye erişim %1$d|%2$d|%3$d.
49 İç hata: nesne sınıfı %1$d|%2$d|%3$d bilinmeyen.
50 İç hata: nesne taşınma kaydı %1$d|%2$d|%3$d bozulmuş olabilir.
51 İç hata: nesne %1$d|%2$d|%3$d bozulmuş olabilir.
52 İç hata: nesne taşması adresi %1$d|%2$d|%3$d bozulmuş olabilir.
53 Nesne getiriliyor %1$d|%2$d|%3$d sadece kendi OID atanmıştır.
54 İç hata: %1$d sayfa uzunluğunda bir nesne işlemek için çalışıyor.Bir nesne için izin verilen maksimum boyutu %2$d sayfadır.
55 İç hata: Bir sayfa döngüsü başvuru sayfasında tespit edildi %1$d|%2$d yardım dosyası %3$d|%4$d|%5$d.
56 İç hata: bilinmeyen uzatılabilen karma dosyası (Yoğunluk id: %1$d Dosya id: %2$d) sayfa (Yoğunluk id: %3$d Sayfa id: %4$d) belirtildi.
57 Anahtar uzatılabilen karma yapısı mevcut değildir.
58 Dize "%1$s" yerleşmiş sayfaya sığmayacak kadar uzun.
59 İç hata: Belirtilen anahtar türü %1$d uzatılabilen karma yapısı için geçerli değildir.
60 İç hata: uzatılabilen karma yapısı bozulmuş olabilir.
61 İç hata: uzatılabilen karma yapının dizini kök sayfası(Yoğunluk id: %1$d Dosya id: %2$d Sayfa id: %3$d) bozulmuş olabilir.
62 İç hata: kayıt sıralama %1$d (boyut %2$d) sayfa içine uygun değil; izin verilen maksimum boyutu %3$d.
63 İç hata: geçici bir sayfa sıralama sırasında bozulmuş olabilir.
64 Bilinmeyen sınıf "%1$s".
65 Sınıf "%1$s" zaten bulunmakta.
66 İç hata: bilinmeyen bir güç operasyonu %1$d nese için %2$d|%3$d|%4$d.
67 İç hata: bir yığın dosya nesnesi depolamak için tahsis edilmemiştir %1$d|%2$d|%3$d.
68 İç hata: oid sınıf için farklı sınıf adları = %1$d|%2$d|%3$d bulundu. Bulunan sınıf adları "%4$s", "%5$s" sırasıyla, sınıf adını karma tablo ve yığın kullanarak.
69 İç hata: farklı sınıf nesne tanımlayıcıları ismi sınıf için bulundu "%1$s". Bulunan OID ler %2$d|%3$d|%4$d, %5$d|%6$d|%7$d sırasıyla, sınıf adını karma tablo ve yığın kullanarak.
70 İç hata: Adında sınıf "%1$s" ve oid = %2$d|%3$d|%4$d sınıf adı karma tabloda bulunmamamktadır.
71 İç hata: adında sınıf "%1$s" ve oid = %2$d|%3$d|%4$d kendi yığınında bulunmamaktadır.
72 İşleminiz (index %1$d, %2$s@%3$s|%4$d) tek taraflı sistem tarafından iptal edildi.
73 İşleminiz (index %1$d, %2$s@%3$s|%4$d) üzerinde beklerken zaman aşımına uğradı %5$s nesne üzerinde kilit %6$d|%7$d|%8$d. Bu kullanıcı için bekliyor(s) %9$s bitirmek için.
74 İşleminiz (index %1$d, %2$s@%3$s|%4$d) üzerinde beklerken zaman aşımına uğradı %5$s nesne üzerinde kilir %6$s. Bu kullanıcı için bekliyor(s) %7$s bitirmek için.
75 İşleminiz (index %1$d, %2$s@%3$s|%4$d) üzerinde beklerken zaman aşımına uğradı %5$s örneği üzerinde kilitlemek %6$d|%7$d|%8$d of class %9$s. Bu kullanıcı için bekliyor(s) %10$s bitirmek çin.
76 İşleminiz (index %1$d, %2$s@%3$s|%4$d) üzerinde beklerken zaman aşımına uğradı %5$s sayfa üzerinde %6$d|%7$d. Bu kullanıcı için bekliyor(s) %8$s sayfa kilidi serbest bırakmak için.
77 İç hata: tüm bufferlar onarıldı.
78 İç hata: an I/O mantıksal günlük sayfa okurken hata oluştu %1$lld (fiziksel sayfa %2$lld) nın "%3$s".
79 İç hata: an I/O mantıksal günlük sayfa yazarken hata oluştu %1$lld (fiziksel sayfa %2$lld) nın "%3$s".
80 Mantıksal günlük sayfa yazarken sistem aygıt işletim yeterli yer %1$lld (fiziksel sayfa %2$lld) nın "%3$s". %4$d bayt tan daha fazla yazılamaz.
81 İç hata: mantıksal log sayfa %1$lld bozulabilir.
82 Günlük disk biriminin yooğunluğu monte edilemiyor/dosya "%1$s".
83 Yol uzunluğu "%1$s" önek log adının artı uzunluğu "%2$s" çok uzun; Kombine uzunluğundan daha az olması gerekir %3$d.
84 Önek log adının uzunluğu "%1$s" çok uzun; uzunluğundan daha az olması gerekir %2$d.
85 Önek adı "%1$s" aynı değildir "%2$s" log diskte.Log veritabanı alanı dışında yeniden adlandırılmış olabilir.
86 Veritabanı akım ile uyumsuz "%1$s" serbest "%2$s".
87 Kullanılarak kurtarıldı gerekir kurtarma eylemleri vardır "%1$s" serbest "%2$s" yerine sürüm "%3$s". İyileştikten sonra veritabanı sürüm çalıştırılabilir "%4$s".
88 İç hata: Yayın dize "%1$s" geçemez %2$d. Başlığı değiştirmeniz gerekir log.
89 Log "%1$s" Verilen veritabanına ait değildir.
90 Yinele günlüğü her işlem için bir sayfa seviyesidir. Bir veri sayfası işaretçi adresinin bir parçası olarak verilmelidir.
91 Giriş Tecil her zaman bir sayfa düzeyinde günlük bir operasyondur. Bir veri sayfası işaretçi adresinin bir parçası olarak verilmelidir.
92 Telafi günlüğü her zaman işlem için bir sayfa seviyesidir. Bir veri sayfası işaretçi adresinin bir parçası olarak verilmelidir.
93 Uyarı: yenile günlüğü kokan kurtarma ve normal sadeleştirmek sırasında göz ardı edilir.
94 Uyarı: günlüğü erteleme yenileme kurtarma ve normal sadeleştirmek sırasında göz ardı edilir.
95 Uyarı: günlüğü geri kurtarma ve normal geri alma sırasında göz ardı edilir.
96 Medya kurtarma biriminde gerekli olabilir "%1$s".
97 İç hata: günlük sayfa bulamadı %1$lld günlük arşivlerinde.
98 Arşiv log oluşturulamıyor "%1$s" arşivleme sayfalarında %2$lld to %3$lld.
99 Yedekleme dizini bilgi dosyası oluşturulamıyor"%1$s".
100 Veritabanı yedekleme yapılamıyor"%1$s".
101 Bilinmeyen kullanıcı dosya "%1$s".
102 Dosya "%1$s" yeterli mesajı yok: %2$d girdileri beklenir.
103 Dosya "%1$s" girişleri sırasız gibi görünüyor. Giriş %2$d değerler ile birlikte: %3$d %4$s %5$s, beklenen %6$d %7$s değerler ile birlikte bulundu.
104 Dosya "%1$s" veritabanı adı yanlış bir giriş (ana birim) sahip görünüyor. Giriş %2$d değerler ile birlikte: %3$d %4$s %5$s, beklenen %6$d %7$s %8$s değerler ile birlikte bulundu .
105 Yedekleme dosyası erişemiyor "%1$s". Yeniden Depolandı veya Yedekleme iptal edildi.
106 Genel işlem tanımlayıcı ile cari işlem işlemek için hazırlayamaz %1$d Bu işlem tanımlayıcı başka bir işlem tarafından kullanımda olduğundan dolayı.
107 İşlem tanımlayıcı ile ilişkili hiçbir küresel dağıtılmış işlem yoktur. %1$d.
108 Geçerli işlem %1$d küresel tanımlayıcı ile dağıtılan işlem katılmaya çalışırken önce işlenen veya iptal edilmelidir %2$d.
109 İşleminiz %1$d tek taraflı sistem tarafından iptal edilmiştir çünki bir katılımcı (uzak) yere indi veya tek taraflı olarak iptal işlemi.
110 İzolasyon seviyesi değeri %1$d ve %2$d arasında olmalıdır.
111 İşleminiz sunucu hatası veya mod değişikliği nedeniyle sistem tarafından iptal edildi.
112 Host "%1$s" veritabanı çalıştırmak için yetkili değil.
113 Yeniden / veritabanı sunucusu başlatılamadı. %1$s
114 Yorumlamak için uygun değil "%1$s" bir veritabanı gibi. Veritabanı değeri /dosyalar yeniden adlandırılmış olmalı/veritabanı alanı dışında kopyalanmış.
115 Veritabanı "%1$s" zaten var.
116 Veritabanı "%1$s" bilinmiyor veya dosya "databases.txt" erişilemiyor.
117 Veritabanı için mutlak Pathadı çok uzun. Path in birleştirilmiş toplam uzunluğu "%1$s" artı adı "%2$s" is %3$d; Kombine uzunluğundan daha az olması gerekir %4$d.
118 Geçerli çalışma dizinini bulamadı.
119 "%2$s" içinde ana bilgisayar adı ("%1$s") bulunamıyor. Lütfen dosyanın izinlerini veya ana bilgisayar adı olup olmadığını kontrol edin.
120 Yoğunlukların maksimum sayısı (%1$d) değerini aştı.
121 "%1$s" kaldırmak için çalışılıyor veritabanından kalıcı bir yoğunluk.
122 Sistem mesajı kataloguna erişilemiyor.
123 "%2$s" veri tabanı için %1$s oluşturulamıyor. Ek bilgi için lütfen "%3$s" bakınız.
124 Yoğunluk "%1$s" zaten bulunmakta.
125 Otomatik yoğunluk uzantısı "%1$s" nın %2$d sayfaları ve genel depolama amaçlı oluşturuldu.
126 Bilinmeyen amaç "%1$s" satırında verilen %2$d.
127 Doğru olmayan değer %1$d satırında verilen sayfa numaraları %2$d.
128 Satırında verilmeyen sayfaların numaraları %1$d.
129 Bilinmeyen simge "%1$s" satırında bulundu %2$d.
130 Sanal bellek dışında.
131 Veritabanı sistem hatası.
132 Mevcut sürümde özellik uygulanmadı: %1$s.
133 Sürekli iç içe ayar izin verilmedi.
134 Sınıf öznitelikleri her ikisini de kullanmak için izin verilmedi ve tek bir güncelleştirme olmayan sınıf öznitelikleri.
135 OİD sütunlar için geçersiz ifade : %1$s.
136 Uygulanmayan fonksiyon "%1$s".
137 Yetki nesneleri bozulmuş.
138 Yetkilendirme sınıfı "%1$s" bulunamadı.
139 Yetkilendirme öznitelik üzerinde erişim hatası "%2$s" ın sınıfı "%1$s".
140 İşlem "%1$s" sadece DBA veya bir DBA grubu üyesi tarafından gerçekleştirilebilir.
141 "%1$s" üyesi gibi "%2$s" eklenemez.
142 Üyesi ekleme kullanıcı hiyerarşisi döngüsel bir grafik haline neden olur.
143 Sahipli bir sınıf ile karşılaşılmadı.
144 Kullanıcı nesnesi erişilemiyor.
145 Sorun kabul edilemez/kendisi için komutları geri alamaz.
146 Sorun kabul edilemez/bir sınıf sahibi için geri alamaz.
147 Kabul Etme seçenekleri bulunmamakta.
148 Yetki nesne üzerinde yazma kilidi edinilemez.
149 Yetkilendirme nesne örneğini oluşturamaz.
150 Kendi kendine ayrıcalıkları geri alamaz.
151 Bir sınıfın sahibi ayrıcalıkları geri alamaz.
152 GRANT bulunamadı.
153 Veritabanı için geçerli yetkilendirme ayrıcalıkları bulunmamaktadır.
154 Eksik yetkilendirme kurulum - Veritabanı için geçerli yetkilendirme ayrıcalıkları bulunmamaktadır.
155 Çoklu yetkilendirme kökleri.
156 Yetkilendirme hatası.
157 SELECT yetkilendirme hatası.
158 ALTER yetkilendirme hatası.
159 UPDATE yetkilendirme hatası.
160 INSERT yetkilendirme hatası.
161 DELETE yetkilendirme hatası.
162 İNDEKS yetkilendirme hatası.
163 EXECUTE yetkilendirme hatası.
164 Kullanıcı "%1$s" zaten bulunmakta.
165 Kullanıcı "%1$s" geçersiz.
166 Geçersiz kullanıcı özelleştirmesi.
167 DBA, DBA grup ve sınıf sahibi üyeleri işlemi gerçekleştirebilirsiniz.
168 Üye bulunamadı.
169 %1$s veritabanından kullanıcı silinemiyor.
170 İçeride kullanıcı girişi bulunmamaktadır.
171 Yanlış veya kayıp şifre.
172 Şifre dize 31 bayt den fazla olmaz.
173 Veritabanı dosyası bulunamadı "%1$s".
174 Veritabanı dosyası yazma erişimi alamadı "%1$s".
175 Kötü biçimlendirilmiş veritabanı dosyası "%1$s".
176 Tarih biçiminde dönüşüm hatası.
177 Dahili depolama için büyük nesne oluşturulamıyor.
178 Geçici OID MOP olmadan karşılaştı.
179 "%1$s" Alanı "%2$s" etki alanı ile uyumlu değil.
180 "%1$s" Alanı "%2$s" verilen değerin hedef etki alanı ile uyumlu değil.
181 Etki değeri zorlanamaz "%1$s" alan için "%2$s".
182 Etki değeri zorlanamaz "%1$s" alan için "%2$s" taşmaksızın.
183 Alınan veri beklenmedik bir miktarı; %1$d beklenen, %2$d alınan.
184 İletişim buffer ayrılamadı.
185 İstemciden veri alma hatası.
186 Sunucudan veri alma hatası.
187 İletişim buffer kullanılmaz.
188 Bilinmeyen veritabanı "%1$s".
189 Geçersiz host adı "%1$s".
190 Sunucu host tespit edilememiştir.
191 Sunucuya bağlanamıyor "%1$s" üzerinde "%2$s".
192 Ağ yapılandırma dosyası yüklenemedi.
193 Sunucu istemciden kapatma komutu aldı.
194 Bilinmeyen sunucu isteği id %1$d.
195 Sunucu iletişim hatası: %1$s.
196 Sunucu adı tespit edilmemiştir.
197 Ana sunucu ile temas kurulamadı.
198 Kesilmiş çok küçük, verileri arabelleğe alma.
199 Sunucu yanıt vermemektedir.
200 Nesneden bağımsız olarak uygun şekilde kaldrıma ayarlanmamıştır.
201 Doğru olmayan UNIQUE tablo girişi kaldırıldı.
202 Öznitelik "%1$s" bulunamadı.
203 Öznitelik "%1$s" için değer mutlaka "%2$s" türü olamalı, türü değil "%3$s".
204 Fonksiyon eksik veya geçersiz argüman adı ile adlandırılır.
205 Öznitelik "%1$s" NULL yapamaz.
206 Öznitelik "%1$s" UNIQUE sınırlaması yoktur.
207 Sınıf "%1$s" bir sıfır-boyut nesne bulunmakta.
208 Yöntem "%1$s" bulunamadı.
209 "%1$s" adı ile hiçbir niteliği veya yöntem olduğu bulunamamıştır.
210 İç hata: nesne şablonu işleme.
211 Nesne şablonu oluşturma sırasında öznitelik silindi.
212 "%1$s" öznitelik UNIQUE sınırlaması ihlal ediyor.
213 Geçersiz UNIQUE tablo girişi karşılaştı.
214 "%1$s" öznitelik bir etki alanı çatışması bulunmakta.
215 id %1$d öznitelik bulunamadı.
216 Değeri üzerinde geçersiz nesne sahipliğini etiketi.
217 Operasyon sadece sınıf nesneleri üzerinde yapılabilir.
218 db_get path ifadesi içinde geçersiz nesne.
219 Geçersiz db_get path ifadesi.
220 Geçersiz ayar in db_get path ifadesi.
221 db_get path ifadesi içinde geçersiz ayar indeksi.
222 Dize değerini atamaya çalışırsanız  %2$d daha fazla karakter atanabilir "%1$s".
223 Değer %2$d çok fazla büyük küçük int niteliği "%1$s" için.
224 Bir veritabanı yeniden başlatılamadı.
225 Öznitelik eksik değeri "%1$s" NOT NULL kısıtlaması ile.
226 Sınıf ta boş bileşen listesi.
227 "%1$s" Öznitelik değerini birden fazla atamaya çalışırsanız.
228 Yöntem "%1$s" %2$d ile adlandırılan argümanlar. Sistem %3$d argümanların birden fazlasına izin verir.
229 Yöntem "%1$s" %2$d argüman gerektirir "%3$s" alan ile birlikte. Alanı "%4$s" geçersiz bir değer verildi.
230 Öznitelik "%1$s" uzunlukta bir dize atanamaz %2$d. İzin verilen maksimum dizi uzunluğu %3$d.
231 Geçersiz API işlemi geçici bir nesne üzerinde çalıştı.
232 Birden çok işlem üzerinden nesne şablonları kullanmak için izin verilmedi.
233 "%1$s" temel türü adı ile sınıfı oluşturulamıyor.
234 Yöntem dosyası "%1$s" bulunamadı.
235 %1$d bağladıktan sonra çözülmemiş yöntem fonksiyonları.
236 Çözülemeyen yöntem "%1$s".
237 Ciddi sorunlar dinamik bağlama sırasında karşılaşılan edildi.
238 Yöntem dosyalarına "%1$s" erişilemiyor.
239 Öznitelik "%1$s" bulunamadı.
240 Yöntem "%1$s" bulunamadı .
241 "%1$s" adında yöntem veya öznitelik bulunmamaktadır.
242 "%1$s" yöntem için %2$s için işaret bulunamadı .
243 Yöntem "%1$s" in %2$d argümanı tanımsız.
244 "%1$s" alan adı bir sınıf veya basit tür adı değildir.
245 "%1$s" adı zaten bir öznitelik adı olarak kullanılmıştır.
246 "%1$s" adı zaten bir yöntem adı olarak kullanılmıştır.
247 Şema yöneticisi iç fonksiyon için geçersiz argüman.
248 Öznitelik alanı "%1$s" %2$s kısıtlaması ile birlikte kullanmaya uygun değildir.
249 Sınıf üzerinde istenen işlem "%1$s" örnekleri yalnızca daha önce oluşturulan ile gerçekleştirilebilir.
250 "%1$s" özniteliği üzerinde indeks oluşturulamaz,paylaşılan bir değer ile tanımlanır.
251 Yöntem "%1$s" için zaten %2$s işarti bulunmaktadır.
252 Öznitelik "%1$s" işlemi için bir etki alanı olmalıdır.
253 Öznitelik "%1$s" iç içe bir dizi etki alanı ile tanımlanamaz.
254 "%1$s" özniteliğinden "%2$s" etki alanı kaldırılamıyor.
255 "%1$s" özniteliği bir değişken boyutlu etki değildir.
256 Süpersınıf zaten bulunmaktadır
257 Süpersınıf ek hiyerarşisinde döngülere neden olur.
258 Süpersınıf bulunamadı
259 "%1$s" yöntemi için çoklu imzalar uygundur.
260 "%1$s" yöntemin %2$d özniteliği alanın bir alan ayarı değildir.
261 "%1$s" için karar bulunamadı.
262 "%2$s" değer alanı "%1$s" öznitelik için uygun değildir.
263 Şema yöneticisi iç bozulma tespit edildi.
264 "%1$s" öznitelik/metod için "%2$s" takma adı benzersiz değildir.
265 "%2$s" alan ile çakışan "%1$s" öznitelik gölgeleme.
266 "%1$s" öznitelik üzerinde "%2$s" ve "%3$s" sınıflar ile adlar çatışmakta.
267 Çelişkili imza ile"%1$s" gölgeleme metodu .
268 "%1$s" metod üzerinde "%2$s" ve "%3$s" sınıflar ile ad çatışması.
269 "%1$s" alan üzerinde indeksi tanımlayamazsınız.
270 "%1$s" alan üzerinde BENZERSİZ sınırlaması tanımlayamazsınız.
271 Sınıf hiyerarşisinde algılama döngüsü; "%1$s" , "%2$s" ın süper sınıfıdır.
272 Sınıf "%1$s" için indeks "%2$s" zaten tanımlanmış .
273 İndeks "%1$s" bulunmamaktadır.
274 Ad içinde kural dışı karakter: "%1$s".
275 Öznitelik "%1$s" üzerinde kural dışı işlem, "%2$s" sınıfından arta kalan.
276 Metod "%1$s" üzerinde kural dışı işlem, "%2$s" sınıfından arta kalan.
277 "%1$s" üzerinde kural dışı işlem, "%2$s" sınıfından arta kalan.
278 "%4$s" sınıf "%1$s" için uyumsuz etki vardır, "%2$s" ve "%3$s" sınıflarından arta kalandır.
279 "%4$s" sınıf içinde, "%1$s" sınıf "%2$s" içinden arta kalan isteğe bağlı olarak kullanılamaz. "%3$s" sınıfında tanımlı daha belirli bir etki alanına sahiptir.
280 "%3$s" sınıf içinde, "%1$s" sınıf "%2$s" içinden arta kalamaz çünki uyumsuz bir etki alanı ile yerel bir tanımlama yoktur.
281 "%3$s" sınıf içinde, "%1$s" sınıf "%2$s" içinden arta kalana takma ad verilmiş ama başka bir kaynaktan yedek bulunamamıştır.
282 "%4$s" sınıf içinde, "%1$s" sınıf "%3$s" içinden arta kalan bir takma ad olarak sınıf "%2$s" yerine hizmet veremez. Etki alanı uyumsuzdur.
283 "%4$s" sınıf içinde, "%1$s" sınıf "%3$s" içinden arta kalan bir takma ad olarak sınıf "%2$s" yerine hizmet veremez. Daha az özellikli bir etki alanına sahiptir.
284 "%1$s" dan arta kalan kabul edemzler çünki because bu sınıfta yerel olarak tanımlanır.
285 Kalıtsal bileşen "%2$s" için takma ad gibi "%1$s" kullanılamaz çünki bu ada sahip bir yerel olarak tanımlanmış bileşeni zaten var.
286 "%3$s" nun "%2$s" için takma ad gibi "%1$s" kullanılamaz. Bu ada sahip bir bileşeni zaten "%4$s" arta kalan olarak alınır.
287 "%1$s" sınıf içinde, "%2$s" özniteliği tanımlayamazsınız çünki bu "%3$s" devralınan bir yöntem gölgesi olacaktır.
288 "%1$s" sınıf içinde, "%2$s" yöntemi tanımlayamazsınız çünki bu "%3$s" devralınan bir öznitelik gölgesi olacaktır.
289 "%1$s" alt sınıf "%2$s" yöntemi sınıf "%3$s" den devralamaz çünki bu isimde bir öznitelik zaten var.
290 "%1$s" alt sınıf "%2$s" öznitelik sınıf "%3$s" den devralamaz çünki bu isimde bir metod zaten var.
291 "%2$s" sınıf içinde "%1$s" öznitelik ve sınıf "%3$s" de olduğu gibi bir metod olarak tanımlıdır.
292 "%1$s" indeks ile şartname doldurma bulunmamaktadır.
293 İşlem bu sınıf türü için izin verilmiyor.
294 Tanımsız ortam değişkeni "%1$s" yöntem dosyasından başvurulmuştur.
295 "%1$s" sınıf değiştirilemedi. Sistem katalog alan dışında. Alanı geri almak için, CompactDB programı ile veritabanı sıkıştırmalı.
296 Geçersiz özellik listesi ile karşılaşıldı.
297 Takma ad "%1$s" birden fazla kullanılmıştır.
298 "%1$s" sınıf içinde, "%2$s" için "%3$s"' ın bir kararı onaylanmadı. Bu sınıf bir süper sınıf değildir.
299 "%1$s" ayrılmış bir sözcüktür ve bir öznitelik,metod veya sınıf adı gibi kullanılamaz.
300 Öznitelik "%1$s" VARSAYILAN ve BENZERSİZ kısıtlamaları ile birlikte tanımlanamaz.
301 Öznitelik "%1$s" %2$d un kısıtlama uzunluğu ile tanımlanamaz. En fazla kısıtlama uzunluk değeri %3$d tür.
302 Bir dizi elemanı eklenemiyor.
303 Değer kümesi içinde zaten var.
304 %1$d sınırları dışında indeksi ayarlayın.
305 Sıra indeksi %1$d sınırlar dışında.
306 İstenen işlem yalnızca dizileri üzerinde gerçekleştirilebilir.
307 İstenen işlem yalnızca setleri üzerinde yapılabilir.
308 Eleman değeri kümesi etki alanı içinde değildir.
309 Verilen yasadışı kümesi öğe indeksi: %1$d.
310 Öğe küme içinde bulunamadı.
311 Öğe sıra içinde bulunamadı.
312 "%1$s" geçerli bir dizi alanı değildir.
313 Nesne buffer yetersizlik okurken.
314 Nesne buffer yazarken taşması.
315 Yasadışı metaclass tanımı karşılaşıldı.
316 Dönüştürücü boyutu hesaplama uyumsuzluğu, kabul edilen %1$d hesaplanan %2$d.
317 Karşılaşılan "%1$s" sınıf için disk temsili geçersiz.
318 Nesne yükleme sırasında tekleme. Veritabanı tarihi olasılıkla bozuk veya alan dışında.
319 Bilinmeyen bir öznitelik uzantısı önemsemiyor.
320 Nesnenin karşılaştığı bozuk disk gösterimi.
321 Çalışma alanında olası bozulma tespit edildi.
322 MOP çalışma alanında bulunamadı.
323 Çalışma dışı geçici MOP yükseltmek için deneyin.
324 Çalışma alanında sınıf dışı nesne bulundu.
325 Kirli listesinde MOB çöp toplama girişimi.
326 Çalışma alanında bir nesne için sınıf gösterici değiştirme.
327 NULL OID ile MOP oluşturulamıyor.
328 Örnek sınıfı olmadan çalışma alanında karşılaştı.
329 Nesne listesi bağlantısını çalışma alanında ayrılmamış.
330 Çalışma Alanı pin ihlali.
331 Sanal bellek dışında, OS çalışma blok ayıramadı. İşlem iptal ediliyor.
332 Orijinal çalışma alanı büyüklüğü tahmini aştı. Otomatik bir uzantısı yapılmıştır.
333 Depolama alanı tahsisi sırasında bellek yetersiz. İşlem iptal ediliyor.
334 %1$d girişimi tahsisi d bayt maksimum çalışma blok boyutu daha büyüktür. max_block_size parametre değiştirmeyi deneyin. İşlem iptal edildi.
335 Ücretsiz nesneye girişimi görmezden gelerek çalışma alanı içinde ayrılmamış.
336 Bir kereden fazla bir nesne serbest girişimi önemsenmez.
337 Negatif boyut ile nesne tahsis etme girişiminde önemsenmez.
338 Harita giriş tanımlayıcı taşması.
339 Bu işlem  %1$d ait değilse bu yana, kritik bölüm çkamazsnz.
340 Çocuk süreç çatal olamaz.
341 Çocuk süreç çalışma olamaz.
342 Süreç grubu değiştirilemez.
343 Request_id zaten kullanılıyor.
344 %1$s.
345 Kalıpta bir kapatma mesajı okuma sırasında hata oluştu.
346 Kalıpta bir durak kapatma mesajı okuma sırasında hata oluştu.
347 Ana sunucuya bir kanal kurulamadı.
348 Servis veya port tanımlayıcı da belirtmeniz gerekir.
349 TCP için bilinmeyen hizmet: %1$s.
350 "%2$s" içinde ana bilgisayar adı ("%1$s") bulunamıyor. Lütfen dosyanın izinlerini veya ana bilgisayar adı olup olmadığını kontrol edin.
351 TCP soketi oluşturulamıyor.
352 tcp_open: Ayrılmış bir TCP bağlantı noktası alınamıyor.
353 Ana sunucuya bağlantı yapamazsınız "%1$s".
354 Soketi için yeni süreç sahibi ayarlanamıyor.
355 Soket akımı oluşturulamıyor.
356 UNIX alan soketi için '%1$s' dosya mevcut.
357 Yerel adres bağlanamıyor ... durduruluyor.
358 Onaylama başarısız.
359 Datagram bağlama hatası.
360 Datagram onaylama hatası.
361 Datagram bağlantı hatası.
362 Datagram soket hatası.
363 Ana soketten Recvmsg başarısız oldu.
364 Sunucuya yeni bir istek gönderiliyor.
365 İstemciye bir yayın mesajı gönderme.
366 Sunucudan hata: %1$s
367 Sunucu %1$s zaten bulunmakta.
368 %1$s için bağlantı sırasında iletişim hatası.
369 Kullanılmayan hata kodu.
370 Kullanılmayan hata kodu.
371 Kullanılmayan hata kodu.
372 Kullanılmayan hata kodu.
373 Okuma esnasında erken EOF: %1$d.
374 Okuma esnasında erken EOF %1$d veya %2$d.
375 Dönüşüm hatası (0x%1$c%2$c) %3$d ve %4$d dönüştürülür %5$d.
376 Genel sınıf bulunamadı.
377 Hata %1$d: "%2$s" multimedya hiyerarşiye öznitelik eklemek için başarısız oldu.
378 Hata %1$d: "%3$s" multimedya hiyerarşiye "%2$s" olarak uygulanan metod eklemek için başarısız oldu .
379 Hata %1$d: multimedya hiyerarşi için bir üst sınıf eklemek için başarısız oldu.
380 Dinamik yükleyici zaten başlatıldı.
381 Dinamik yükleyici başlatılamadı.
382 Dinamik yükleyici yanlış başlatıldı.
383 "%1$s" bir nesne dosyasını veya bir arşiv değil.
384 "%1$s" için mutlak yol belirlenemiyor.
385 ld işlem %1$d kodu ile çıkıldı.
386 ld süreci %1$d sinyal nedeniyle çıkıldı.
387 ld süreci bilinmeyen 0x%1$x waitval ile çıkıldı.
388 "%1$s" için ilk görüntü erişilemiyor.
389 Sistem hatası: %1$s.
390 "%1$s" ile sorun : %2$s.
391 Diğer SIGPIPE işleyicisi ile çatışma.
392 Dinamik yükleyici daemon spawn için açılamıyor.
393 Dinamik yükleyici daemon kayboldu.
394 Aralık bitiş noktası 0 ile 256 arasında değildir.
395 Kural dışı alt ifade belirtildi.
396 Aralık dışından sekizli haneli dışarı kaçış bulunmaktadır.
397 Düzenli ifade düzgün ayrılmamış.
398 Metin arama ifadesi derleme önce çağrılır.
399 Bir eşsiz parantez normal ifadede bulunur.
400 Parantezler çok derinden normal ifadede iç içe.
401 Aralığında belirtilen ikiden fazla numara.
402 Bir eşsiz küme ayracı düzenli ifade bulunur.
403 Aralık ifadesindeki ilk sayı ikinciden daha büyüktür.
404 Bir benzersiz ayraç düzenli ifade bulunur.
405 Düzenli ifade derlemek için çok uzun oldu.
406 Geçersiz B+tree indeksi tanımlayıcı: (vfid = (%1$d, %2$d), rt_pgid: %3$d).
407 Başvurulan bilinmeyen anahtar %1$s B+tree index {vfid: (%2$d, %3$d), rt_pgid: %4$d, key_type: %5$s}.
408 Başvurulan bilinmeyen değeri (oid) %1$d|%2$d|%3$d.
409 Başvurulan yinelenen değer (oid) %1$d|%2$d|%3$d.
410 Başvurulan Null anahtar.
411 Geçersiz B+tree indeks anahtar türü "%1$s".
412 Geçersiz aralık arama özellikleri.
413 Bilinmeyen nitelik tanımlayıcısı: %1$d.
414 Bilinmeyen sınıf tanımlayıcısı: %1$d|%2$d|%3$d.
415 Geçersiz sınıf tanımlayıcısı: %1$d|%2$d|%3$d.
416 Bilinmeyen temsil tanımlayıcı: %1$d.
417 Geçersiz temsil tanımlayıcı: %1$d.
418 Kayıt tanıtıcı yeterli alan yok: %1$d.
419 Sınıf maksimum temsilleri sayısına ulaştı: %1$d.
420 Sınıf %1$d|%2$d|%3$d zaten temsilcilikleri bulunmakta.
421 Temsilcilikler Directory Sınıf Kataloğu için eksik: %1$d|%2$d|%3$d.
422 Katalog içinde Sınıf - Repr_Id için Temsil Bilgisi Kayıdı eksik: %1$d|%2$d|%3$d - %4$d.
423 Oturum Geçersiz.
424 Yürütmek hiç bir açıklama bulunmamakta.
425 Öznitelik için "%1$s" sınıfın "%2$s" uyumsuz veri tipi .
426 "%1$s" Öznitelik Uyumsuz veri türü.
427 "%1$s" Veri türüne veri taşması.
428 Bildirimi güncelleştirilebilir değil.
429 Bilinmeyen komut.
430 Bilinmeyen değişken"%1$s".
431 SQL/X te hata çevirmende ya da çözümleyicide.
432 Bilinmeyen sınıf "%1$s".
433 Bilinmeyen öznitelik "%1$s" sınıf "%2$s" içinde.
434 Sorgudan doğru sütun adlarını bulunamıyor.
435 Çoklu ifadeleri izin verilmez.
436 Bildirimi bir sorgu değil.
437 Geçersiz uzun nesne kimliği(%1$s,%2$d, %3$s, %4$s).
438 Uzun nesne tanımlayıcısında çatışma bulunmaktadır.
439 Uzantı %1$d %2$d uzun nesnenin uzunluğundan daha büyüktür.
440 Geçersiz imleç konumu.
441 Geçersiz imleç işlemi.
442 Bilinmeyen imleç durumu.
443 Tuple değer indeksi %1$d aralık dışında.
444 Geçersiz öznitelik adı: "%1$s".
445 Değer listesi endeksi %1$d aralık dışında.
446 Sorgu sonucu yapılar bulunmaktadır işlem yöneticisi tarafından kapatıldı ancak uygulama tarafından kapalı değildir.
447 Zaten kapalı bir sorgu sonucu yapı çalışması denendi.
448 Tuple boyutları bir sayfadan daha büyük olmaması ile sınırlıdır.
449 Bilinmeyen sorgu tanımlayıcı: %1$d.
450 Geçersiz set operatörü: %1$d.
451 Yığın dosyası ile örnek bulunmamaktadır.
452 Geçersiz XML ağaç düğümü içerik.
453 Daha fazla erişim özellikleri düğümleri bulunmamakta.
454 Başvurulan geçersiz veri türü.
455 Daha fazla sorgu dosyası sayfaları kalmamıştır.
456 Veri türü referanslar uyumsuzdur.
457 Geçersiz sorgu sonucu türü.
458 Taşma ek bağlamında oluştu.
459 Sorgu sonucu tek bir başlığın daha fazlasını içerir.
460 Çok az girdi ana değişkenler sağladı.
461 Daha fazla ana değişkenler sonucu sütunlarda verilir.
462 Sonuç değeri NULL, ama hiçbir gösterge değişkeni bulunmamaktadir.
463 İmleç deyimi henüz hazırlanmış değil.
464 İmleç bir SEÇ ifadesi olmalıdır.
465 İmleç henüz açılmamıştır.
466 İmleç yeniden açılması öncesinde kapatılmalıdır.
467 Sonuç için tek bir nesneyi döndürmek gerekir.
468 No positional markers are allowed in EXECUTE IMMEDIATE statements.
469 Invalid data type used.DERHAL YÜRÜTME ifadelerinde izin verilen hiçbir pozisyon işaretleri bulunmamaktadır.
470 Sorgu iyileştirici için çok fazla öğe içerir.
471 %2$s dosyanın %1$d satır içinde bellek tükendi.
472 '%2$s'yerel veritabanı için '%3$s' host üzerinde %1$s konektörü iptal olmuştur.
473 '%2$s' host üzerinde '%1$s' yerel veritabanından raporlar: %3$s.
474 %2$s sırasında hata %1$s tespit edildi.
475 %1$s indeksi ile hiçbir sorgu özellikleri bulunmamaktadır.
476 LDB %1$s zaten bulunmaktadır.
477 LDB %1$s giriş için %2$s host ana bağlantı kurulamadı.
478 Yerel veritabanı "%1$s" tescilli LDB değildir.
479 Yerel veritabanı "%1$s" diğer istemciler tarafından erişiliyor, değişiklik veya iptal etmeye izin verilmez.
480 Yerel veritabanı "%1$s" boş değil ve iptal edilemez.
481 "%1$s" bir proxy sanal sınıf değildir.
482 "%1$s" sanal sınıf değildir.
483 "%1$s", "%2$s" sınıfının bir özelliği değildir.
484 object_id "%1$s" Proxy sanal sınıf için zaten ayarlandı.
485 Bir veya birden fazla object_id "%1$s" proxy sınıfı örneği için öznitelikleri NULL dur .
486 Nesne güncelleştirilebilir bir sanal sınıf örneği değil.
487 Nesne bir örnek değildir.
488 Bir sınıfın bir özelliği sanal bir sınıf veya bir proxy sanal sınıf olmayabilir.
489 Bir proxy sanal sınıf bir özelliği bir sınıf, sanal sınıf veya nesne olmayabilir.
490 Süper sınıf "%1$s" gibi "%2$s" sınıfının aynı türden olması gerekir.
491 "%1$s" proxy sorgu özelliklerinden varlık adı ayıklanamaz.
492 %1$s
493 Syntax: %1$s %2$s
494 Anlamsal: %1$s %2$s
495 Yürütme: %1$s %2$s
496 Başvuruluna bilinmeyen anahtar.
497 %1$d|%2$d|%3$d başvurulan bilinmeyen değer (oid).
498 %1$d|%2$d|%3$d başvurulan yenilenen değer (oid).
499 Baçvurulan Null anahtar.
500 Başvurulan yenilenen anahtar.
501 Geçersiz tetikleyici önceliği.
502 Tetikleyicide kayıp hedef sınıf.
503 Tetikleyici "%1$s" bulunamadı.
504 İç hata: "%1$s" tetikleyici işlemi .
505 "%1$s" adı ile bir tetikleyici zaten bulunmakta.
506 Bir sanal sınıf olduğundan bir tetikleyici "%1$s" tanımlanamaz.
507 Sakıncalı tetikleyici hedef sınıf "%1$s".
508 Sakıncalı tetikleyici hedef öznitelik "%1$s".
509 Geçersiz tetikleyici durumu "%1$s".
510 Geçersiz tetikleyici hareketi "%1$s".
511 "%1$s" tetikleyici erişim yetkiniz yok.
512 "%1$s" tetikleyici silme yetkiniz yok.
513 "%1$s" tetikleyici güncelleme yetkiniz yok.
514 "%1$s" tetikleyici değiştirme yetkiniz yok.
515 Tetikleyici eylem yürütme zamanı %2$s durumu yürütme zamanı %1$s dan daha erken olamaz .
516 Maksimum tetikleyici derinliği %1$d tetikleyici "%2$s" den aşıldı.
517 İşlem tetikleyici "%1$s" tarafından reddedildi.
518 İç hata: "%1$s" tetikleyici işlemi .
519 Kuraldışı tetikleyici koşul türü.
520 REDDETME eylemi SONRASI veya ERTELENEN bir eylem süresi ile birlikte kullanılamaz.
521 REDDETME eylemi İPTALETME veya ZAMAN AŞIMI olayları ile kullanılamaz.
522 Tetikleyici durumu ifadesi verilmemiştir.
523 Tetikleyici eylemi ifadesi verilmemiştir.
524 Başka bir kullanıcı tarafından ait olduğundan belirtilen faaliyet kaldırılamaz.
525 "%1$s" için koşul derleme hatası: %2$s
526 "%1$s" için eylem derleme hatası, %2$s
527 "%1$s" için hata değerlendirilmesi koşulu: %2$s
528 "%1$s" için eylem değerlendiren hata, %2$s
529 İşlem tamamlanmış olamaz, bu "%1$s" tetikleyici tarafından geçersiz bırakıldı.
530 Düzenli ifade eksik.
531 Düzenli ifade çok uzun veya karmaşık.
532 Düzenli ifadede dengesiz parantez veya parantez.
533 Başvurulan düzenli ifadede aralık dışında.
534 Kuraldışı karakter veya düzenli ifade sözdizimi.
535 Düzenli ifade arama için metin verilmiştir.
536 Geçersiz işlem kodu normal ifadede bulundu.
537 Düzenli ifade derleyici için geçersiz arama komutu kodu.
538 Düzenli ifade çalışıyor buffer başlatılması gerekir.
539 Sıfıra bölme girişimi.
540 %1$s.
541 "%1$s" yoğunluk için boş sayfa sayısı tutarsız. %2$d ve %3$d sırasıyla, yoğunluk başlık ve bitmapa göre tespit edildi.
542 "%1$s" yoğunluk için serbest sektör sayısı tutarsız. %2$d ve %3$d sırasıyla, yoğunluk başlık ve bitmapa göre tespit edildi.
543 "%1$s" yoğunluk için disk başlığı tutarsız.
544 İç hata: İNDEKS %1$s SINIF ÜZERİNDE %2$s (CLASS_OID: %3$d|%4$d|%5$d). OİD nesne için B+tree anahtar %6$s girişi: B+tree üzerinde %7$d|%8$d|%9$d bulunamadı: %10$d|%11$d|%12$d.
545 İç hata: İNDEKS %1$s SINIF ÜZERİNDE %2$s (CLASS_OID: %3$d|%4$d|%5$d). Anahtar ve OİD: B+tree izerinde %6$d|%7$d|%8$d girişi : %9$d|%10$d|%11$d doğru değil. Nesne bulunmamaktadır.
546 İç hata: İNDEKS %1$s SINIF ÜZERİNDE %2$s (CLASS_OID: %3$d|%4$d|%5$d). Beklenilen %6$d OID giriş değerleri, ama B+tree izerinde %7$d bulundu: %8$d|%9$d|%10$d.
547 Sunucu sürümü %1$s istemci sürümü %2$s den farklı .
548 Proxy sınıfı "%1$s" için tanımlı hiçbir object_id yoktur.
549 Proxy örneği bulunamadı.
550 Bilinmeyen kayıt noktası adı %1$s
551 Yoğunluk bilgisinin path dosyası "%1$s" bulunamıyor. İç tablolardan okumaya devam edin.
552 Tarih aritmetiği yetersiz.
553 Zaman aritmetiği tetersizlik.
$ LOADDB
554 Yükleyici geçersiz bir durum girmiştir. Başka işlemler yapılabilir.
555 Veritabanı yükleme sırasında bellek ayırma hatası.
556 Çok fazla değer verilmiştir . %1$d beklemektir.
557 Öznitelik için %1$s of %2$s, tür %3$s is not allowed in the domain of the set.
558 Öznitelik için %1$s of %2$s, kabul edilen tür %3$s, got a set constant.
559 Öznitelik için %1$s of %2$s, kabul edilen tür %3$s, got %4$s.
560 Öznitelik için %1$s of %2$s, etki alanı desteklemek için kadar belirgin değildir\n niteliksiz nesne başvuruları.
561 İç içe kümeler izin verilmez.
562 Sistem sınıfı %1$s veritabanı yükleyici doldurulamaz.
563 %1$s dahili sınıf için başvuru NULL'a dönüştürülür.
564 %2$s in %1$s öznitelik için BENZERSİZ kısıtı aşılıyorsa.
565 %1$s kurucu yöntemi %2$s sınıfı üzerinde tanımlı değil.
566 Karakteristik düzeyini belirlenmemiş veya düzeyinde özelliği olmayan.
567 Çok fazla kurucu yöntemi argümanları sağlanmıştır. Tahmini %1$d.
568 Kurucu yöntemi parametresi eksik. Kabul edilen %1$d, bulunan %2$d.
569 Öznitelik değerleri eksik. Kabul edilen %1$d, bulunan %2$d.
570 "%1$s" Glo veri dosyasına erişilemiyor.
571 Örneğini daha önce ileriye doğru bir başvuru sonucu ortaya çıktı.\nBu kurucu yöntemler kullanılarak oluşturulmuş örnekleri için izin verilmiyor.
572 İç hata: Örneğinin diski gösterimi inşa edilemez.
573 İç hata: Veritabanındaki yeni örneği eklenemiyor.
574 İç hata: Veritabanındaki yeni örneği güncelleştiremez.
575 %1$d bağımsız değişken için kurucu %2$s ile, beklenen türü %3$s, %4$s.
576 Sınıf %3$sReferans %2$s %1$s alanı ile uyumlu değildir.
577 Kurucu %2$s bağımsız değişken %1$d için, etki alanı \n niteliksiz nesne kadar başvuruları desteklemek için belirgin değildir.
578 Sınıf %3$s başvurusu kurucu %2$s bağımsız değişken %1$d \n etki alanı uyumlu değildir.
579 Hedef etki alanı sınıfları için başvurular izin türü "nesne" içermelidir.
580 Özellik %1$s sınıf %2$s için tanımlı değil.
581 Güncelleştirmeler devre dışı bırakıldığında veritabanını güncelleştirmek için denendi.
582 Bilinmeyen depolama amacı %1$d. Geçerli aralık %2$d için %3$d uzaklıktadır.
583 Bir geçersiz sayfa numarası (%1$d) ayırmaya çalışılıyor.
584 İç hata: %1$d döngü dosyanın tablosu "%2$s" yoğunluğunda tespit edilmiştir. %3$d|%4$d döngü sayfasından kaynaklanıyor olabilir.
585 Bilinmeyen yığın %1$s|%2$d|%3$d
586 İç hata: "%4$s" yoğunluk içinde %3$d yığın için %1$d|%2$d VPID zinciri başlığı güncelleştirilemiyor.
587 Daimi birimlerin girişleri "%1$s" yoğunluk bilgileri dosyasında sıralanmamış olarak bulunur. Giriş %2$d: %3$d %4$s sırası dışındadır.
588 İç hata: '%1$s' Bildirim başarısız.
589 Geçersiz kullanıcı adı "%1$s".
590 Öznitelik etki alanı "%1$s" bir sınıf \n sanal sınıf veya proxy sanal sınıf olmayabilir.
591 Öznitelik etki alanı "%1$s" proxy sanal sınıf \n mutlaka proxy sanal sınıf olmslı.
592 Öznitelik etki alanı "%1$s" proxy sanal sınıf \n ve proxy sanal sınıf mutlaka aynı yerel veri tabanında olamlı.
593 Olmayan bir güncellenebilir sanal örnek iadesi edilmiş ve yeniden inşa edilemez.
594 Bir object_id maddesi yaklaşık veri türleri (float ya da double) özellikleri (%1$s) kullanmadan sağlanmalıdır.
595 Veritabanı adı "%1$s" cok fazla uzun. Veritabanı adı %2$d karakterden daha az olmalıdır.
596 Toplam geçici alanı sayfaları %1$d verilen izin aşılmıştır.
597 %1$d|%2$d|%3$d heap dosyaları için sayfaların sayısı tutarsızdır. \n%4$d ve %5$d sırasıyla, bir yığın zinciri ve dosya tablosuna göre tespit edildi.
598 Dosyaların sayısı tutarsız. %1$d beklenen, %2$d bulunulan
599 "%1$s" yoğunluk durumu eşitleme yaparken I/O hatası oluştu .
600 Fonksiyon "%1$s" PC'de uygulanamadı.
601 "%1$s".
602 dl hatası: "%1$s" bir kereden fazla tanımlanmış.
603 İç hata: VFID dosyasının sektör/sayfa tablosu %1$d|%2$d bozuk görünüyor.
604 İç hata: VFID için ayarlanmış bir ayırma dosyası %1$d|%2$d(yoğunluk "%3$s") %4$d işaretlenen veya silinen içinde tutarsız görünüyor sayfalar ve %5$d tablosunda sayfa delikleri silinmiş.
605 İç hata: %1$d|%2$d(yoğunluk "%3$s") VFID dosyası için işaretlenen silinen sayfaların tutarsız numarası. Tahmini %4$d, Bulunan %5$d.
606 "%1$s" path ile odbc.ini birlikte bulunmaz .
607 odbc.ini içinde veritabanı "%1$s" bulunamaz. 
608 odbc.ini içinde Veritabanı "%1$s" host özelliği yoktur.
609 Günlük kaydı yoksayıldığından beri işlem geri alınamaz. Veritabanınız bozulmuş olabilir.
610 Veritabanı bozulmuş olabilir, Veritabanı çöktüğünden beri günlük kaydı kapatılmış.
611 %1$s istemci / sunucu modunda yürütülemez.
612 Kurtarmak için beklemede olan eylemler var olduğu Logging şu anda devre dışı bırakılamıyor.
613 Sınıf "%3$s" içinde, "%1$s" yerel bileşeni "%2$s" sınıf için bir takma ad yerine hizmet veremez. Etki alanları uyumsuzdur.
614 Etkin günlük arşiv sayısı %1$d in max istenilen sayısı aşıldı.
615 Winsock arayüzü ile temas kurulamaz. Winsock hata: %1$d.
616 "%2$s" içinde ana bilgisayar adı ("%1$s") bulunamıyor. Lütfen dosyanın izinlerini veya ana bilgisayar adının olup olmadığını kontrol edin.
617 "%2$s" içinde ana bilgisayar adı ("%1$s") bulunamıyor. Lütfen dosyanın izinlerini veya ana bilgisayar adının olup olmadığını kontrol edin.
618 Öznitelik güncelleştirilebilir değil.
619 Kötü kaynak karakter kümesi.
620 Kötü hedef karakter kümesi.
621 Geçersiz veri türü. Bağımsız değişkenleri geçersiz veri türü içerir.
622 Tamamlanamayan karakter kümeleri. Bağımsız değişken kod kümeleri uyumsuzdur.
623 Geçersiz kaçış dizisi. Geçersiz bir kaçış dizisi düzenli ifade derleyici bir hataya neden oldu.
624 Geçersiz kaçış karakteri .Kaçış karakteri 1 den daha büyük bir uzunluğa sahip olmayan NULL olur.
625 Dahili hata. Örneğin bir nesne %4$d|%5$d|%6$d yanlış örneği nesne %1$d|%2$d|%3$d öznitelik bilgi şablonu güncellemek için çalışıyor.
626 Dahili hata. %1$d İstenen nitelikler bulunmamıştır.
627 Geçersiz kaplama işleneni. Kaplama işleneni 1'den büyük bir uzunluğa sahiptir.
628 Geçersiz Kur tipi: %1$d.
629 Sayfa boyutu %1$d 2 nin kuvveti değildir veya sayfa boyutu çok küçüktür. %2$d nin sayfa boyutu yerine kullanılmıştır.
630 Dönüşüm %1$s tarafından desteklenmiyor .
631 SQL ifadesi NULL kısıtlamasına aykırı.
632 %1$s bir yedekleme yoğunluğu değildir.
633 %1$s bir %2$s veritabanı yedeklemesi %3$s üzerinde oluşturulmuş yerine verilen veritabanı %4$s %5$s üzerinde oluşturulmuştur.
634 Bir veritabanı yoğunluğu/dosya yedekleme içinde beklenen.
635 UYARI: Log Buffer %1$d havuzunun arabellekleri güncel ortamı için çok küçük görünüyor.\n Bazı arabellekleri bir BİLİNMEYEN HATA nedeniyle sistem tarafından serbest bırakılmamış olması mümkündür.\n veya aynı zamanda iptal edilen çok sayıda eşzamanlı işlem bulunmakta. Log arabellek havuzundan %2$d daha arabellekleri ile genişletilir.
636 UYARI Num_buffers %1$d çok küçük. En az değer %2$d varsayıldı.
637 Sistem Hatası: bir log arabellek çok fazla boşaltma. Saptama sayısı sıfır olarak ayarlanır.
638 Uyarı: Güncellenemez log arşiv sayfası kimliği yıkama = %1$d
639 Sistem Hatası: Bir önceki log sıra sayfası %1$d geciktirilmiş yıkama sayfası %2$d değildir.
640 Sistem Hatası: işlem etkin olmadığında bir kayıt noktası eklenemez (örn., yada gerialma sırasında ).
641 Bir kayıt noktası için bir ad verilmelidir.
642 Sistem Hatası: geçerli işlem için aktif bir üst sistem çalışması yoktur.
643 Belki bir sistem hatası:  İşlem İşleniyor/İşlem İptal ediliyor = %1$d (indeks = %2$d) daimi işlemleri sahip olduğu \n ona bağlı. İşlem için sistem işlemler eklenecek.
644 LOG FATAL ERROR: %1$s
645 SİSTEM HATASI: Durum = %1$s İşlem = %2$d (index = %3$d) \n istemci geri alma / erteleme eylemleri uygulamak için doğru durumda değil... gözardı edildi.
646 SİSTEM HATASI: Bu bir dengeleme kaydı mantıksal bir günlük kaydı rcvindex eksik olduğunu görünüyor. = %1$s\n.Bu dengeleme kaydı olmadan hata kurtarma düzgün yapılmayacaktır.
647 Yedek "%1$s" verilen veritabanına ait değildir.
648 Yedekleme akımı ile uyumsuz "%1$s" serbest bırakma "%2$s".
649 Göz önüne alındığında hassas %1$d geçersiz; %2$d daha büyük olmalıdır ve %3$d daha büyük olmamalıdır.
650 'max_clients=%1$d'İçin yeterli konuları oluşturulamıyor.
651 %2$d 'nin her parçacıkları için %1$d tür arabellekleri ayrışım yapan sanal bellek bulunmamaktadır.
652 Hatalı offset %1$d yuvaya depolanan %2$d uzunluğu dair %3$d kayıtları bölünmüş verildi.
653 Hatalı offset %1$d veya %2$d uzunluk kaydın verilerinin bir kısım uzunluğu %3$d yuvaya %4$d depolanan kaldırmak için verildi.
654 Hatalı offset %1$d veya %2$d uzunluk kaydın verilerinin bir kısım uzunluğu %3$d yuvaya %4$d depolanan üzerine yazmak için verildi.
655 Olay işleyicisi yapılandırma dosyası açılamıyor, "%1$s".
656 Uyarı: Null id/adı "%1$s", satır %2$d olay işleyicisi yapılandırma dosyasında.
657 Uyarı: geçersiz eylem adı, "%1$s", "%2$s", satır %3$d olay işleyicisi yapılandırma dosyasında.
658 Uyarı: olay id %1$d, hatalı id kapsamında değil %2$d <> %3$d, dosya "%4$s", satır %5$d
659 Olay işleyicisi program erişemiyor, "%1$s".
660 Olay işleyicisi sürecine açılmıyor/bağlanamıyor, "%1$s".
661 Olay işleyici süreci yazma işleminde hata verdi, "%1$s".
662 Olay işleme mekanizması başlatılamadı.
663 Uyarı: olay işleyici yapılandırma dosyasında çok uzun satır, "%1$s", satır %2$d, kesiliyor
664 Olay işleme mekanizması başladı.
665 Olay işleyici pipe bozuk, "%1$s"
666 Olay işleme mekanizması durdu.
667 '%1$s' sınıf karşılık gelen C++ sınıfı ile eşleşemez.
668 İç hata: Bilinmeyen alan adı '%1$d'.
669 Sunucu istemci bağlantısını reddetti:maksimum istemci (%1$d), aşıldı.
670 İşletme nedeniyle görülecek olan bir ya da çok sayıda özel olan zorunlu düzensizlikler. %3$s%4$s düzeyini CLASS %1$s%2$s INDEX.Anahtar kelime: %5$s%6$s.
671 Bir ağ ile bağlantılı soket %1$d için okuma/yazma hatası meydana geldi işleminiz (indeks %2$d, %3$s@%4$s|%5$d)
672 İşleminiz Soket %1$d ilişkili (indeks %2$d, %3$s@%4$s|%5$d) kapalı.
673 Sunucu düşüşe geçtiğinden beri sunucu ile bağlantınız kapatılmıştır.
674 Geçerli sunucu yürütülmesine devam etmek için yeterince aktif konuları yoktur.Aktif konuları güncel %1$d numara. Bu yukarı Çalışma ortamınızda temiz sunucuya yürütülmesine %2$d konuları gerekebilir. İşlem İndeks %3$d sunucuya çalışmaya devam edebileceği zaman aşımına uğradı.
675 Veritabanı konumu dosyası okunamiyor, '%1$s'.
676 Veritabanı '%1$s', '%2$s' veritabanı konumu dosyasında bulunabilir değildir.
677 Veritabanı sunucusuna bağlantı kurulamadı, '%1$s',Aşağıdaki ana bilgisayar (lar): %2$s
678 Dahili hata. Müşteri yeniden başlatma modülü NULL veritabanı sunucusu adını aldı.
679 Bu C++ işlem çoktan başladı.
680 Aşması girişimi maksimum C++ iç içe geçmiş hareket düzeyi (%1$d).
681 %1$s işlem üzerinde denendi C++ işlem başlamamıştır .
682 %1$s C++ işlem tüm alt işlemler tamamlanıncaya kadar olmaz.
683 Geçersiz - %1$d uzunluğu ile dizesi oluşturmak için denendi
684 Metod dönüşü kullanıcı tanımlı hata kodu %1$d.
685 Sınıf "%1$s" geçersiz.
686 Bildirim: olay işleyici olarak başlangıç durumuna getirilir.
687 (%1$s *) için (%2$s *) atama için izin bulunmamakta.
688 Aralık dışında. öğesine %1$lld erişmek için deneyin. Toplama boyut = %2$lld.
689 Dahili hata. Yineleyici bozulmuş durum içerir.
690 Çözümlenmiş başlangıç değeri olmayan odb_Ref<> bir örneğini çalışıldı.
691 Geçersiz bir yineleyici kullanmaya çalışıldı.
692 İlişkisi olmayan bir koleksiyon ile bir yineleyici kullanmaya çalışıldı.
693 Sayısal veri türü üzerinde taşma meydana geldi.
694 SİSTEM HATA: B+tree yüklenemiyor.
695 Hatalı arayüz bir istemci iptal etmek için kullanılmıştır.
696 Bilinmeyen işlem(indeks %1$d, %2$s@%3$s|%4$d).
697 Verilen işlem indeksi(index %1$d, %2$s@%3$s|%4$d) (indeks %5$d, %6$s@%7$s|%8$d)geçerli işlem indeksi ile eşleşmiyor. Olasılıkla, verilen işlem tamamlandıktan ve işlem dizin başka bir işlem için yeniden atandı.
698 İç hata: İNDEKS %1$s SINIF ÜZERİNDE %2$s (CLASS_OID: %3$d|%4$d|%5$d). benzersiz hiyerarşisinde OIDs sayısı: %6$d OIDler sayısına eşit değildir: %7$d benzersiz B+tree artı NULL'ları sayısı bulundu: %8$d B+tree için benzersiz hiyerarşi içinde bulundu: %9$d|%10$d|%11$d.
699 İç hata: İNDEKS %1$s SINIF ÜZERİNDE %2$s (CLASS_OID: %3$d|%4$d|%5$d). benzersiz hiyerarşisinde OIDs sayısı: %6$d OIDler sayısına eşit değildir: %7$d B+tree için benzersiz B+tree kök istatistikleri bulundu: %8$d|%9$d|%10$d.
700 İç hata: İNDEKS %1$s SINIF ÜZERİNDE %2$s (CLASS_OID: %3$d|%4$d|%5$d). OIDs sayısı: %6$d NULL'ları sayısına eşit değildir: %7$d artı anahtar numarası: %8$d benzersiz B+tree: %9$d|%10$d|%11$d.
701 Hiçbir proxy üzerinde tanımlanmaktadır "%1$s" de ldb "%2$s".
702 İç hata: İNDEKS %1$s SINIF ÜZERİNDE %2$s (CLASS_OID: %3$d|%4$d|%5$d). benzersiz hiyerarşi içinde NULL'ları sayısı: %6$d NULL'ları sayısına eşit değildir: %7$d B+tree için benzersiz B+tree kök istatistikleri bulundu: %8$d|%9$d|%10$d.
703 İç hata: İNDEKS %1$s SINIF ÜZERİNDE %2$s (CLASS_OID: %3$d|%4$d|%5$d). OID: %6$d|%7$d|%8$d benzersiz B+tree içinde bulundu: %9$d|%10$d|%11$d benzersiz kısıtlama için sınıflar birine ait değil.
704 Genel sunucu fonksiyonlarının değerlendirilmesi başarısız oldu.
705 Tutarsız %1$d daimi yoğunlukları %2$d beklenen edildiğinde bulundu.
706 Daimi yoğunlukların arttırılamaz. Daimi yoğunluk amacı ile "%1$s" %2$s  verildi.
707 "%1$s" ile %2$d sayfaları geçici yoğunluk genişletmek için açılamıyor.
708 Geçici disk birimi genişletmek için açılamıyor "%1$s" ile %2$d sayfaları (%3$lld Kbytes) yeterli boş alan. Şu kullanılabilir alanı %4$d sayfaları ise (%5$lld Kbytes).
709 Kısıtlama "%1$s" bulunamadı.
710 Geçersiz kısıt.
711 Verilen öznitelik değeri olan bir nesne bulunmamaktadır.
712 Ksısıtlama " %1$s" zaten bulunmakta.
713 Bu öznitelik içerisinde bir indeks mevcut değildir.
714 Sorgu yetersiz geçici dosya alanı nedeniyle başarısız oldu.
715 Şema doğrulanma başarısız: %1$s
716 NOT NULL kısıtlamaları sanal ya da proxy sınıfları izin verilmez.
717 BENZERSİZ kısıtlamaları sanal ya da proxy sınıfları izin verilmez.
718 Gadget geçersiz.
719 Öznitelikleri (%1$d) ve değerler (%2$d) sayısı eşit değildir.
720 Sanal veya proxy sınıfı eklemek için bir gadget kullanamazsınız.
721 Sorgu verimleri birden fazla satır ekler.
722 NO NULL kısıtlaması özniteliklerinin numarası yanlış.
723 Mevcut bir öznitelik alanı değiştiremezsiniz.
724 Varsayılan kısıtlama adı üretimi için geçersiz parametre (ler).
725 İç hata: Geçici oid beklenen ve kalıcı oid karşılaştı.
726 UNIQUE sınırlaması ayrı bir alter ifadesi kullanılarak eklenmiş olması gerekir\tek olay için bulunmuş örnekleri yaratılmıştır. Örneğin, yerine:\n\talter table1 add attribute a int unique;\nuse:\n\talter table1 add attribute a int;\n\talter table1 add unique(a);
727 Geçersiz tetikleyici eylemi.
728 Geçici dosya vf id işlemi %1$d için geçersiz olduğundan sorgusu başarısız oldu.
729 Taşma çıkarma bağlamında oluştu.
730 Taşma çarpma bağlamında oluştu.
731 Taşma bölümü bağlamında oluştu.
732 Taşma tekil eksi bağlamında oluştu.
733 Taşma zorlama bağlamında oluştu.
734 İç hata: Dosya VFID başlığının %1$d|%2$d(Yoğunluk "%3$s") bozulmuş.
735 Bilinmeyen işlem indeksi %1$d.
736 Servis veya port tanımlayıcı da belirtmeniz gerekir. Winsock hata: %1$d.
737 TCP Bilinmeyen hizmet: %1$s. Winsock hata: %2$d.
738 Soket akımı oluşturulamıyor. Winsock hata: %1$d.
739 Yerel adres bağlanamıyor... yeniden deneniyor. Winsock hata: %1$d.
740 Yerel adres bağlanamıyor... durduruluyor. Winsock hata: %1$d.
741 Başarısız onaylama. Winsock hata: %1$d.
742 İstemciye bir yayın mesajı gönderme.Winsock hata: %1$d.
743 İstemci ile sunucu arasındaki karşılama başarısız oldu.(emsal host %1$s)
744 Rehashing Proxy / vclass MOP Hata .
745 Geçersiz çöp ​​toplama aşaması.
746 Geçersiz geri çöp ​​toplama.
747 Geçersiz atık toplama geri çağırma bileti.
748 Geçersiz nesne işaretçisi karşılaştı by db_gc_mark_object.
749 Getirilen örneklerin sayısı uymuyor: %1$d beklenen, %2$d alınan.
750 Getirilen örneklerin sayısı uymuyor: %1$d beklenen, %2$d alınan.
751 Yeni bir nesne OID INSERT tetikleyicisi ÖNCESİ mevcut değildir.
752 Yedekleme unit_num %1$d geri yükleme hatası.
753 Yedekleme unit_num %1$d, %2$d sayfa id geri yükleme hatası toplam sayfa sayısı %3$d volid için %4$d.
754 OO Proxy örneği olmayan dize tipi veya boş anahtar vardır.
755 %1$s stand-alone modu yürütülülemez.
756 Belirtilen dize arabellek bu nesne kodlamak için çok küçük.
757 İç hata: nesne kodlamak içinde sürekli OID atayamazsınız.
758 Belirtilen dize çözümleme nesnesi için geçerli değil.
759 Hedef nesne silindi.
760 İç hata: Proxy nesne örneği nesne kodlama sırasında NULL anahtar vardır.
761 İç hata: geçersiz bir gerçek örneği için vclass nesne örneğini haritalar.
762 Bir gerçek örneği için vclass örneğinin çözülmesinde iç hata oluştu.
763 Olmayan güncellenebilir nesne örneğini kodlama iç hata oluştu.
764 İç vobj formda nesnenin kodlama iç hatası oluştu.
765 Çıkış nesnesinin argümanı bir NULL adresi vardır.
766 Çözümleme nesnesi içinde iç hata oluştu.
767 İlk seviye %2$d yedekleme oluşturmadan %1$d düzeyi yedekleme oluşturulamıyor.
768 Yerel veritabanında "%1$s" bu oturumda erişilmiş, değişiklik veya bırakmaya izin verilmez.
769 Öznitelik "%1$s", sınıf "%2$s" geçerli bir sınıf ya da paylaşılan bir özniteliği değil.
770 Tablo fonksiyonları yoktur.
771 Fonksiyonu için geçersiz parametre.
772 db_serial sınıf bulunamadı.
773 Seri "%1$s" bulunamadı.
774 Seri "%1$s" zaten var.
775 Bir sonraki değeri MAX(MIN) değerini aşıyor.
776 Seri nesnesi alamaz.
777 Seri nesneyi güncelleştiremez.
778 Dosya "%2$s" dosyasına simgesel bir bağlantı "%1$s" oluşturulamıyor.
779 Sınırı aşan sonuç:Tarih içindeki Yıl, 1-9999 arasında olmalıdır.
780 Dahili sistem hatası: sistem zamanı alınamadı.
781 Format dizesi çok uzun. 16K dan daha kısa olmalıdır.
782 Boş dizeye burada izin verilmiyor.
783 Geçersiz biçim.
784 İki bağımsız değişken uyumsuzdur.
785 Birinci dizge çok uzun. 16K dan daha kısa olmalıdır.
786 Biçim yineleniyor.
787 Zaman biçiminde dönüştürme hatası.
788 Timestamp biçiminde dönüştürme hatası.
789 Yanlış numara.
790 Sorgu yürütme kullanıcı tarafından kesildi.
791 Geçersiz seri değeri.
792 Css için bellek ayrılamıyor.
793 pthread_attr_init() başarısız oldu.
794 pthread_attr_destroy() başarısız oldu.
795 pthread_attr_setdetachstate() başarısız oldu.
796 pthread_attr_setscope() başarısız oldu.
797 pthread_attr_setstacksize() başarısız oldu.
798 pthread_create() başarısız oldu.
799 pthread_join() başarısız oldu.
800 pthread_mutex_init() başarısız oldu.
801 pthread_mutex_destroy() başarısız oldu.
802 pthread_mutex_lock() başarısız oldu.
803 pthread_mutex_trylock() başarısız oldu.
804 pthread_mutex_unlock() başarısız oldu.
805 pthread_mutexattr_init() başarısız oldu.
806 pthread_mutexattr_destroy() başarısız oldu.
807 pthread_mutexattr_settype() başarısız oldu.
808 pthread_mutexattr_gettype() başarısız oldu.
809 pthread_cond_init() başarısız oldu.
810 pthread_cond_destroy() başarısız oldu.
811 pthread_cond_wait() başarısız oldu.
812 pthread_cond_timedwait() başarısız oldu.
813 pthread_cond_signal() başarısız oldu.
814 pthread_cond_broadcast() başarısız oldu.
815 pthread_key_create() başarısız oldu.
816 pthread_key_delete() başarısız oldu.
817 pthread_setspecific() başarısız oldu.
818 pthread_getspecific() başarısız oldu.
819 pthread_once() başarısız oldu.
820 Bağlantı başlatamıyor.
821 Bir bağlantı kapandı .
822 Sonraki istemci id alırken Mutex işlemi başarısız oldu.
823 Bağlantı listesi başlatılırken Mutex işlemi başarısız oldu.
824 Bağlantı listesi sonlandırılırken mutex yok edilemez.
825 pread işlevinin () çağrısı başarısız oldu.
826 pwrite işlevinin () çağrısı başarısız oldu.
827 Bağlantı listesi hareket fonksiyonu geçersiz bir değere döndürdü.
828 İndeksin geçersiz bir kritik kısmı verildi.
829 Mutex kilidi zaten kaldırılmıştır.
830 Sorgu girdi bir daha ayrılamıyor. Maksimum ayrılabilir girdileri %1$d vardır.
831 Tüm işlem tanımlayıcılar (%1$d) kullanılmaktadır. max_clients parametresini yukarı kaldırın.
832 Yedekleme zaten çalışıyor. Yedekleme iki süreç tarafından idare edilemez.
833 Dizin adı "%1$s" belirsiz. İndeksi sınıf adını belirtin.
834 Kaynak dizesi arasında bazı uyumsuzluklar "%1$s" ve verilen "%2$s" biçim dizesi vardır to_number() .
835 Tanımlanmamış istatistikler öğesi.
836 SAYFASINDA LATCH (%1$d|%2$d) ZAMAN AŞIMI.
837 Veritabanı nesneleri sahibi olan kullanıcılara aittir iptal edemezsiniz.
838 Eşzamanlı olarak taranan indeksi %1$d den daha fazla açılamaz .
839 "%1$s": Bilinmeyen sistem parametresi veya bozuk bir değer.
840 Sistem parametresi değiştiremezsiniz "%1$s".
841 İstenen işlem yalnızca tek istemci (işlem) tarafından yürütülebilir.
842 Nesne kilit önbelleğe alamıyor %1$d|%2$d|%3$d.
843 %1$s yanlış argümanlar, %2$s bir geçmiş.
844 Bilinmeyen izolasyon (%1$d) bulunur. Işlem indeksi %2$d.
845 Geçersiz bir nesne türü (%1$d) bulunur.Kilitlenebilir nesne %2$d|%3$d|%4$d.
846 Tran (%2$d) %1$s bir nesnenin sahibi listesinde bulunmayan (%3$d|%4$d|%5$d).
847 %1$s üzerinde %2$s (%3$d|%4$d|%5$d) işlem (%6$d) beklemeye listede bulunmayan (cnt=%7$d).
848 İşlem (%5$d) non2pl listede bulunmaz. Bir %1$s üzerinde (%2$d|%3$d|%4$d).
849 İki kez iptal bir işlem (%1$d) çalışıyorum.
850 Tran (%1$d) bir nesnenin kilit sahibi, ne de kilit bekleyen ne olduğunu (%2$d|%3$d|%4$d).
851 Kilit kaynak (%1$s) ayrılamadı. 
852 Boş bir kilit sahibi listesinde Toplam sahipleri modu (%1$d) NULL_LOCK değildir.
853 Bir nesne için (%1$d|%2$d|%3$d), okuma kaydedilmemiş düzenlenen arıza kilidi (%5$s) tran (%4$d).
854 UYARI: kilit sahibi bulunmamaktadır, ama kilit bekleyenler mevcut. %1$s e başvurun.
855 UYARI: İki veya daha fazla iş parçacığı kilit bekleyen bir işlem (%1$d) içindir.
856 UYARI: Garip LOCKWAIT durumu (%1$d|%2$d), iplik (%3$d|%4$lld) ve işlemler (%5$d).
857 Sayfa %1$d yoğunluk "%2$s" kesilmesi sırasında başka bir I/O hata oluştu.
858 Cilt "%1$s" sunucu yeniden başlatma sırasında bilinmiyor.
859 SAYFASINDA LATCH (%1$d|%2$d) BAŞARISISZLIĞA UĞRAMIŞ
860 Durumu '%1$s' olduğundan küresel bir işlemin bir parçası olarak geçerli işlemi yapamazsınız.
861 Bu işlemi bir küresel işlemin bir parçası olarak yapılamaması nedeniyle işlemin tanımlayıcısı %1$d ile geçerli işlem tamamlamaya hazırlayamaz.
862 Durumu '%2$s' olduğundan tanımlayıcı %1$d küresel işlemin kullanıcı bilgileri ayarlanamıyor.
863 Belirteç %1$d olarak ayarlayın çünkü küresel işlemin kullanıcı bilgileri alınamıyor.
864 backupdb/restoredb ayrıntılı dosya '%1$s' açılamıyor.
865 Bilinmeyen tip giriş işaretleri nedeniyle bildirimi yürütülemiyor.
866 Kullanılmayan hata kodu.
867 Kullanılmayan hata kodu.
868 Kullanılmayan hata kodu.
869 Kullanılmayan hata kodu.
870 Kullanılmayan hata kodu.
871 Kullanılmayan hata kodu.
872 Kullanılmayan hata kodu.
873 PKI kimlik doğrulama hatası "%1$s".
874 Bağımsız değişken gücü () aralık dışında.
875 Taşma gücü kapsamında gerçekleşti.
876 Kullanılmayan hata kodu.
877 Verilerin bellekten kaldırılacak biçimde bulunmamakta.
878 Geçersiz veritabanı konumu dosyası, '%1$s'.
879 İzni alınamıyor: '%1$s'.
880 İzni değiştirilemiyor '%1$s'.
881 Kilit dosyası alınamıyor '%1$s(FILE ID:%2$d)'.
882 Kilit dosyası serbest bırakılamıyor 'FILE ID:%1$d'.
883 '%1$s' dosya durumu alınamadı.
884 Volext-path adı '%1$s' yazmak için izin verilmez.
885 '%1$s' '%2$s' arasında geçiş yerine getirilmedi. Aynı aygıt (disk) kullanın.
886 "%1$s" benzersiz kısıtlama ihlaline neden oldu.
887 Saklı prosedür '%1$s' zaten var olur.
888 Parametre sayısı geçersiz. beklenen: %1$d, güncel: %2$d.
889 Saklı prosedür yürütme hatası: %1$s
890 Bölme başarısız oldu.
891 Uygun bir bölüm yok.
892 Birincil anahtar "%2$s" zaten "%1$s" sınıf için tanımlanmış.
893 Öznitelik '%1$s', birincil anahtarın bir üyesidir,iptal edilemedi.
894 Saklı procedure/function '%1$s' bulunmamaktadır .
895 Geçersiz saklı prosedür türü: '%1$s' olan '%2$s'.
896 Sıkıştırma başarısız oldu. Zip Yöntemi: %1$d (%2$s), Zip Seviyesi: %3$d (%4$s)
897 Sıkıştırmayı açma başarısız oldu.
898 Çoğaltma hatası: "%1$s"
899 Geçersiz bölüm talepleri.
900 Java VM kitaplığı bulunanadı: %1$s.
901 Java VM başlayan olamaz: %1$s.
902 Java VM çalışmıyor.
903 Java VM bağlanamıyor: %1$s
904 Geçersiz saklı prosedür adı.
905 JVM ile Ağ başarısız oldu: %1$d
906 Geçersiz java yöntem imzası.
907 DBA grubun sahibi ya da üye saklı prosedür iptal edebilirsiniz.
908 Saklı prosedürün çok fazla bağımsız değişkeni bulunmakta '%1$s'.
909 Eksik veya geçersiz katalog class/vclass bulunur.
910 Bölüm erişimine izin verilmez.
911 Geçersiz çağrı: Bu Resultset geri döndüremez.
912 ResultSet giriş parametresinde kullanılamaz.
913 Çok fazla iç içe stored procedure çağrısı.
914 Bir seri nesnesi önceden otomatik artış kısıtlaması olarak bulunmaktadır.
915 Otomatik artış kısıtlaması değeri artırım 0'dan büyük olmalıdır.
916 Aktif log yoğunluğa bu yedek yoğunluk dahil edilmemiştir(%1$s).
917 Aktif log yoğunluğu zaten var.
918 Yabancı anahtar tarafından yönlendirilen sınıf '%1$s' bulunmamaktadır.
919 Yabancı anahtarının tarafından yönlendirilen birincil anahtarın sınıf '%1$s' bulunmamaktadır.
920 Yabancı anahtar '%1$s' birincil anahtar üye '%2$s' içermez.
921 Yabancı anahtar üye '%1$s' alanı birincil anahtar üye '%2$s' farklıdır. (%3$s: %4$s vs. %5$s)
922 Dış anahtar kelime: '%1$s' değeri nedeniyle, '%2$s' sınırı geçersiz.
923 Birincil anahtar '%1$s' yabancı anahtar '%2$s' tarafından yönlendirilen iptal olması gerekmiyor.
924 Güncelle/Sil işlemleri yabancı anahtar '%1$s' tarafından kısıtlanmıştır.
925 Yabancı anahtar '%1$s' için kilit edinilmesi başarısız oldu.
926 Yabancı anahtar '%1$s' sahip olan örneğini iptal edemezsiniz.
927 Yabancı anahtar '%1$s' anahtar sayısı birincil anahtar '%2$s' farklıdır.
928 Bir kullanıcı değil ancak sistem özniteliği '%1$s' yabancı anahtar 'ON CACHE OBJECT' tarafından oluşturulan atayabilirsiniz.
929 Yabancı anahtar sanal sınıf içinde tanımlanamaz.
930 Bu özniteliği '%1$s' sadece yabancı anahtar kısıtlaması çıkardıktan sonra yabancı anahtar 'ON CACHE OBJECT' tarafından oluşturulan iptal edilebilir.
931 Otomatik artış kısıtlama değeri Başlat değeri max değeriden daha az olmalıdır.
932 Bu "%1$s" yoğunluk için ücretsiz sayfaların sayısını bir tutarsızlığı onarmak mümkün değildir.Etiketli yoğunluk başlığına elde edilen %2$d sayfaları bitmap %3$d sayfaları ile bağdaşmayan olduğundan.
933 Bu "%1$s" yoğunluk için ücretsiz sayfaların sayısını bir tutarsızlığı onarmak mümkün değildir.Etiketli yoğunluk başlığına elde edilen %2$d sektörlerde bitmap %3$d sektörler ile bağdaşmayan olduğundan.
934 Başvurulan Null etki alanı.
935 %1$s fonksiyonunun bağımsız değişkeni aralık dışındadır.
936 Taşma exp bağlamında oluştu.
937 Veritabanı hatası.
938 Geçersiz bağımsız değişkeni.
939 Çok fazla bağlantı vardır.
940 Tanıtıcı geçersiz.
941 İşlemi desteklenen değildir.
942 İşlemi kilitleri beklerken zaman aşımına uğradı.
943 Genel hata.
944 Açıklamada hazır değildir.
945 Açıklamasında herhangi bir sonuç kümesi bulunmamaktadır.
946 Açıklaması yürütülmez.
947 Daha fazla sonuç kümesi bulunmamaktadır.
948 Buffer boyutu yeterli değildir.
949 Mevcut herhangi bir bilgi bulunmamaktadır.
950 Ad geçersiz.
951 Resultset güncelleştirilebilir değil.
952 Satır silindi.
953 Parametrelerin hazırlanmış açıklaması ayarlı değil.
954 Açıklaması toplu açıklama değil.
955 Bu toplu açıklamasını temizleyemezsiniz.
956 Toplu yürütülemiyor.
957 Açıklama açıklaması hazırlanır.
958 Açıklama hazırlanımış açıklama değildir.
959 Açıklaması toplu açıklamadır.
960 Daha fazla hata bulunmamaktadır.
961 Daha fazla sonuç bulunmamaktadır.
962 Bellek yetersiz.
963 Broker Hatası.
964 Sonuç kümesindeki tanıtıcı kapalı.
965 Dizin anahtarı listesi yinelenen öznitelik adlarını kullanamazsınız. Öznitelik adı '%1$s' bir kereden fazla listelenmiştir.
966 İşleminiz (index %1$d, %2$s@%3$s|%4$d) %5$s üzerinde beklerken zaman aşımına uğradı %6$d|%7$d|%8$d nesne üzerinde kilitleyin çünki tıkanıklık var. Bu kullanıcı için bekliyor(s) %9$s bitirmek için.
967 İşleminiz (index %1$d, %2$s@%3$s|%4$d) %5$s üzerinde beklerken zaman aşımına uğradı %6$s sınıf üzerinde kilitleyin çünki tıkanıklık var. Bu kullanıcı için bekliyor(s) %7$s bitirmek için.
968 İşleminiz (index %1$d, %2$s@%3$s|%4$d) %5$s üzerinde beklerken zaman aşımına uğradı %9$s sınıf %6$d|%7$d|%8$d örneği üzerinde kilitleyin çünki tıkanıklık var. Bu kullanıcı için bekliyor(s) %10$s bitirmek için.
969 Sunucu bit platformu (%1$d) (%2$d) istemci bit platformundan farklıdır.
970 Sunucu HA modunda '%1$s' '%2$s' değiştirildi.
971 Programı'%1$s' (pid %2$d) host'%4$s' (port %5$d) veritabanı sunucusu '%3$s' bağlanmış).
972 Programı'%1$s' (pid %2$d) '%3$s'bir ana bilgisayardan bağlandı. (işlem indeksi %4$d)
973 Sunucu durumu %1$s.
974 Arşiv log "%1$s" gelen arşiv sayfaları için oluşturulur %2$lld dan %3$lld.
975 Çoğaltması şu anki sürümü BENZERSİZ sınırlamasına ihlal tek bir GÜNCELLEŞTİRME deyimi ile çoklu satır ayarlanmasına olanak sağlamaz.
976 İç hata: Dosya tablosu sayfa %3$d|%4$d(yoğunluk "%5$s") Tablo boyutu taşması (ayrılan boyutu:%1$d, erişilen boyutu:%2$d).
977 Kontrol noktası çalıştırma (önceki kontrol noktası page id: %1$lld, daha önce yeniden yapılan pageid: %2$lld).
978 Checkpoint finished (checkpoint page id: %1$lld, checkpoint redo page id: %2$lld, flushed page count: %3$d).
979 Kullanıcı verileri döngüsü ile Bağlanın.
980 Bir iş parçacığı %2$d msn %1$s den daha fazla bekleniliyor.
981 İşlem %1$d izleme istatistiklerine %2$s eşiğine ulaşmıştır.
982 İşlem %1$d ile kesme ayarlayın.
983 Yeniden kullanılabilir bir OID sınıfının örnekleri olmayan başvurulabilir . Bu işleme olmayan başvurulabilir örnekler üzerinde izin verilmez.
984 Bu yapılandırma dosyası "%1$s" "[%2$s]" bölümünde "%4$s" ayarlanır "[%5$s]" bölümde "%6$s"'ye %3$s ayarlayamazsınız.
985 Multi ana bilgisayar "databases.txt" olarak ayarlandığında veritabanı bağlantısının dizesinde ana bilgisayar adı belirtilmelidir. ex) csql demodb@localhost
986 CUBRID sinyal özelliği başladı.
987 CUBRID sinyal özelliği durdu.
988 Düğüm olayı: %1$s.
989 Süreç olayı: %1$s. %2$s
990 Komut yürütme: %1$s. %2$s
991 Sayfa buffer Flush mağdur adayları başlatıldı.
992 Sayfa buffer Flush mağdur adayları bitirdi (sayı:%1$d).
993 Taşma bit işletim bağlamında oldu.
994 Bu açıklama hazırlanmış bir açıklama olamaz.
995 %1$s adında hazırlanmış bir açıklama bulunmamaktadır.
996 Verilen değerlerin sayısı yanlış. %1$d değerleri verilmiştir ama %2$d değerleri gereklidir.
997 %2$s bölümlendirilmiş için yabancı anahtar kısıtlaması eklenemiyor %1$s . Başvurusal eylemler güncelleme özellikleri henüz bölümlendirilmiş sınıfları desteklenmiyor.
998 %2$s özniteliğinde yabancı anahtar kısıtlaması eklenemiyor %1$s . Tekrar SET NULL başvuru eylem eşleşecek şekilde çünkü özniteliği bir NOT NULL kısıtlaması olamaz.
999 '%2$s'tablo gibi '%1$s' tablo oluşturulamıyor çünki mevcut tablo (%3$s) çoğaltılamaz edilmeyecek özelliklere sahip.
1000 '%1$s' CLASS veya SHARED özniteliği fakat yalnızca normal özniteliklerini bu kapsamda izin verilir.
1001 Beklenmedik bir koşul ya da durum ulaşıldı. '%1$s'
1002 Geçerli işlem bu işleme devam etmek için gereken bir veri tabanı kilidi aquire bulunamamamıştır.
1003 Kısıtlaması '%1$s' var ama farklı bir türü vardır.
1004 TABLO DEĞİŞTİRME DROP FOREIGN KEY( değiştirebilir yabancı anahtar tablo iptal) kullanırken, CUBRID kısıtlaması ve ilişkili tüm indeksi iptal ediliyor unutmayın.
1005 Kullanılmayan hata kodu.
1006 Kullanılmayan hata kodu.
1007 Benzersiz, yabancı anahtar veya birincil anahtar kısıtlamaları üzerine önek uzunluğu dizin oluşturulamıyor.
1008 Bölümlendirilmiş sınıfı önek uzunluğu dizin oluşturulamıyor.
1009 COMPACTDB zaten başlamış durumda.
1010 Etki alanı "%1$s" önek uzunluğu indeksi tanımlayamazsınız.
1011 Paylaşılan özniteliği %2$s yabancı anahtar kısıtlaması %1$s eklenemiyor.
1012 NULL sütun türü ile tablo oluşturulamıyor.
1013 VARSAYILAN veya ORTAK ayarlayın veya %1$s yazılı sütun üzerindeizin verilmez.
1014 %1$s yazılı sütun üzerinde NOT NULL olarak ayarlamaya izin verilmez.
1015 Belirtilen dizin '%1$s' yok.
1016 %1$s harici veri depolama hatası: %2$s
1017 Harici veri depolama '%1$s' için path geçersiz.
1018 Depolama farklı tipte dış dosyaya kopyalanamıyor. (kaynak %1$s hedef %2$s)
1019 Path "databases.txt" belirlenen olmadığı için harici veri depolama başlatılmaz.
1020 Harici dosya "%1$s" bulunamadı.
1021 Bir deadlock döngüsü algılandı. %1$s.
1022 İndeksin önek uzunluğu için geçersiz değer "%1$d".
1023 uygulamak filteri log: %1$s.
1024 yazar log: sayfa id %1$lld başlayarak sayfa (lar) log alınamadı.
1025 HA gecikme bilgisi: Çoğaltma gecikmesi (%1$d saniye) sınırı aştı (%2$d saniye).
1026 HA gecikme bilgisi: Çoğaltma gecikmesi (%1$d sn) kabul edilebilir bir seviyeye (%2$d saniye) aşağıda azalır.
1027 uygulayıcı log: '%2$s' için '%1$s' durum onayı değiştirme başarısız oldu.
1028 uygulayıcı log: arşiv log beklenmedik EOF kaydı. LSA: %1$lld|%2$d.
1029 uygulayıcı log: geçersiz çoğaltma log page/offset. sayfa HDR: %1$1lld|%2$d, final: %3$lld|%4$d, ekleme LSA: %5$lld|%6$d, EOF LSA: %7$lld|%8$d, ha dosya durumu: %9$d, is end-of-log: %10$d.
1030 uygulayıcı log: geçersiz çoğaltma kayıt. LSA: %1$lld|%2$d, forw LSA: %3$lld|%4$d, backw LSA: %5$lld|%6$d, Trid: %7$d, önceki tran LSA: %8$lld|%9$d, tür: %10$d.
1031 uygulayıcı log: aşağıdaki ifadeyi uygulamak başarısız oldu. sınıf: "%1$s", ifade: "%2$s", server hatası: %3$d, %4$s.
1032 uygulayıcı log: ekleme çoğaltma log uygulanması başarısız oldu. sınıfı: "%1$s", anahtar: "%2$s", İç hata: %3$d, %4$s
1033 uygulayıcı log: güncelleme çoğaltma log uygulanması başarısız oldu. sınıfı: "%1$s", anahtar: "%2$s", İç hata: %3$d, %4$s
1034 uygulayıcı log: silme çoğaltma log uygulanması başarısız oldu. sınıfı:  "%1$s", anahtar: "%2$s", İç hata: %3$d, %4$s
1035 uygulayıcı log: hafıza boyutu(%1$d MB) log uygulayıcısı max hafıza boyutu büyükse (%2$d MB) veya daha az 2 kat büyümesini edilmiştir (%3$d MB). gereken LSA: %4$lld|%5$d. son kararlı LSA: %6$lld|%7$d.
1036 uygulayıcı log: log uygulayıcısı sinyal kendini kapattı.
1037 yazıcı log: log yazar sinyal kendini kapattı.
1038 Landed kullanıcı: landed kullanıcının çalıştırılması. Gereksinimleri LSA: %1$lld|%2$d. son uygulama LSA: %3$lld|%4$d. son uygulama repl LSA: %5$lld|%6$d.
1039 log writer: log yazar başladı. modu: %1$d.
1040 HA genel: %1$s.
1041 Bir dize "%1$s" çerçevesinde eksik kalırdı.
1042 Izin verilen maksimum %2$d bayt iken, bellek %1$d byte gerektiren bir dize oluşturmak için çalışıyorum.
1043 "%1$s" özniteliği değiştirilemiyor. Sınıfın alt sınıfları varsa CUBRID istenen nitelik özelliklerini değiştiremezsiniz.
1044 "%1$s" özniteliği değiştirilemiyor. CUBRID anahtarları bölümleme öznitelikleri değiştiremezsiniz.
1045 "%1$s" özniteliği değiştirilemiyor. CUBRID (ya başvurulan veya başvuran) yabancı tuşları kullanılan niteliklerini değiştiremezsiniz.
1046 "%1$s" özniteliği değiştirilemiyor. CUBRID özniteliğin alanı değiştiremezsiniz. Alanı ile desteklenir bu değişiklik yoktur.
1047 "%1$s" özniteliği değiştirilemiyor. CUBRID öznitelikleri alanı değiştiremezsiniz.Yeni etki doğru tüm mevcut öznitelik değerleri temsil edemez.
1048 "%1$s" özniteliği değiştirilemiyor. CUBRID henüz bir özniteliğin auto_increment özniteliğin etki alanı da değiştirmesi durumunda değiştiremezsiniz.
1049 "%1$s" özniteliği değiştirilemiyor. CUBRID özniteliğin etki alanı henüz değiştiremezsiniz. Etki alanı dönüşüm mümkün ama bu özelliği yapılandırması tarafından izin verilmiyor.
1050 "%1$s" özniteliği değiştirilemiyor. CUBRID özniteliğin etki alanı henüz değiştiremezsiniz.Özniteliği üzerinde bir dizin vardır.
1051 "%1$s" özniteliği değiştirilemiyor. CUBRID kısıtlama eklemek için öznitelik henüz değiştiremezsiniz. Mevcut öznitelik değerleri kısıtlaması kontrol edilmeyebilir.
1052 Öznitelik "%1$s" değişmedi. CUBRID did not detect any effective changes in the attribute representation.
1053 Açıklamalar  REPLACE INTO... ve INSERT ... ON DUPLICATE KEY UPDATE bir intikal zinciri parçası olan sınıflar için izin verilmemiştir.
1054 Otomatik artış kısıtlama yeni değeri veya daha büyük mevcut değerine eşit olmalıdır.
1055 Otomatik artış kısıtlama yeni değeri maksimum değerden daha düşük olmalıdır.
1056 Karışıklığı önlemek için auto_increment tablosu seçeneğini tablo tam olarak bir tane AUTO_INCREMENT sütunu ve herhangi bir çekirdek/artırma özellikleri olması gerekir.
1057 VARSAYILAN değer içermeyen bir NOT NULL '%1$s' yazılmış özniteliği eklenemiyor.
1058 TABLO DEĞİŞTİRME .. DEĞİŞİM: Yeni bir etki alanı için değiştirme: döküm başarısız oldu, mevcut yapılandırma kesme veya taşmaya izin vermez.
1059 TABLO DEĞİŞTİRME .. DEĞİŞİM: Yeni bir etki alanı için değiştirme: döküm başarısız oldu, yeni bir etki alanının varsayılan değer kuruldu.
1060 TABLO DEĞİŞTİRME .. DEĞİŞİM: Yeni bir etki alanı için değiştirme: döküm başarısız oldu, yeni bir etki alanının minimum değeri ayarlandı.
1061 TABLO DEĞİŞTİRME .. DEĞİŞİM: Yeni bir etki alanı için değiştirme: döküm başarısız oldu, yeni bir etki alanının maksimum değeri ayarlandı.
1062 "%1$s" özniteliği değiştirilemiyor.Değişiklik tanımlanan birden fazla birincil anahtarları neden olacaktır.
1063 Öznitelik "%1$s" için NULL kısıtlaması eklenemiyor:Bu özellik için mevcut NULL değerleri vardır.
1064 TABLO DEĞİŞTİRME .. DEĞİŞİM: NOT NULL ekleme:Varolan tüm NULL değerleri etki alanı sabit varsayılan değiştirildi.
1065 "%1$s" özniteliği değiştirilemiyor. CUBRID NULL kısıtlaması ekleyemezsiniz:sert bir varsayılan değer yeni etki alanı için mevcut değil.
1066 Aktif kalma süresi dolmuş.
1067 Sütun '%1$s' bir NOT NULL kısıtlaması ve bir NULL değeri olamaz.
1068 Maksimum tetikleyici derinliği %1$d geçemez.
1069 Çok fazla sayıda hazırlanmış durum.
1070 Aktif kalma değişkeni '@%1$s' tanımlı değil.
1071 Çok fazla sayıda oturum değişkenleri bulunmakta.
1072 IP adresi (%1$s) yetkili değil.
1073 Dosya biçimi geçersiz (%1$s).
1074 Erişim listesi dosyası okunamıyor(%1$s).
1075 Azalan indeks taraması nedeniyle indeksi tanımlayıcısı ile B+tree üzerinde düşük öncelik iptal edildi:(vfid = (%1$d, %2$d), rt_pgid: %3$d).
1076 Sistem parametresi yüklenemedi.
1077 Dosya '%3$s' satır %2$d '%1$s' parametresi: Bilinmeyen parametre.
1078 Başlangıç yerideki %1$d özellikleri güncel kod ayarını geçersiz.
1079 Veri tabanı kod takımları (%1$s) ve sunucu konfigürasyonu (%2$s) uyumlu değildir.
1080 Fitre dizesi uzunluğu en fazla %1$d olmalıdır.
1081 Filtre veya fonksiyon indeksi özellikleri ile ilgili değişiklik yapılamaz.
1082 Tüm sayfa tamponlar kirlidir (LRU: %1$d).
1083 Bilgisayar çöker hakkında belirli koşullar.\n%1$s
1084 Kontrol noktasındaki geçersiz sayfa numasından atlamak. (page id: %1$d, "%2$s", oldest_unflush_lsa: %3$lld|%4$d, önceki kontrol redo lsa: %5$lld|%6$d)
1085 Düzenlenemez Konvansiyonel ifadesi: düzenlemesi : '%1$s'
1086 Konvansiyonel ifadesi gerçekleştiremiyor: '%1$s'
1087 Yedek inisiyatif günlükcü çalıştırımalı'%1$s'
1088 Yedek inisiyatif günlükcü'%1$s' tamamlanmıştır
1089 Kaynak ayırma hatası. Yüksetilmiş max_bestspace_entries=%1$d '.
1090 Konum ilklendimesi: %1$s.
1091 Konumun var olması: %1$s.
1092 Bigisayar değişken'%1$s' türünün ifadesi hazırlanmamalıdır.
1093 inet_aton'ın arg '%1$s, ipv4 adresinde ayarlanan geçerli dizesi değildir.
1094 inet_aton'ın arg '%1$lld, ipv4 adresinde ayarlananr geçerli dijital değildi.
1095 Kullanıcı adı çok uzun
1096 Ne zaman bölğm düzeyinde dış anahtar kelimeler referans için kullandığı zamanda, Değişiklik yapılmakta olan bölüm yapısına izin vermez.
1097 '%1$s'kapısitesinde bir ilk PRIMARY KEY kelimelerde bir sınırlama ile geçersiz NULL değeri olamaz. 
1098 Dil '%1$s' konumu karakter kümesindeki '%2$s' kullanılmaz.
1099 DDL açıklaması konfigürasyon tarafından izin verilmemiştir (block_ddl_statement=yes).\n SQL Text: %1$s
1100 Jümlelerde görülmeyen konumun ifadesi dış boyutlar tarafından izin verilmez(block_nowhere_statement=yes)
1101 Kullanılmayan hata kodu.
1102 Bilinmeyen sistem parametresi ya da kötü bir değer.
1103 Sistem parametresini değiştirilemiyor.
1104 Yavaş sorgula (%1$d msec)\n%2$s.
1105 İç hata: kirli nesnenin temizlenmesi kısmi başarısız
1106 Kaynak tablosunda çoklu satırlar hedef tabloda aynı satır ile uyumlu.
1107 NTILE için geçersiz bellek bölümü numarası. Sıfırdan büyük ve 2,147,483,647 den küçük olmalıdır.
1108 WIDTH_BUCKET için geçersiz bellek bölümü numarası. Sıfırdan büyük ve 2,147,483,647 den küçük olmalıdır.
1109 Bölüm tanımlama için geçersiz değer.
1110 Btree yaprak sayfasında yetersiz alan. (key len: %1$d)\n%2$s
1111 Sonuç değeri kısaltıldı, çünkü hassasiyet (%1$d) uzunluğundan az(%2$d).
1112 Bir karakter '%1$s' dan '%2$s' a dönüştürülemedi.
1113 Aralık dışındaki eleman indeksi.
1114 Argüman '%1$s' aralık dışında.
1115 Güncelleştirme istatistikleri başladı (class "%1$s", oid : %2$d|%3$d|%4$d).
1116 Güncelleştirme istatistikleri tamamlandı(class "%1$s", oid : %2$d|%3$d|%4$d, error code : %5$d).
1117 Özellik "%1$s" değiştiremezsiniz. CUBRID bir SHARED ve tersi gibi, nitelik değiştiremezsiniz.
1118 "%1$s" argümanı istenen etki alanı "%2$s" zorlanamadığında edilemez.
1119 Dahili hata: Page id %1$d hacmi "%2$s" tahsisi haritasına göre tahsis edilir, ancak herhangi bir dosyaya ait değildir.
1120 Dahili hata: Page id %1$d hacmi "%2$s" ise şu anda kullanılmaktadır, ama ses tahsisi haritasına göre tahsis değildir.
1121 NOT NULL kısıtlamaları NULL değeri izin vermez.
1122 Veri alma zamanı.
1123 pthread_cond_timedwait() zaman aşımına uğradı.
1124 Sorgu yürütme hatası. ERROR_CODE = %1$d, /* SQL_ID: %2$s */ %3$s
1125 Taşma anahtar dosyası oluştur. INDEX %1$s%2$s ON CLASS %3$s%4$s. key: %5$s%6$s.
1126 Yeni bir taşma sayfası oluştur. INDEX %1$s%2$s ON CLASS %3$s%4$s. key: %5$s%6$s.
1127 Boş bir taşma sayfayı sil. INDEX %1$s%2$s ON CLASS %3$s%4$s. key: %5$s%6$s.
1128 Oturum kurtarma başlatılır.
1129 Oturum kurtarma bitti.
1130 İşlem kilit sayıları %1$d aştığı için işlem iptal edilir.
1131 Dahili hata: Sayfa %1$d hacmi "%2$s"de bozulabilir.\n%3$s
1132 Şifreleme kitaplığı hatası: %1$s.
1133 %1$s için copylogdb bulunmaktadır.
1134 %1$s için applylogdb bulunmaktadır.
1135 B+tree(%1$s) bir önceki bağlantısı bozuk: vpid = (%2$d, %3$d).
1136 B+tree(%1$s) bir önceki bağlantısı onarıldı: vpid = (%2$d, %3$d).
1137 Sorgu izin verilen enbüyük yuvalama seviyesini (%1$d) geçmekten nedeniyle girişimi reddedilmektedir.
1138 Bağlantı kurma hatası (emsal host %1$s): uyumsuz kesinti. (kullanıcı: %2$s, sunucu: %3$s).
1139 Bağlantı kurma hatası (emsal host %1$s): uyumsuz okuma/yazma modu  (kullanıcı: %2$s, sunucu: %3$s).
1140 Bağlantı kurma hatası (emsal host %1$s): HA kopyalama gecikti.
1141 Bağlantı kurma hatası (emsal host %1$s): replica-only kullanıcıdan non-replica sunucuya.
1142 Bağlantı kurma hatası (emsal host %1$s): tanımlanamayan sunucu versiyonu.
1143 Bağlantı kurma hatası (emsal host %1$s): sunucuya uzaktan erişim yasaktır.
1144 %1$s bağlanmaya çalışırken zaman aşımına uğradı (zamanaşımı: %2$d sec(s)).
1145 Sistem sınıfı sahibini değiştirmekye yasaktır.
1146 %1$d hacım tanıtıcı bulunmamaktadır.
1147 (%1$d) nolu XASL ağaçın boyutu (%2$d) alt sınırı aşmaktadır. Çünkü tüm cache girişler kullanılmış hiç mağdur bilgi yoktur. Yeni bir giriş eklendi.
1148 (%1$d) nolu cache yüklem filtre boyutu (%2$d) alt sınırı aşmaktadır. Çünkü tüm cache girişler kullanılmış hiç mağdur bilgi yoktur. Yeni bir giriş eklendi.
1149 %2$d hacımın %1$d sayfa bulunmaktadır.
1150 İçerik uyumlu karşılaştırma gerektirmektedir.
1151 %2$d hacımın %1$d sayfa yuva donanımlı değildir.
1152 Sadece sahibi veya DBA grubunun bir üyesi işlem (%1$d) öldürmek için izin.
1153 'Sıfır tarih' kullanmayı deneyin.
1154 MVCC satır %1$d|%2$d|%3$d yeniden değerlendirilmesi tatmin etmez.
1155 Silme için geçersiz MVCC satır: %1$d|%2$d|%3$d.
1156 MVCC snapshot alınamıyor.
1157 MVCC yalıtım düzeyi içinde 'read committed', 'repeatable read' veya 'serializable' değer olmalıdır.
1158 Nedeniyle eşzamanlı güncellemeleri serializable çatışma.
1159 Saat dilimi derleme hatası: %s
1160 Saat dilimi kitaplık yükleyici hatası: %s
1161 Saat dilimi dönüşüm hatası.
1162 Geçersiz veya eksik saat dilimi.
1163 Geçersiz veya eksik yaz saati.
1164 Bu saat dilimi yaz saati desteklemiyor.
1165 Geçersiz tarih, zaman, saat dilimi ve yaz saati kombinasyonu.
1166 Tarih ve saat belirtilen kombinasyonu (yaz saati aralığı boyunca) yoktur.
1167 Yorum dizesi 1024'ten fazla bayt olamaz.
1168 Tablonun (%1$s) ilgili istatistikleri güncelleştirilemiyor çünkü onun kilidinin hemen verilmeyen.
1169 Bölüm anahtar özellikler dizin anahtarın ait olmalıdır.
1170 Çoğaltma öğeleri floş için başarısız oldu (hata kodu: %1$d).
1171 Birim %1$d boş değil, bu yüzden kaldırılamaz.
1172 Geçersiz yüzdelik değeri %1$f, 0 ve 1 arasında olmalıdır.
1173 Yüzdelik değer aynı grupta değişti.
1174 Bölümlenmiş bir tablo devralmasını izin verilmez.
1175 Coğrafi saat dilimi tarihi bağlam olmadan izin verilmez.
1176 Sayfa %1$d ve birim %d mandal promosyon başarısız oldu.
1177 Uyumsuz saat dilimi veriler: %1$s ve %2$s farklı sağlama vardır.
1178 Kilit serbest bitmapteki giriş serbest bırakan olamaz.
1179 Değil vakumlu giriş yığın.
1180 Değil vakumlu neslener: INDEKS %1$s SıNıF %2$s ÜZERINDE (CLASS_OID: %3$d|%4$d|%5$d).
1181 Manuel vakum istemci-sunucu modunda devre dışı bırakılır.
1182 Sayfayı %1$d,%2$d tekrar takmak olamazdı, önceki hata %3$d oldu.
1183 VPID (%1$d,%2$d) takmak çalışırken hata, daha önce takılı VPID (%3$d,%4$d) tutarsızlık bulundu: %5$s.
1184 OID (%1$d,%2$d,%3$d) erişmek için çalışırken, çok sayıda eşzamanlı sayfa değişiklikleri tespit edildi.
1185 Sayfa %3$d,%4$d takmak için çalışırken, sayfa %1$d,%2$d yeniden takılı beklenmedik.
1186 checksumdb: %1$s (hata kodu: %2$d).
1187 Silinen yığın parçası sayfasında %1$d,%2$d geçersiz erişim olduğu.
1188 Aktif '%1$s' kullanıcı bırakma izin verilmez.
1189 Tarih ve saat belirtilen kombinasyonu yoktur (saat diliminin geçişi sırasında kurallarını ofset).
1190 Stand-alone vakum yürütme başlatılır.
1191 Stand-alone vakum yürütme sona erer.
1192 Değeri hassas %1$zu izin verilen maksimum %2$d aşıyor.
1193 İşlenmiş bölüm ifade uzunluğu izin verilen sınırı (%1$d) aşıyor.
1194 Çünkü %3$d|%4$d|%5$d sınıfı kilidi hemen verilmez, %1$d|%2$d dosyası kontrol edilemez.
1195 CTE'nin özyinelemeli kısmı, GROUP BY yan tümcesi olmayan toplama işlevlerini içermemelidir.
1196 CTE yürütme azami özyinelemeli iterasyonlara ulaştı: %1$d.
1197 Geçersiz JSON: %1$s (%2$d)
1198 Bir JSON nesnesi sağlanmalı
1199 Sağlanan JSON, JSON şeması tarafından geçersiz kılındı (Geçersiz şema yolu: %1$s, Anahtar Kelime: %2$s, Geçersiz JSON yolu: %3$s)
1200 Geçersiz JSON yolu
1201 JSON nesne adı NULL olamaz.
1202 '%2$s' de JSON yolu "%1$s" mevcut değil
1203 %1$s yolunda geçersiz JSON tipi. Beklenen %2$s, ancak %3$s'ü buldu.
1204 Json anahtarı "%1$s" kopya
1205 Geçersiz tip %1$s. JSON belgesiyle uyumlu tip bekleniyor (STRING veya JSON).
1206 JSON yolu "%1$s", JSON Dizisindeki bir hücreye yönelik değil.
1207 Geçersiz JSON yolu. Dizin, "json_max_array_idx" sistem parametresi tarafından izin verilenden daha büyük.
1208 Geçersiz one/all argümanı. Argüman bu iki değerden sadece birini alabilir: "one", "all".
1209 Reserved error for JSON.
1210 Reserved error for JSON.
1211 Reserved error for JSON.
1212 Reserved error for JSON.
1213 Reserved error for JSON.
1214 Reserved error for JSON.
1215 %2$lld pozisyonunda stream %1$s'dan okunacak veri yok, %3$zu değeri.
1216 Paketi açmaya çalışırken geçersiz nesne kimliği %1$d.
1217 Reserved error for stream/replication.
1218 Reserved error for stream/replication.
1219 Reserved error for stream/replication.
1220 Reserved error for stream/replication.
1221 Reserved error for stream/replication.
1222 Reserved error for stream/replication.
1223 Reserved error for stream/replication.
1224 Reserved error for stream/replication.
1225 Reserved error for stream/replication.
1226 Reserved error for stream/replication.
1227 Reserved error for stream/replication.
1228 Reserved error for stream/replication.
1229 Reserved error for stream/replication.
1230 Reserved error for stream/replication.
1231 Reserved error for stream/replication.
1232 Reserved error for stream/replication.
1233 Reserved error for stream/replication.
1234 Reserved error for stream/replication.
1235 Reserved error for stream/replication.
1236 Çift Yaz Tampon devre dışı.
1237 %1$s bir durum değiştiremiyor çünkü %2$s bir %3$s.
1238 JSON_TABLE '%1$s' sütunu için eksik değer.
1239 "%2$s" yolundaki JSON "%1$s"'den, "%4$s" etki alanının JSON_TABLE "%3$s" sütununa değer zorlanamıyor.
1240 Hiyerarşi zincirinin bir parçası olan sınıflarda ONLINE INDEX'e izin verilmez.
1241 XASL ağacının yeniden derlenmesi gerekiyor.
1242 Hiyerarşi zincirinin bir parçası olan bir sınıfta bölüm oluşturulamıyor.
1243 Bir hatadan sonra INDEX yüklemesi iptal edildi.
1244 SHARED niteliklerinin güncellemelerini nesne dosyalarından güncelleme CS modunda desteklenmiyor.
1245 CLASS niteliklerinin güncellemelerini nesne dosyalarından güncelleme CS modunda desteklenmiyor.
1246 "%2$s" içindeki ana makine adı ("%1$s") adresi ve kurallı adı alınamıyor. Lütfen dosyanın iznini veya ana bilgisayar adı olup olmadığını kontrol edin.
1247 Belirtilen zaman (%1$s) Belirtilen yedekleme süresi (%2$s) dan sonra olmalıdır.
1248 Geçersiz Anahtar dosyası: %1$s
1249 Anahtar bulunamıyor (dizin: %1$d).
1250 Veritabanında ayarlanan ana anahtar ve verilenler eşleşmiyor. Veritabanında ayarlanan anahtar dizini: %1$d
1251 TDE şifreleme sırasında hata.
1252 TDE şifresini çözerken hata oluştu.
1253 TDE Modülü yüklenmemiş.
1254 Anahtar oluşturulamıyor.
1255 TDE modülü yüklenemiyor. TDE özelliğini kullanamazsınız.\n\
Anahtar dosyasının (_keys) yolunu kontrol edin ve uygun anahtarı içerdiğinden emin olun.
1256 Anahtar dosyası (_keys) kopyalanamıyor. Kopyalanan veri tabanında TDE özelliğini kullanamazsınız.
1257 Anahtar dosyası (_keys) yedeklenemiyor. Bu yedekleme birimine bağlı olarak geri yüklenen veritabanında TDE özelliğini kullanamazsınız.
1258 %1$s veritabanında anahtar kümesi bulunamıyor. Yedekleme birimindeki anahtar dosya kullanılacaktır.
1259 "%1$s" anahtar dosyasını "%2$s" olarak yeniden adlandırın.
1260 "%1$s" anahtar dosyasını "%2$s" klasörüne kopyalayın.
1261 Geri yüklenen yedek anahtar dosyasındaki ilk anahtar (anahtar dizini: %1$d, oluşturma zamanı: %2$s) ayarlandı.
1262 Anahtar dosyası dolu.
1263 Günlük sayfasını TDE şifreleyemiyor (pageid: %1$lld). Artık bu sayfayı şifrelemeye çalışılmayacak.
1264 Error reserved for scalability development.
1265 Error reserved for scalability development.
1266 Error reserved for scalability development.
1267 Error reserved for scalability development.
1268 Error reserved for scalability development.
1269 Error reserved for scalability development.
1270 Error reserved for scalability development.
1271 Error reserved for scalability development.
1272 Error reserved for scalability development.
1273 Error reserved for scalability development.
1274 Error reserved for scalability development.
1275 Error reserved for scalability development.
1276 Error reserved for scalability development.
1277 Error reserved for scalability development.
1278 Error reserved for scalability development.
1279 Error reserved for scalability development.
1280 Error reserved for scalability development.
1281 Error reserved for scalability development.
1282 Error reserved for scalability development.
1283 Error reserved for scalability development.
1284 %1$s üzerinde başvurulan birincil anahtar nedeniyle tablo kesilemiyor. CASCADE seçeneği ile tekrar deneyiniz.
1285 Yabancı anahtarın ON DELETE eylemi (%1$s) CASCADE olarak ayarlanmadığından kademeli kesilemiyor.

1286 Ayıklanacak zamanda log lsa bulunamıyor. (giriş zamanı: %1$s).
1287 Günlük bilgisi çıkarılmaya çalışılırken zaman aşımına uğradı. (geçen süre: %1$d saniye, çıkarma zaman aşımı: %2$d saniye)
1288 Dahili olarak desteklenmeyen günlük kaydı için günlük bilgisi oluşturmayı atlayın.
1289 Geçersiz işlem için günlük bilgisi oluşturmayı atlayın. (üçlü : %1$d)
1290 Günlük bilgilerini çıkarmak için geçersiz günlük lsa (%1$lld|%2$d).
1291 Günlük bilgilerini çıkarmak için sunucuya bağlanılamıyor. 'supplemental_log' parametresini ayarlayarak tekrar deneyin.
1292 O zaman (%1$s) günlük lsa bulunamıyor. Günlük lsa, zamana (%2$s) göre ayarlanır.
1293 Günlük bilgileri üretilirken günlük sayfası alınamıyor. Günlük bilgisi oluşturmak için log lsa, NULL'u gösterir.
1294 Günlük bilgisi oluşturuldu. (yazın: "%1$s").
1295 Geçersiz tablo için günlük bilgisi oluşturmayı atlayın. (sınıf OID : %1$d|%2$d|%3$d)

1296 Günlük kurtarma: ANALİZ Aşaması başlatıldı.
1297 Günlük kurtarma: REDO Aşaması başlatıldı. Yeniden yapılacak günlük sayfaları: %1$lld, Yeniden yapılacak günlük kayıtları: %2$lld.
1298 Günlük kurtarma: GERİ AL Aşaması başlatıldı. Geri alınacak günlük sayfaları: %1$lld, geri alınacak işlemler: %2$d.
1299 Günlük kurtarma: %1$s Aşama tamamlanıyor.
1300 Günlük kurtarma: %1$s Aşama tamamlandı.
1301 Günlük kurtarma: %1$s ilerleme: (%2$lld/%3$lld), %4$.2f, geçen süre: %5$.2f (s), tahmini kalan süre: %6$.2f (s).

1302 dblink - %1$s
1303 dblink - invalid number of columns specified.
1304 dblink - catalog _db_server class not found.
1305 dblink - server "%1$s" not found.
1306 dblink - server "%1$s" already exists.
1307 dblink - Cannot update server object.
1308 dblink - not supported type %1$s.
1309 dblink - invalid bind param.
1310 dblink - password length exceeds max size.
1311 dblink - encrypted password length is incorrect.
1312 dblink - the checksum of the encrypted password does not match.
1313 dblink - invalid cipher string format.
1314 dblink - Failed to decryption password. error=%1$d".
1315 dblink - Failed to encryption password. error=%1$d".
1316 dblink - Multiple "%1$s" Server found.
1317 dblink - Not allowed "%1$s" Server.

1318 [%1$5.5s][%2$d] %3$s
1319 Parameter binding error.
1320 Invalid ODBC handle.
1321 Type conversion error.
1322 not supported type %1$s(%2$d).
1323 Invalid Statement handle.
1324 Invalid db connection handle.
1325 Link server connection url do not exist.
1326 Invalid numeric value.
1327 Invalid precision value of "%1$s" column.

1328 Invalid Descriptor handle.
1329 Not supported dbms.
1330 Unable to allocate an environment handle.
1331 A null column binder was referenced.

1332 Etkin günlük hacmi (%1$s) yeniden oluşturulamayacak kadar makul. Etkin günlüğü kaldırırsanız, beklenmeyen ve geri dönüşü olmayan bir soruna neden olabilir.

1333 Geri dönüşü başlatmak için geçersiz süre (%1$s). Zamanın (%2$s) ile (%3$s) arasında ayarlanması gerekir.
1334 Geri dönüş yapılacak sınıf bulunamadı (%1$s).
1335 Geri dönüş için çok fazla işlem var. %1$d'den az işlem flashback olabilir.
1336 Bu sınıf için geri dönüş desteklenemez (ad : %1$s , OID : %2$d|%3$d|%4$d). Sınıf şeması değiştirildi.
1337 Günlük kaydı mevcut değil (lsa : %1$lld|%2$d). Arşiv günlüğü birimi silindi.
1338 Flashback zaten çalışıyor. Flashback, aynı anda birden fazla kullanıcı tarafından çalıştırılamaz.

1339 Desteklenmeyen bağımsız değişken türü saklı yordam: %1$s
1340 Desteklenmeyen saklı yordam dönüş türü: %1$s

1341 Invalid arguments to authorization internal function.
1342 AUTO_INCREMENT does not allow change of owner.
1343 RENAME does not allow change of owner.
1344 DBA, members of DBA group, and owner can perform CREATE SERIAL.
1345 DBA, members of DBA group, and owner can perform CREATE TRIGGER.

1346 Public synonym "%1$s" already exists.
1347 Public synonym "%1$s" does not exist.
1348 Synonym "%1$s" already exists.
1349 Synonym "%1$s" does not exist.
1350 Invalid synonym value.

1351 The maximum length of the function expression string must be %1$d.

1352 Invalid number of columns specified.

1353 Internal CAS error : %1$d 
1354 Internal CAS error : %1$d, %2$s


1355 "%1$s" dosyası bulunamadı.
1356 DBLink sorgusunda ipucu yok veya ifade türü yanlış. %1$s
1357 SQL dizesini geniş dizeye dönüştürme işlemi başarısız oldu.
1358 Etkilenen satır sayısı bilinmiyor.

1359 Java VM crashed: %1$s
1360 In line %1$d, column %2$d\nStored procedure compile error: %3$s
1361 Dropping system generated stored procedure is not allowed.
1362 PL/CSQL Stored procedure/function does not support Invoker's rights
1363 Son Hata

$set 6 MSGCAT_SET_INTERNAL
1 Alt Hata içinde hata (satır %1$d):
2 Uygun hata mesajı bulunmamakta.
3 %1$d byte tahsis edemez.
4 "%1$s" mesaj kataloğu bukunamıyor .
5 %1$d hata kodu için mesaj kayıp.
6 ... İPTAL ETMEK /DERHAL ÇIK ...\n
7 Çıkmak istiyor musunuz? 1/0
8 Bilinmeyen dosya.
9 Uygun mesaj bulunmamakta; Bu mesajı yanlışlıkla orijinal yerine biçimlendirilmiş.
10 er_init: *** doğru değil exit_ask değer = %1$d; %2$s yerine üstlenecek . ***\n
11 er_start: *** UYARI:Mesaj log açılamıyor "%1$s"; stderr yerine üstlenecek. ***\n
12 er_study_fmt: %1$d hata kodu için şüpheli mesaj.
13 er_estimate_size:bilinmeyen dönüşüm kodu (%1$d).
14 \n\n*** Mesaj log panaromik. Mesajlar dosyanın üstünde devam edecektir. ***\n\n
15 \nTime: %1$s - %2$s *** %3$s KOD = %4$d, Tran = %5$d%6$s\n%7$s\n
16 CUBRID (pid: %1$d) *** %2$s *** %3$s KOD = %4$d, Tran = %5$d %6$s
17 \nTime: %1$s - %2$s *** dosya %3$s, satır %4$d %5$s KOD = %6$d Tran = %7$d%8$s\n%9$s\n
18 CUBRID (pid: %1$d) *** %2$s *** dosya %3$s, satır %4$d, %5$s KOD = %6$d, Tran = %7$d. %8$s
19 \n*** Önceki hata mesajı sonuncusudur. ***\n\n
20 \nTime: %1$s - DEBUG *** dosya %2$s, satır %3$d\n
21 Mail -s "Sunucu Durduruldu"
22 --->>>\n Aşağıdaki hata kurulduğunda %1$s sizin isteğiniz üzerine durduruldu:\n errid = %2$d, %3$s\nKullanıcı: %4$s, pid: %5$d, host: %6$s, zaman: %7$s<<<---\n
23 %1$s ,errid = %2$d üzerine durduruldu. Kullanıcı: %3$s, pid: %4$d
24 er_init: "%1$s" olay işleyicisi yükleyemezsiniz \n

$set 7 MSGCAT_SET_PARSER_SYNTAX
1 Lütfen '%1$s' sözdizimi kısmını kontrol edin, beklenen %2$s.
2 Lütfen '%1$s' sözdizimi kısmını kontrol edin, %3$s içinde beklenen %2$s.
3 Lütfen '%1$s' belirteç doğruluğunu kontrol edin.
4 'kaydedilmemiş şema okuma' kabul edilemez, kullanarak \n'kaydedilmemiş şema okuma' yerine.
5 Maksimum karakter dize uzunluğu 16383.
6 %1$s, %2$s sınırını aşarsa.
7 En fazla bit dize uzunluğu %1$d bits.
8 Join koşulu yan tümcesinde bir alt sorgu kullanamazsınız.
9 Güncelleştirme ayrıcalığı maddesinin öznitelik "(%1$s)" belirlemek durumu grant/revoke edemezsiniz.
10 '%1$s' anahtar kelime kullanımı geçersiz , beklenen %2$s.
11 Token boyu çok uzun.
12 geçersiz veri türü
13 geçersiz bir bildirimde ATTACH\n  attach_statement: ATTACH unsigned_integer
14 geçersiz bir bildirimde PREPARE\n  prepare_statement:  PREPARE {to} COMMIT unsigned_integer
15 geçersiz bir bildirimde EXECUTE\n  execute_statement:  EXECUTE DEFERRED TRIGGER [identifier {, identifier}* | ALL TRIGGERS]
16 geçersiz bir bildirimde SCOPE\n  scope_statement: SCOPE trigger_action { FROM table_spec_list }
17 geçersiz set system parameter\n  set_system: SET SYSTEM PARAMETERS 'STRING' {, 'STRING_N'}*
18 geçersiz set transaction\n  set_transaction: SET TRANSACTION ISOLATION LEVEL expression {, expression}\n                 | SET TRANSACTION LOCK TIMEOUT timeout_spec
19 geçersiz set trigger trace\n  set_trigger: SET TRIGGER TRACE [ON|OFF|unsigned_integer|parameter|host_param]
20 geçersiz set trigger depth\n  set_trigger: SET TRIGGER {MAXIMUM} DEPTH [unsigned_integer|parameter|host_param]
21 geçersiz set optimization level\n  SET OPTIMIZATION LEVEL {=|to} [ON|OFF|unsigned_integer|parameter|host_param]
22 geçersiz set optimization cost\n  SET OPTIMIZATION COST {of} 'STRING' {=|to} literal_
23 geçersiz get optimization level\n  GET OPTIMIZATION LEVEL {[INTO|TO] [host_param|parameter|identifier]}
24 geçersiz get optimization cost\n  GET OPTIMIZATION COST {of} 'STRING' {[INTO|TO] [host_param|parameter|identifier]}
25 geçersiz get transaction isol\n  GET TRANSACTION ISOL LEVEL {[INTO|TO] [host_param|parameter|identifier]}
26 geçersiz get transaction lock\n  GET TRANSACTION LOCK TIMEOUT {[INTO|TO] [host_param|parameter|identifier]}
27 geçersiz get trigger trace\n  GET TRIGGER TRACE {[INTO|TO] [host_param|parameter|identifier]}
28 geçersiz get trigger depth\n  GET TRIGGER {MAXIMUM} DEPTH {[INTO|TO] [host_param|parameter|identifier]}
29 geçersiz get stat\n  GET STATISTICS 'STRING' {[INTO|TO] [host_param|parameter|identifier]}
30 geçersiz create index\n  CREATE {REVERSE} {UNIQUE} INDEX identifier ON {only} class_name index_column_name_list {WHERE where_clause}
31 geçersiz create user\n  CREATE USER identifier {PASSWORD 'STRING'} {GROUPS identifier {, identifier}* } {MEMBERS identifier {, identifier}* }
32 geçersiz create trigger\n  CREATE TRIGGER identifier {STATE [ACTIVE|INACTIVE]} {PRIORITY unsigned_real}\n    [BEFORE|AFTER|DEFERRED] event_spec {IF trigger_condition}\n    EXECUTE {AFTER|DEFERRED} trigger_action
33 geçersiz create serial\n  CREATE SERIAL identifier {START WITH integer} {INCREMENT BY integer}\n    serial_min_max {CYCLE|NOCYCLE} {CACHE unsigned_integer|NOCACHE}
34 geçersiz create procedure\n  CREATE [OR REPLACE] PROCEDURE identifier '(' {sp_param_list} ')' {IS|AS} {[LANGUAGE PLCSQL|LANGUAGE JAVA]} {procedure_source|procedure_spec}
35 geçersiz create function\n  CREATE [OR REPLACE] FUNCTION identifier '(' {sp_param_list} ')' RETURN {data_type|CURSOR} {IS|AS} {[LANGUAGE PLCSQL|LANGUAGE JAVA]} {function_source|function_spec}
36 geçersiz groups\n  groups spec: GROUPS identifier {, identifier}*
37 geçersiz members\n  member spec: MEMBERS identifier {, identifier}*
38 geçersiz password\n  password spec: PASSWORD 'STRING'
39 authorized command liste eksik\n  authorized command = SELECT, INSERT, INDEX, DELETE, UPDATE, ALTER, ADD, DROP, EXECUTE, REFERENCES, ALL PRIVILEGES, ALL 
40 eksik sınıf belirli liste
41 eksik tanımlayıcı listesi
42 eksik ifade
43 geçersiz tanımlayıcı
44 substring geçersiz kullanımı\n  SUBSTRING( expression FROM expression FOR expression )\n  SUBSTRING( expression FROM expression )
45 trim geçersiz kullanımı\n  TRIM ( [LEADING|TRAILING|BOTH] expression FROM expression )\n  TRIM ( [LEADING|TRAILING|BOTH] FROM expression )\n  TRIM ( expression FROM expression )\n  TRIM ( expression )
46 cast geçersiz kullanımı\n  CAST ( expression AS data_type )
47 fonksiyon add_months iki parametre ihtiyacı
48 octet_length bir parametre ihtiyacı
49 bit_length bir parametre ihtiyacı
50 lower bir parametre ihtiyacı
51 upper bir parametre ihtiyacı
52 translate üç parametre ihtiyacı
53 replace iki veya üç parametre ihtiyacı
54 to_number geçersiz kullanımı\n  TO_NUMBER ( expression , char_string )\n  TO_NUMBER ( expression )
55 '|' string bağlaması operatörü değil ama '||'
56 alter geçersiz ifadesi
57 drop geçersiz ifadesi
58 create geçersiz ifadesi
59 geçersiz ilişkisel operatör
60 eşit operatörü '==' değil ama '='
61 eşit değil operatör değil '! =' ama '<>'
62 geçersiz eksi değeri (veya listede eksi değer)
63 çoğaltılamaz referans kuralı
64 SYS_CONNECT_BY_PATH iki parametre ihtiyacı ve ikinci değişmez bir dize olmalıdır.
65 Geçersiz işaretsiz tamsayı %1$s.
66 IF üç parametre ihtiyaçları: İlk mantıklı bir ifadesi olmalıdır, ikinci ve üçüncü sayısal ya da dize türü birine değerlendiren ifadeler olmalıdır.
67 IFNULL sayısal ya da dize türü birine değerlendiren ifadeler olmalıdır iki parametre gerekiyor.
68 isnull geçersiz kullanımı\n  ISNULL ( expression )
69 left geçersiz kullanımı\n  LEFT ( str , len )
70 right geçersiz kullanımı\n  RIGHT ( str , len )
71 mod geçersiz kullanımı\n MOD( expression, expression )
72 adddate geçersiz kullanımı\n ADDDATE( expression, expression )
73 date_add geçersiz kullanımı\n DATE_ADD( expression, INTERVAL expression unit)
74 subdate geçersiz kullanımı\n SUBDATE( expression, expression )
75 date_sub geçersiz kullanımı\n DATE_SUB( expression, INTERVAL expression unit)
76 user geçersiz kullanımı/ system_user\n USER() / SYSTEM_USER()
77 timestamp geçersiz kullanımı\n TIMESTAMP( expression ), TIMESTAMP( expression, expression )
78 database geçersiz kullanımı\n DATABASE()
79 current_time geçersiz kullanımı\n CURRENT_TIME()
80 current_date geçersiz kullanımı\n CURRENT_DATE()
81 current_timestamp geçersiz kullanımı\n CURRENT_TIMESTAMP()
82 now geçersiz kullanımı\n NOW()
83 default geçersiz kullanımı\n DEFAULT(column_name)
84 date geçersiz kullanımı\n DATE(expression)
85 localtime geçersiz kullanımı\n LOCALTIME()
86 localtimestamp geçersiz kullanımı\n LOCALTIMESTAMP()
87 schema geçersiz kullanımı\n SCHEMA()
88 truncate geçersiz kullanımı\n TRUNCATE( expression, expression )
89 str_to_date geçersiz kullanımı\n STR_TO_DATE( expression, string_literal )
90 current_datetime geçersiz kullanımı\n CURRENT_DATETIME()
91 insert geçersiz kullanımı\n INSERT( expression, expression , expression, expression )
92 elt geçersiz kullanımı\n ELT(expression [, expression]...)
93 year geçersiz kullanımı\n YEAR( expression )
94 month geçersiz kullanımı\n MONTH( expression )
95 day geçersiz kullanımı\n DAY( expression )
96 hour geçersiz kullanımı\n HOUR( expression )
97 minute geçersiz kullanımı\n MINUTE( expression )
98 second geçersiz kullanımı\n SECOND( expression )
99 quarter geçersiz kullanımı\n QUARTER( expression )
100 week geçersiz kullanımı\n WEEK( expression ), WEEK( expression, expression)
101 time geçersiz kullanımı\n TIME(expression)
102 group_concat geçersiz kullanımı\n GROUP_CONCAT (([DISTINCT] {col | expr} \n [ORDER BY {col | unsigned_int} [ASC | DESC] ] \n [SEPARATOR str_val])
103 Dizin ipuçlarının geçersiz kullanımı
104 Bit dizgesinin uzunluğu en fazla %1$d bittir.
105 Sözdizim hatası: unexpected
106 , expecting '{'
107 , expecting SELECT or '('
108 , expecting
109 unexpected
110 IFADESININ SONUNA
111 Çizgide %1$d, sütununda %2$d önce '%3$c%4$s'\n
112 Çizgide %1$d, sütununda %2$d önce %3$s\n
113 önce ' %1$s'\n
114 önce IFADESININ SONUNA\n
115 Geçersiz grup\n adı: SET NAMES charset [COLLATE collation]\n
116 chr geçersiz kullanımı\n  CHR ( number [using charset] )\n
117 Karakter kümesi kullanımı geçersiz \n CHARSET ( expression )\n
118 derlemenin geçersiz kullanımı \n COLLATION ( expression )\n
119 clob_to_char geçersiz kullanımı\n CLOB_TO_CHAR ( expression [using charset] )\n
120 index_prefix geçersiz kullanımı\n INDEX_PREFIX ( expression, expression, expression )\n
121 UNION ve ORDER BY kullanımı hatalıdır.
122 ON beklemektir. Harici join için join durumu gereklidir.
123 timezone geçersiz kullanımı\n set timezone 'timezone_val' or set time zone 'timezone_val'
124 dbtimezone geçersiz kullanımı\n dbtimezone
125 sessiontimezone geçersiz kullanımı\n sessiontimezone
126 Bir class/vclass yorumun maksimum uzunluğu %1$d byte.
127 Bir yorumun maksimum uzunluğu %1$d byte.
128 JSON_OBJECTAGG için bağımsız değişken sayısı geçersiz
129 PARALLEL count argümanı %1$d ve %2$d arasında olmalıdır.
130 dblink - Server name cannot contain periods.
131 ALTER SYNONYM geçersiz kullanımı.\n  ALTER [PRIVATE] SYNONYM [<schema_name>.]<synonym_name> {FOR [<schema_name>.]<target_name> [COMMENT 'comment_string'] | COMMENT 'comment_string'}
132 CREATE SYNONYM geçersiz kullanımı.\n  CREATE [OR REPLACE] [PRIVATE] SYNONYM [<schema_name>.]<synonym_name> FOR [<schema_name>.]<target_name> [COMMENT 'comment_string']
133 DROP SYNONYM geçersiz kullanımı.\n  DROP [PRIVATE] SYNONYM [IF EXISTS] [<schema_name>.]<synonym_name>
134 RENAME SYNONYM geçersiz kullanımı.\n  RENAME [PRIVATE] SYNONYM [<schema_name>.]<old_synonym_name> {AS|TO} [<schema_name>.]<new_synonym_name>
135 ALTER SYNONYM için herhangi bir seçenek belirtilmedi.
136 Maximum length of a server dbname is %1$d bytes.
137 Maximum length of a server user is %1$d bytes.
138 Invalid deduplicate level. Valid level between %1$d and %2$d.

$set 8 MSGCAT_SET_PARSER_SEMANTIC
1 Bellek yetersiz.
2 Function %1$s tanımsız.
3 ldb '%1$s' veritabında bulunamıyor.
4 Sütunların sayısı, %1$d, sol sorgulama içinde eşleşmiyor\nSütunların sayısı, %2$d, sağ sorgulama içinde.
5 '%1$s' ile uyumlu birleşme '%2$s' değil.
6 %1$s tanımlı değil.
7 %1$s etki alanı bir vclass olamaz.
8 %1$s etki alanı bir proxy vclass olamaz.
9 %1$s etki alanı bir class olamaz.
10 %2$s nin bir özniteliği '%1$s' değildir.
11 %1$s bu sınıftan değiştirilemez.\n %2$s dan bir artakalandır.
12 Class %1$s bulunmamaktadır.
13 %1$s bir %2$s değildir.
14 %1$s bir metod veya öznitelik %2$s değildir.
15 %1$s olmayan ve herhangi bir sorgu özellikleri olmamalıdır.
16 %1$s veritabanında tanımlı değildir.
17 %1$s bir %2$s süpersınıfı değildir.
18 Class %1$s non-class %2$s dan devralır.
19 VClass %1$s non-vclass %2$s dan devralır.
20 Proxy vclass %1$s non-proxy vclass %2$s dan devralır.
21 %1$s zaten bir %2$s süpersınıfı.
22 %1$s kendisinin bir süper sınıfı olamaz.
23 %1$s zaten bir %2$s altsınıfıdır.
24 %1$s tek değerli değildir. Naggregate sorgularında maruz kalan öznitelikler yan tümcesi tarafından grubunda yer almalıdır.
25 Sütünların sayısı(%1$d) ve into_names(%2$d) eşit değildir.
26 Class %1$s zaten bulunmakta.
27 Super class %1$s '%2$s' içinde bulunmamaktadır.
28 Yan tümcesi '%1$s' anlamlı bir INHERIT yapmak için bir SUBCLASS yan tümcesi beklemektir.
29 INHERIT yan tümcesi '%1$s' başvuruları SUBCLASS yan tümcesi '%2$s' bulunmayan bir sınıf.
30 Class bir sorgu özelliklerine sahip olamaz.
31 %1$s bir kayıtlı ldb değil.
32 Bir proxy varisi kendine ait object_id yan tümcesi olmayabilir. Kalıtımsal object_id öznitelik (ler) geçersiz yapılamaz.
33 Proxy vclass birden fazla sorgu özelliklerine sahiptir.
34 Özniteliklerin sayısı, %1$d, sütunların sayısı ile eşleşmemektedir,\n%2$d, sorgu özellikleri içinde.
35 %1$s için beklenen bir öznitelik adı eksik.
36 Öznitelik '%1$s' sütun '%2$s' sorgu özelliği ile uyumlu değildir.
37 %1$s sınıf değildir.
38 Endeksleri sanal sınıflar da oluşturulmuş olmayabilir.
39 Endeksleri, sadece tek bir özniteliği oluşturulabilir.
40 Yan tümcesi birden fazla sınıflar da geçersiz kullanımı.
41 Sistem hatası - Çözünürlük %1$s başarısız oldu.
42 Türetilmiş bir tablo silemeye bilirsiniz.
43 Kullanıcı %1$s veritabanında değil.
44 Güncelleme kümeleme içeremez.
45 Her sınıfta özniteliği adlarının benzersiz olması gerekir. Öznitelik adı '%1$s' sınıf '%2$s' bir kereden fazla belirtildi.
46 %1$s.%2$s birden fazla atama var..
47 Sıralama özellikleri sayısı bir tamsayı değildir.
48 Sıralama özellikleri %1$d aralık dışında.
49 Öğe tarafindan bir tamsayı değildir.
50 Sıralama özellikleri %1$s herhangi bir seçeneği sütununda eşleşmiyor.
51 Sütun %1$s için çelişkili sıralama yönü bulunmaktadır.
52 Sıralama özellikleri %1$s bir numarası, adı veya path anlatım değildir.
53 Ekleme anlatım sadece ekleme açıklamasında görünebilir.
54 Seçilen özniteliklerin (%1$d) ve sütunların (%2$d) sayısı eşit değildir.
55 Özniteliklerin (%1$d) ve değerlerin (%2$d) sayısı eşit değildir.
56 Veri türü %1$s üzerinde veri taşması.
57 Özniteliğin %1$s üzerinde uyumsuz veri türü.
58 %1$s\n tek bir sınıfında bir SELECT değildir.
59 `*' proxy vclass dizayn edilmiş sorgu belirleme geçerli bir seçim listesi değildir.
60 %1$s ne bir vclass ne de proxy vclass değildir.
61 Birden fazla yalıtım düzeyinde yan tümceleri vardır.
62 Birden fazla zaman aşımı yan tümceleri bulunmaktadır.
63 Hiçbir yalıtım düzeyine girilemedi.
64 Operatör BETWEEN türleri %1$s, %2$s ve %3$s tanımlı değildir.
65 '%1$s' operatör tiplerinin %2$s ve %3$s tanımlı değildir.
66 Fonksiyon argümanları olması gerekir: %1$s.
67 Uyumsuz işlenenler: %1$s(%2$s).
68 Toplama işlevi 1 argüman olması gerekir: %1$s.
69 Sıfıra bölme girişimi.
70 Veri taşması %1$s yazmak için %2$s zorluyor.
71 %1$s yazmak için %2$s zorlama olamaz.
72 '%1$s' tipi SET, MULTISET veya SEQUENCE olması gerekir.
73 '%1$s' tam olarak bir dizi öğe türü olmalıdır.
74 %1$s birden fazla türetilmiş sütun adı vardır.
75 %1$s türetilmiş sütun adı vardır.
76 %1$s sütunlar (%2$d) ve sütun adlarının (%3$d) karşılık gelen bir numarası bulunmamaktadır.
77 %1$s içinde herhangi bir öznitelikleri bulunmaktadır.
78 %1$s içinde tek bir tablo bekleniyor.
79 Açıkta kalan adı %1$s belirsiz.
80 Türetilmiş sütun adları '%1$s' basit sınıf özellikleri için izin verilmez.
81 Türetilmiş tablo '%1$s' bir ilişki adı olmalıdır.
82 Yetkilendirme hatası, %1$s sınıfı seçin.
83 Türetilmiş bir tablo adı için sınıf örneği başvurusu %1$s izin verilmez.
84 Path bağıntı (%1$s) içsel path dönem dışında görünür.
85 %1$s Referans belirsiz.
86 %1$s class özniteliği %2$s bulunmamaktadır.
87 Classes (%1$s) tüm öznitelik %2$s bulunmamakta.
88 Class (%1$s) %2$s özniteliği bulunmamaktadır.
89 %1$s %2$s türü değil, bir nesne türüdür.
90 Seçici {%1$s} gerekli içerik (%2$s) bir maruz sınıf özelliklerine gidermez.
91 Seçici {%1$s} olmayan sınıf özellikleri (%2$s) ifade eder.
92 Seçici {%1$s} kendisini tanımlayan path ifade kök olamaz.
93 Seçici {%1$s} dairesel seçici {%2$s} açısından tanımlanır.
94 Seçici {%1$s} %2$s olarak yeniden tanımlandı.
95 %1$s (etki alanı nesnesi) özniteliği %2$s bulunmamaktadır.
96 özellikleri HARİÇ %1$s alt sınıfı değildir.
97 ALL ... EXCEPT Listede sınıfındaki EVERYTHING kapsamaz .
98 '%1$s' path seçici '%2$s' başka bir kullanımı ile veya path kök '%3$s' tutarsız.
99 Tanımsız argüman.
100 Argüman bir nesne değildir.
101 %1$s bir sınıf yöntemi veya %2$s özniteliği değildir.
102 Sorgu özellikleri bir içinde-yan tümcesi olmamalıdır.
103 Proxy dizayn edilmiş sorgu belirleme, hiçbir toplama ifadesi bulunmalıdır,\nhiçbir gurup-tarafından-yan tümcesi, ve herhangi bir sahipolan-yan tümcesi.
104 Proxy dizayn edilmiş sorgu belirleme DISTINCT veya UNIQUE olmaması gerekir \nSeçim listesinde anahtar kelime.
105 Proxy dizayn edilmiş sorgu belirleme basit bir SELECT anlatımı olmalıdır.
106 Proxy sorgu özellikleri tek bir tabloya veya sınıfa başvurması gerekir \nlokal veri tabanından.
107 User '%1$s' %2$s sahibi değil.
108 Proxy '%1$s' zaten sınıf '%2$s' üzerinde ldb '%3$s' tanımlanır.
109 CUBRID türdeş olmayan setleri nesneleri ile proxy desteklemiyor.
110 Nerede-yan tümcesi mantıksal bir tür anlatımı olması gerekir.
111 Çıkış yan tümcesi gibi bir değişmez dize ya da bir ana değişken olmalıdır.
112 Geçersiz hassas birleşimi (%1$d) ve ölçek (%2$d).
113 %1$d göz önüne alındığında kesinlik geçersiz;%2$d den daha büyük olmalı ve %3$d den daha büyük olmamalıdır.
114 Hassas (%1$d) çok büyük. Maksimum kesinlik %2$d.
115 %1$s yöntemi bir dönüş türüne sahip olmalıdır.
116 Metodu ile birlikte bağımsız sayısı yöntemi için tanımlanan \n sayısına eşit değildir.
117 Yöntem çağrısı bir hedefi olmalıdır.
118 %1$s yöntemi verilen hedef için tanımsızdır.
119 Örnek yöntemleri sınıf nesneleri olarak adlandırılan olamaz.
120 Sınıf yöntemler örnek nesneler üzerinde çağrılamaz.
121 Sınıf metotları, hedef olarak bir sınıf nesnesi gerektirir.
122 Yöntem, hedef olarak bir nesne gerektirir.
123 %1$s yöntemi tam olarak yazılmış değil, sınıf şeması yöntemi tanımını kontrol edin.
124 Zaman aritmetiği alttan taşma.
125 Tarih aritmetiği alttan taşma.
126 Bir atama yan tümcesi sol tarafta geçersiz.
127 Yöntem bir dış kapsamı ile bağlantılıdır ayarlanmış türetilen tablolar çağrısında dizi bir alt sorgu ile sarılmış olmadıkça \n desteklenmez.
128 Karşılık gelen dizayn edilmiş sorgu belirleme sütununda \n paylaşılan özniteliği '%1$s' NULL veya NA olmalıdır.
129 Öznitelik tanımı atlanırsa bir NULL sütun görünümünde sorgu şartname seçim listesi üzerinde izin verilmez.
130 Setlerle Vclass nesneleri desteklenir.
131 Bir dize değeri bekleniyor.
132 Bir deyim ya da bir dize değeri bekleniyor.
133 Proxy object_id özniteliği '%1$s' \na dizayn edilmiş sorgu belirleme sütununda ifade eşleştirilir olmamalıdır.
134 %1$s kısıtlama gözardı edildi.
135 Kısıt bildirimleri bu bağlamda izin verilmez.
136 %1$s yazmak için %2$s çevrim desteklenmemektedir.
137 %1$s geçerli bir bit dizgesi değil.
138 '%1$s' operatör tipi %2$s tanımlı değildir.
139 '%1$s' operatör %3$s ve %4$s ile türleri %2$s tanımlı değildir.
140 Operatör '%1$s' işlenenler hem Dinamik Ana Bilgisayar değişkeni olamaz.
141 '%1$s' genel işlevlerde çok fazla argüman bulunmakta.\nSadece %2$d argümanları genel işlevler için izin verilir.
142 Seçici {%1$s} class '%2$s' '%3$s' bir alt sınıf değildir.
143 Türü %2$s '%1$s' alanından ayıklayamazsınız.
144 Sorgu özellikleri ORDER BY yan tümcesine sahip olmamalıdır.
145 Olgu durumu mantıksal bir tür anlatımı olması gerekir.
146 İfade türü %1$s olmalıdır.
147 Serial '%1$s' zaten var.
148 Serial '%1$s' tanımlı değil.
149 Increment değeri sıfır olmamalıdır.
150 Maximum değeri 1.0e37 aşıyor.
151 Minimum değeri geçersiz.
152 Increment değeri geçersiz.
153 Minimum değer -1.0e36 aşıyor.
154 Maximum değeri geçersiz.
155 Belirtilen değiştirebilir seri seçeneğini.
156 serial_next_value fonksiyonunun ikinci kez tartışması 0 den büyük olmalıdır.
157 Serial değerleri minimum veya maksimum aşan olamaz.
158 Serial için Dahili I/O hatası
159 İndeks '%1$s' bulunamıyor.
160 Nitelikli dizin adı '%1$s' bir sınıf için başvuruyor, ancak bu yan tümcesi belirtilen değildir.
161 İki veya daha fazla sınıfların aynı indeksi '%1$s' var.Nitelikli dizin adlarını kullanabilirsiniz.
162 %1$s geçersiz kullanımı.\n%2$s anlatımı öznitelik veya ilişkili alt sorgu kullanilamaz.
163 Güncel sürüm seçim listesinde ORDERBY_NUM() içeren bir anlatımı kısıtlar.
164 Path anlatımı '%1$s' birleştirme koşulu.
165 '%1$s' birleştirme koşulu tanımlı değil.
166 Güncel sürümü sağ dış birleştirme için ayarlanmış türetilmiş bir tablo kısıtlar.
167 Diğer ldb üzerindeki sorgusu ile eklenemiyor.
168 Alt sorgu EXISTS ile sunulan olmadığında yalnızca tek bir sütunu seçim listesinde belirtilebilir.
169 Sağ tarafta bir atama yan tümcesi geçersiz .Sorgu bağlam tek sütun olmasını gerektirir.
170 Join koşulu yan tümcesinde bir alt sorgu kullanamazsınız.
171 Geçersiz bölüm tanımı.
172 Bölüm sütununda belirtilmelidir.
173 Sadece tek bir sütununda bölüm sütun olarak belirtilebilir.
174 Desteklenmeyen bölüm sütun türü.
175 Bölüm tanımı yineleniyor.'%1$s'
176 Sabit tür uyuşmazlığı. '%1$s'
177 Geçersiz bölüm boyutu.
178 '%1$s' sınıf bölümlenmiş değil.
179 '%1$s' zaten sınıf bölümlenmiş.
180 Geçersiz bölüm istekleri.
181 %1$s bu sınıfa (bölüm anahtar sütun) ile değiştirilemez.
182 %1$s aktif bir tetikleyiciler kapsamında bölüm -yönetilen olarak ayarlanamaz.
183 %1$s bölümü yok.
184 Bölüm türü uyumsuzlukları. '%1$s'
185 Bölüm bilgileri geçersiz.
186 Bölüm yanı sıra mevcut daha büyük bir aralığı ile ayarlanmaktadır.
187 Bu veri kaybına neden olabilir, çünkü bölümleri tekrar düzenlenmesine izin verilmez.
188 Bölüm '%1$s' aralığı geçersiz.
189 A sınıfı özellik bir otomatik artış kısıtlaması olamaz.
190 Sanal sınıf bir özniteliği otomatik artış kısıtlamasına sahip olamaz.
191 Özniteliği '%1$s' bir otomatik artış kısıtlamasına sahip olmasının süreli etki alanı geçersiz.
192 Bir kullanıcı olmayan ancak sistem özniteliği '%1$s' yabancı anahtarın 'ON CACHE OBJECT' tarafından oluşturulmuş atayabilirsiniz.
193 Dizin anahtarı'nı listesinde içinde yinelenen öznitelik adları kullanamazsınız. Öznitelik adı '%1$s' bir kereden fazla listelenmiştir.
194 Fonksiyon %1$s tanımsızdır veya parametresi yanlış numara verilmiştir.
195 '%1$s' yalnızca hiyerarşik bir sorguları kullanılabilmektedir. Yan tümcesi CONNECT BY belirleyin.
196 '%1$s' buradan izin verilmez.
197 Sorgu yan tümcesi CONNECT BY NOCYCLE yoksa sadece CONNECT_BY_ISCYCLEne kullanılabilmesine izin verilir.
198 Tabloların hiçbiri kullanılmamaktadır.
199 ORDER BY NULL, GROUP BY gerektirir.
200 CACHE için bir numaralı döngüsü (%1$s) daha az olmalıdır.
201 '%1$s' LIMIT anlatımı içeren bir sorgu içinde izin verilmez.
202 WITH ROLLUP, GROUP BY gerektirir.
203 Bir sütun adı parametresi DEFAULT işlevine aktarılan olmalıdır. Path ifadeleri henüz desteklenmemektedir.
204 '%1$s' tablosu seçeneği Duplicate
205 Sınıf '%1$s' REUSE_OID olarak işaretlenmiş ve olmayan-başvurulabilir konumundadır . Olmayan- başvurulabilir sınıfların bir öznitelik süreli etki alanı olamaz ve bunların örneklerini 'OID'lere geri iade edilemez.
206 'seri bağlantı %1$s' seçeneğini çoğaltın.
207 Sıralama yan tümcesinde sütununda '%1$s' belirsiz.
208 Öznitelik '%1$s' varsayılan bir değeri yoktur.
209 SELECT DISTINCT belirtilmişse öğelerin ORDER BY seçim listesinde görünmesi gerekir.
210 Ana değişken sorgu özelliklerindeki sütunların izin verilmemektedir.
211 %1$s sütununda ORDER BY olamaz
212 %1$s sütununda GROUP BY olamaz
213 Bir sütun türü olarak '%2$s'lik %1$s' tanımlayamazsınız.
214 İndeksin önek uzunluğu için geçersiz değer "%1$s".
215 '%1$s' fonksiyonu türleri %2$s, %3$s, %4$s ve %5$s tanımlı değildir.
216 '%1$s' fonksiyonu türleri %2$s, %3$s ve %4$s tanımlı değildir.
217 '%1$s' fonksiyonu türleri %2$s ve %3$s tanımlı değildir.
218 '%1$s' fonksiyonu türleri %2$s tanımlı değildir.
219 '%1$s' fonksiyon türü %2$s bir indeks bağımsız değişkeni için tanımlı değildir.
220 DEĞİŞTİRME GÖRÜNÜMÜ '%1$s' SEÇ gibi alt sınıflara veya süper sınıf vardır görünümleri için izin verilmez. Yerine DEĞİŞİM SORGU DEĞİŞTİRME GÖRÜNÜMÜ kullanabilirsiniz.
221 Görünüm öznitelikleri bu açıklamayı kullanarak değişiklik yapılamaz. 'sorgu gibi DEĞİŞTİRME GÖRÜNÜMÜ adı' yerine yardımcı olabilir.
222 CUBRID öğesi ORDER BY group_concat bağımsız değişken veya bir tamsayıdır (bağımsız değişken konumu) aynı ifade olmasını gerektirir.
223 LIKE doğrulama bir çıkış karakteri belirlenen gerektirir.'%1$s' için belgelere başvurun ve '%2$s' yapılandırma parametrelerine bakın.
224 KEYLIMIT, INDEX NONE olarak kullanilamaz
225 Oturum değişkenine bu çerçevede izin verilmez.
226 '%1$s' ve '%2$s' arasındaki dizin ipucu tatışması.
227 '%1$s' fonksiyonu DEFAULT cümle içine kullanmamalıdır
228 Ekstre formunun güncelenmesine izin verilmez
229 Düzeyin özellikleri ve örnek özelliklerinin aynı ifadesini güncelemesine izin vermez. 
230 Sanal hiyerarşini güncelemeye izin verilmez
231 Sunucu değişkenleri DDL deyimini izin verilmez.
232 İndeks geçersiz filtre ifadesi için (%1$s)
233 Çeşitlilik veya yuvalanmış işlemleri fonksiyon dizini tanımlarında izin verilmez.
234 Geçersiz dizin özellikleri
235 SHARED, DEFAULT and AUTO_INCREMENT -büyüme arası tanımlanamaz.
236 Çok fazla sayım değeri (%1$d). Sayım tipindeki kopyalama değeri (%2$d).
237 Sayım tipindeki kopyalama değeri
238 MERGE ayıklamak için kombine edilemez.
239 MERGE ifadesindeki kaynak formu etkilememelidir
240 MERGE taşıyankombineye izin verilmez.
241 Kullanıcı adı çok uzun
242 Uzun süreli ifade fonksiyon dizini olarak kullanılamaz. 
243 Düzey adı veya takma adı listede özgü değildir: '%1$s'
244 Geçersiz DEFAULT cümle. '%1$s' yuvalanmış ifadede kullanılamaz
245 '%1$s' Bir eşleme onaylı tartışma gerektirir
246 Geçersiz özellik grubu
247 Gereksinimlerde bulunan özellik grubu ile onay eşlemeli değildir
248 Bilinmeyen onay '%1$s'.
249 Bağlamı onaylanmış kod grubuna gerektirir ve kontrol edilen eleman grupları
250 Ön dizini '%1$s' üzerinde izin vermez (Temel üzerindeki tontrolu genişletmek)
251 Başlangıç değeri geçersiz
252 Çok fonksiyonlu kapasite dizinine izinvermez
253 '%1$s' fonksiyonu talimat temeli üzerindeki fonksiyon için kullanılamaz
254 Geçersiz dizin kapasitesinin tanımlanması: %1$s
255 Dizin filtre ifadesindeki '%1$s' izinverilmez.
256 Aynı sorunlar içinde GROUPBY_NUM() ve WITH ROLLUP cümleleri kullanamaz.
257 ON cümlelerinde bir referans rolü oynayan ve MERGE UPDATE kapasitesinin %1$s kombine edilemez.
258 Kapasite sayısı, %1$d, ( %2$s ) içi\n kapasite sayısı ile eşleşmez, %3$d, in ( %4$s ).
259 Kapasite öneki fonksiyon dizin ifadesinde izinvermez.
260 %1$s kapasite komutunun PARTITION BY or ORDER BY 
261 Şüphe mutlaka tek bir değer\n(%1$s) üzerinde olmamalıdır
262 Yuvalanmış analız fonksiyonlarına izin verilmez.
263 Miras alan özellik bölünme için kullanılmaz.
264 Sayım elemanının toplam büyüklüğü
265 Kaynak numunelerinde hedef formu kullanılmayacak
266 COLLATE bu içerikte izin verilmemiştir.
267 COLLATE değiştirici kod kümesini değiştiremiyor (from '%1$s' to '%2$s'). Yerine CAST kullanın.
268 Bölme değeri için geçersiz kod takımı '%1$s'. Beklenene kod takımı '%2$s'.
269 Oturum değişkeni sistem harmanlamasından farklı bir harmanlamaya sahip olamaz ('%1$s').
270 Geçersiz fonksiyon indeks ifadesi.
271 %1$s sorgulama spesifikasyonu kendisine dönüşlü bir referansa sahiptir.
272 %1$s ifadesi bağlanma koşulunda izin verilmemiştir. 
273 ORDER BY fonksiyon izin verilmez MEDIAN.
274 Fonksiyon argümanları '%1$s' sabit olmalıdır.
275 Fonksiyon '%1$s' ORDER BY yan tümcesi olmalıdır.
276 Fonksiyon '%1$s' için, argüman sayısı sayısı sütun sayısı ORDER BY ile eşleşmiyor.
277 Fonksiyon '%1$s', ORDER BY yan tümcesinde geçersiz.
278 Bir görünüm içinde sadece bir tablo güncellenebilir.
279 Birden çok eklemek hedefler izin verilmiyor.
280 '%1$s' türü vclass olduğunu, iptal etme vclass ile kaskad kısıtlamaları yasaktır.
281 The FOR UPDATE clause cannot be used in subqueries, unions, with GROUP BY clause, DISTINCT operator, aggregate functions.
282 %1$s argüman pozisyonu %2$d bekliyor.
283 Belirtilen çok fazla argüman.
284 Çok az argüman, %1$d argümanlara ihtiyaç.
285 Argüman %2$s %1$s bekliyor.
286 Argüman %1$s eksik olduğunu.
287 Bilinmeyen argüman %1$s.
288 Tüm bölümleri kaldırmaktan yerine DROP TABLE kullanmaktadır.
289 Ifadesine dahil %1$s bu bağlamda yasaktır.
290 Transaction ID bir tamsayı değil.
291 Yan ORDER BY FOR tümcesinde, alt sorgusu izin verilmez.
292 Toplama işlevlerinin kullanımı geçersiz.
293 Değeri kesinlikle her bölüm için artan olmalıdır.
294 Yerel saat dilimi yazdığınız sütunlarda işlev veya filtre indeksleri kullanılamaz.
295 SELECT INTO'ya alt sorgularda izin verilmiyor.
296 CTE adı belirsizliği, aynı ada sahip birden fazla CTE var: '%1$s'.
297 Yuvalanmış WITH yan tümcesi desteklenmiyor.
298 Özyinelemeli CTE '%1$s', özyinelemeli sorgusunda doğrudan başvurulmalıdır.
299 CTE '%1$s' hatası: yinelemesiz bölüm ve özyinelemeli bölüm UNION ALL ile bağlanmalıdır.
300 DEFAULT yan tümcesi içinde alt sorguya izin verilmez.
301 %1$s() fonksiyonu için bulunamadı imzalar
302 Uyumsuz bağımsız değişken türü %1$s, beklenen tür: %2$s.
303 Beklenmeyen argüman sayısı %1$d.
304 %1$s() fonksiyonu için uyumlu bir imza bulunamadı
305 İmza %1$s, argümanları ile uyumlu değildir.
306 dblink - Gerekli bilgiler eksik.
307 dblink - not supported type %1$s.
308 DBA, members of DBA group, and owner can perform CREATE TABLE/VIEW.
309 Invalid synonym name "%1$s".\n  The system class/vclass name cannot be a synonym name.
310 DBA, members of DBA group, and owner can perform %1$s.
311 Public synonym "%1$s" already exists.
312 Public synonym "%1$s" does not exist.
313 Synonym "%1$s" already exists.
314 Synonym "%1$s" does not exist.
315 Rename cannot change owner.
316 Rename cannot be changed to the same name.
317 Identifiers cannot be in a LIMIT clause.
318 Only DBA and DBA group members can change the SERIAL OWNER.
319 Unsupported argument type '%1$s' of the stored procedure
320 Unsupported return type '%1$s' of the stored procedure
321 %TYPE type specification is allowed only for PL/CSQL
322 Table column '%1$s.%2$s' has not been defined
<<<<<<< HEAD
323 Stored procedure/function "%1$s" does not exist.
324 Attempting to assign DEFAULT on an Out parameter is not allowed: '%1$s'.
325 Only trailing default parameter is allowed: invalid at '%1$s'.

=======
323 Stored procedure/function '%1$s' has OUT or IN OUT arguments
>>>>>>> origin/develop

$set 9 MSGCAT_SET_PARSER_RUNTIME
1 Sanal bellek yetersiz: %1$d bayt bölüm ayıramadı.
2 İşlemin yalıtım düzeyi 1, 2, 3, 4, 5 veya 6 olması gerekir.
3 Zaman aşımı değeri -1, 0, veya >0 olması gerekir .
4 Yalıtım düzeyi olarak ayarlandığında:\n
5          Unknown isolation.\n
6          Unknown isolation.\n
7          Unknown isolation.\n
8          READ COMMITTED\n
9          REPEATABLE READ\n
10 Güncellenebilir-olmayan sorgusu db_query_execute_oid çağrısı izin verilmemektedir.
11 İşlem kilitleri beklerken zaman aşımına uğradı.
12 Sadece %2$d giriş ana bilgisayar değişkenleri verildiğinde indeks %1$d sahip ana bilgisayar değişkenine erişilmeye çalışıldı.
13 Dönüştürme gerçekleşmemiş.
14 Dahili hata, tanımsız dönüştürme.
15 '%1$s' yields uygun sonuç bulunamad.
16 '%1$s' yields bir satırdan daha fazla.
17 Yorumlayıcısı değişkeni %1$s tanımlanmış değildir.
18 '%1$s'Değerlendiremiyor.
19 Bilinmeyen değişken %1$s.
20 Bilinmeyen ortak öznitelik %1$s.
21 '%1$s' yields birden fazla sütun.
22 Toplama fonksiyonu yuvalanmış veya kullanımı geçersiz.
23 Fonksiyon %1$s tanımlanmış değildir.
24 Bağlamda tek sütun için sorgu gerektirmektedir \n(%1$s).
25 Değerler çok fazla belirtildi.
26 Sanal atama hedefi (%1$s) ters çevrilebilir değildir.
27 %1$s sınıfı içinde özniteliklerinde sorgu özelliklerinden daha fazla sütun vardır.
28 Sorgusu özelliklerinde sütunlar dan %1$s sınıfı daha fazla öznitelikleri vardır.
29 Mevcut sürümde vclasses için kümeleme kısıtlamaktadır OLMADAN\nToplama sorgusu özellikleri.
30 Mevcut sürümde vclasses için kümeleme kısıtlamaktadır OLMADAN\nBirlik sorgusu özellikleri.
31 Bir bileşimin hiyerarşisindeki vclass kullanılması (%1$s) güncellenebilen olmasını gerektirir.\nBu gerçek bir sınıf %2$s açısından güncelleştirilemez .
32 Kullanılmamıştır.
33 '%1$s' path ifade özelliğinde geçersiz yapı.
34 Path ifadesi '%1$s' vclass %3$s, %2$s db sınırını geçiyor.
35 Path ifadesi '%1$s' %3$s sınıfı için, %2$s db sınırını geçiyor.
36 %1$s %2$s üzerinde yetkili değil.
37 Select %1$s üzerinde yetkili değil.
38 Vclass %1$s güncelleştirilebilir değil.
39 %1$s bir proxy vclass değildir.
40 Proxy vclass sorgu spec bir birleştirme olmamalıdır.
41 %1$s nesne kimliği belirledi.
42 Bir bileşimde birden fazla object_id alanlarıyla sınıfları (%1$s) \n hiyerarşisi desteklenmez.
43 %2$s nesne özniteliği %1$s ldb %3$s üzerinde bir vclass değildir.
44 Sorgu özellikleri tür özniteliği %1$s ile uyumsuzdur.
45 %1$s sorgusu özellikleri kendisi için bir döngüsel başvuru var.
46 Hiçbir ifade değerlendirmek için verilmemiştir.
47 Gerçek bir sınıf olmayan vclass %1$s bulundu.
48 Yürütme '%1$s' ldb '%2$s' \n döndürdü: %3$s.
49 Özniteliği '%2$s' içine değeri '%1$s' koyarak döndü: %3$s.
50 Ldb adı %1$s içinde null olmamalıdır.
51 Ana bilgisayar da ldb ad %1$s null olmamalıdır.
53 Host adı %1$s içinde null olmamalıdır.
54 Kullanıcı adı %1$s içinde null olmamalıdır.
55 Kullanıcı şifresi %1$s içinde null olmamalıdır.
56 Boş açıklamaya çeviri yerleştirin.
57 Boş açıklamaya çeviri güncelleyin.
58 DELETE boş açıklamada çevirir.
59 Ingres 1 Ocak 1582 öncesi tarihleri ​​(%1$s) desteklemiyor.
60 Kaynaklar sorgu üretiminde bitmiş.
61 Sorgu verimi sonuçsuz, böylece değişken '%1$s' ayarlı değil.
62 YEREL ile kontrol seçeneği desteklenmiyor.
63 Görünümünde %1$s seçeneği dışında kontrol edin.
64 Geçersiz tarih: '%1$s'.
65 Geçersiz zaman: '%1$s'.
66 Geçersiz U zaman: '%1$s'.
67 Bir proxy sorgu belirtiminde alt sorgular desteklenmez.
68 Ldb fonksiyonu bağımsız değişken '%1$s' ldb ile uyumlu değildir.
69 Geçersiz bir sayısal: '%1$s'.
70 Harici join sorgu iyileştirme başarısız oldu.
71         SERIALIZABLE.\n
72 Vclass %1$s güncelleştirilebilir değil. Sadece güncellenebilir vsınıflar VIDs seçmesine izin verilir.
73 Bölümleme başarısız oldu.
74 Bölme bulunmamaktadır.
75 Bölümünün erişim izni bulunmamaktadır: '%1$s'.
76 Seri '%1$s' henüz tanımlanmamış.
77 Sahibi veya DBA yalnızca hedef seri tanımını değiştirebilir.
78 Kullanıcılar otomatik artış kısıtlaması tarafından oluşturulan seri nesneyi değiştirmek için izin verilmez.
79 Geçersiz yalıtım düzeyi: %1$s şema, %2$s örnekleri.
80 MVCC tecrit seviye değerlerini 'read committed', 'repeatable read' ya da 'serializable' olması gerekir.
81 '%1$s' bir 'auto_increment' nesne olduğunu, seri olarak değiştirilebilir izin verilmez.
82 Geçersiz JSON: '%1$s'.
83 Vclass %1$s is not updatable because the vclass has some reuse_oid table. Please check it.

$set 11 MSGCAT_SET_AUTHORIZATION
1 *** geçersiz önbellek ***
2    sınıf %1$s
3 %1$s dan :
4 Kullanıcı Yetkilendirme %1$s\n
5 Tanımsız kullanıcı için Yetkilendirme \n
6 Kullanıcı : %1$s\n
7            id : %1$d\n
8       üye :
9       gurup :
10 Kullanıcı %1$s\n
11 Mevcut kullanıcı : %1$s\n
12 Kök yetkilendirme nesnesi :\n
13   kullanıcılar :
14 *** Kullanıcı için tüm bağışları sorunu bulunamadı "%1$s"*** \n
15 YETKİLENDİRME\n
16 direct_groups :

$set 12 MSGCAT_SET_HELP
1 Köksınıf
2 %1$s %2$s\n
3 Süper sınıflar :\n
4 Alt sınıflar :\n
5 Öznitelikler : \n
6 Yöntemler : \n
7 Sınıf öznitelikleri : \n
8 Sınıf yöntemleri : \n
9 Çatışma çözünürlükleri :\n
10 Yöntem dosyası :\n
11 Sorgu özelleştirme :\n
12 %1$s Nesnesi \n
13 \nTanım :\n
14 \nYapı :\n
15 \nÖrnek :\n
16 META CLASS Adı
17 Sınıf Adı
18 VSınıf Adı
$  Don't delete the space at the end of the next message
19 ldb izerinde VSınıf
20 GENERAL

$set 13 MSGCAT_SET_TRIGGER
1 İŞARET: Tetik için durum değerlendirilmesi '%1$s'.
2 İŞARET: Tetik için eylem yürütme '%1$s'.

$set 14 MSGCAT_SET_LOCK
1 \n
2 Hat (indeks %1$3d) işlemin (indeks %2$3d, %3$s, %4$s@%5$s|%6$d) askıya alındı.\n
3 Hat (indeks %1$3d) işleminin (indeks %2$3d, %3$s, %4$s@%5$s|%6$d) devam edilmiştir.\n
4 İşlem endeksi %1$3d nesne %2$s kilit ACQUIRED %3$d|%4$d|%5$d.\n
5 İşlem endeksi %1$3d sayfa %2$s kilit ACQUIRED %3$d|%4$d.\n
6 İşlem endeksi %1$3d nesne %2$s kilit, kilit CONVERTED %3$d|%4$d|%5$d.\n
7 İşlem endeksi %1$3d sayfa %2$s kilit, kilit CONVERTED %3$d|%4$d.\n
8 İşlem endeksi %1$3d nesne %2$s kilit WAIT FOR %3$d|%4$d|%5$d.\n
9 İşlem endeksi %1$3d sayfa %2$s kilit WAIT FOR %3$d|%4$d.\n
10 İşlem endeksi %1$3d nesne %2$s kilit RELEASE %3$d|%4$d|%5$d.\n
11 İşlem endeksi %1$3d sayfa %2$s kilit RELEASE %3$d|%4$d.\n
12 İşlem endeksi %1$3d nesne %2$s kilit DEMOTE %3$d|%4$d|%5$d.\n
13 İşlem endeksi %1$3d sayfa %2$s kilit DEMOTE %3$d|%4$d.\n
14 OID = %1$2d|%2$6d|%3$4d\n
15 Nesne türü: Kök sınıf.\n
16 Nesne türü: Sınıf = %1$s.\n
17 Nesne türü: Sınıfın bir örneği (%1$2d|%2$6d|%3$4d) = %4$s.\n
18 Nesne türü: Bilinmeyen.\n
19 Tutucular Toplam modu = %1$8s, Bekleyenler Toplam modu = %2$8s.\n
20 Num holders=%1$3d, Num blocked-holders=%2$3d, Num waiters=%3$3d\n
21 LOCK HOLDERS:\n
22 BLOCKED LOCK HOLDERS:\n
23 LOCK WAITERS:\n
24 NON_2PL_RELEASED:\n
25 %1$4sTran_index = %2$3d, Granted_mode =%3$8s, Count = %4$3d\n
26 %1$4sTran_index = %2$3d, Granted_mode =%3$8s, Count = %4$3d, Nsubgranules = %5$2d\n
27 %1$4sTran_index = %2$3d, Granted_mode =%3$8s, Count = %4$3d\n\t%5$13s Blocked_mode = %6$8s\n\t%7$17s Start_waiting_at = %8$-30s\n\t%9$17s Wait_for_secs = %10$.2f\n
28 %1$4sTran_index = %2$3d, Granted_mode =%3$8s, Count = %4$3d, Nsubgranules = %5$2d\n\t%6$13s Blocked_mode =%7$8s\n\t%8$13s Start_waiting_at = %9$-30s\n\t%10$13s Wait_for_secs = %11$.2f\n
29 %1$4sTran_index = %2$3d, Blocked_mode =%3$8s \n\t%4$13s Start_waiting_at = %5$-30s \n\t%6$13s Wait_for_secs = %7$.2f\n
30 %1$4sTran_index = %2$3d, Non_2_phase_lock =%3$8s\n
31 VPID (volid|pageid) = %1$3d|%2$6d.\n
32 *** Tablo Dökümü Kilit ***\n Yükseltme Kilidi = %1$d, Kilitlenme aralığı çalıştırın = %2$5.2f\n
33 İşlem (indeks %1$2d, %2$s, %3$s@%4$s|%5$d)\n
34 Ayırma %1$s\n
35 Durum %1$s\n
36 Timeout_period %1$s\n
37 İndeksleri ile tek taraflı olarak iptal işlemleri:\n
38 %1$d ,
39 Timed_out endeksleri ile işlemler:\n
40 %1$d ,
41 Bir işlem ve bir işlevi seçeneğini belirleyerek kilitlenme çözülmesi \n çıkmazdan kurtarmak için: %1$d %2$s
42 , %1$d %2$s
43 Hedef türü: Düzeyinin dizin anahtar cümlesi  (%1$2d|%2$6d|%3$4d) = %4$s.\n
44 Dizin adı: %1$s\n
45 Nesne türü: Repeatable Read tutarlılık için Genel nesnesi.\n
46 MVCC info: insert ID = %1$s, delete ID = %2$s.\n

$set 15 MSGCAT_SET_IO
1 \n*************************************************************************\n
2 Yedekleme = %1$s ihtiyaç var. \n Bu bağlanmış olmalıdır/devam etmek için yüklendi.\n Yedekleme sonra devam etmek için Tip 1 bağlanmış / yüklenir.\n Çıkmak için 0 yazın.\n
3 \n\n*** YEDEKLEME BAŞLIĞI BİLGİLERİ ***\n\n
4 Yedekleme Magic dosya tanımlama gerçekleştirmesi %1$s,\n
5           Serbest Bırakma: %1$s\n\
                 Disk Sürüm: %2$g\n
6            Veritabanı Adı: %1$s\n\
        DB Oluşturma Zamanı: %2$s\
               Sayfa boyutu: %3$d\n
7        Yedekleme Seviyesi: %1$d (%2$s)\n\
                  Start_lsa: %3$lld|%4$d\n\
                   Last_lsa: %5$lld|%6$d\n
8          Yedekleme Zamanı: %1$s\
  Yedekleme Birimi Numarası: %2$d\n
9   Veritabanı Yoğunluk Adı: %1$s\n\
       Yoğunluk Tanımlayıcı: %2$d, Boyut: %3$lld bytes (%4$d Sayfalar)\n
10           Veritabanı Adı: %1$s\n\
               Yoğunluk Adı: %2$s\n\
                  Birim Adı: %3$d\n\
         Yedekleme Seviyesi: %4$d (%5$s)\n\
Aşağıdaki seçeneklerden birini girin:\n
11 Tür\n \
  -  %1$d çıkmak için.\n \
  -  %2$d yoğunluğa sonra devam etmek için bağlanmış / yüklenir (yeniden deneyin) \n \
  -  %3$d birimdeki dizin veya cihaz değiştirdikten sonra devam etmek için.\n
12 Yedekleme birimi için yeni bir dizin veya aygıt girin.\n
13 Giriş hatası,%1$d ve %2$d arasında bir değer seçin.\n
14 ** UYARI ** Yanlış yedek yoğunluğu bağlanmış.\n
15 Yedekleme yoğunluğu %1$s başka bir yedekleme seviyesinden olan\n   (Seviye: %2$d, beklenen %3$d).\n\n
16 Yedekleme yoğunluğu %1$s yanlış sayfa ya da magic bir kimliğe sahiptir.\n\n
17 Yedekleme yoğunluğu %1$s başka bir veritabanından\n  (Ad: %2$s, beklenen %3$s).\n\n
18 Yedekleme yoğunluğu %1$s sırası dışında\n  (Unit Num: %2$d, beklenen %3$d).\n\n
19 Yedekleme yoğunluğu %1$s timestamp uyumsuzluğu\n  (Timestamp: %2$s, beklenen %3$s).\n\n
20 Yedekleme yoğunluğu bilgi dosyası hatası, satır %1$d.\n
21 Yedekleme yoğunluğu Label: Level: %1$d, Unit: %2$d, Database %3$s, Backup Time: %4$s\n
22                    Önceki Yedekleme düzeyi: %1$d Zaman: %2$s (start_lsa was %3$lld|%4$d)\n
23 Aşağıdaki Veritabanı yedekleme yoğunluğu geri döndürmeye devam etmek gerekmektedir:\n\n
24 Yedekleme hedefi dolu, yeni bir hedefe devam etmek için gereklidir:
25 Yedekleme yoğunluğu adı öncesindeki: %1$s\n
26     Sonraki yedekleme yoğunluğu adı: %1$s\n
27              Yedekleme Sayfa boyutu: %1$d\n
28                         Zip Yöntemi: %1$d (%2$s)\n\
                          Zip Seviyesi: %3$d (%4$s)\n
29                     Aktif Log Dahil: %1$s\n

$set 16 MSGCAT_SET_LOG
1 \n*************************************************************************\n
2 Arşiv log %1$s \n normal yürütülmesine devam etmek için gereklidir.   \n \
  Tür\n \
  -  0 çıkmak için.\n \
  -  1 mevcut arşiv olmadan devam etmek için. (Kısmi kurtarma)\n \
  -  2 arşivi sonra devam etmek için bağlanmış / yüklenir.       \n \
  -  3 konumu / arşivi adını değiştirildikten sonra devam etmek için.   \n
3 Yedekleme bilgi dosyası %1$s \n geri yükleme işlemine devam etmek gereklidir.\n \
  Tür\n \
  -  0 çıkmak için.\n \
  -  1 dosya bağlanmış / yüklendikten sonra devam etmek için.      \n \
  -  2 konumu / dosya adını değiştirildikten sonra devam etmek için.  \n
4 Enter yeni konum / adı.\n
5 YORUM: %2$s veritabanı için %1$s\n
6 YORUM: Bir veritabanı ortamı kilitlenme gerçekleşmediği sürece arşiv %1$s log artık gerekli değildir.\n
7 YORUM: Bir veritabanı ortamı kilitlenme oluşmadığı takdirde %1$s den %2$s log arşivleri artık gerekli değildir.\n
8 YORUM: yeniden adlandırılan veritabanından = %1$s\n
9 ARŞİV: %1$d %2$s %3$lld %4$lld\n
10 ARŞİV:
11 KALDIR: %1$d %2$s to \n \
       %3$d %4$s.\n \
       SEBEP: %5$s\n
12 AKTİF: %1$s %2$d sayfalar\n
13  Tranid = %2$d tran_index %1$d işlemeyi bitirin, Sadece LSA = %3$lld|%4$d öncesinde ve %5$s
14  Tranid = %2$d tran_index %1$d iptali bitirin, Sadece LSA = %3$lld|%4$d öncesinde ve %5$s
15  Eksik Ortam Kurtarma etkilidir.Veri tabanı Tamamlanmamış olacaktır\n \
 %1$lld|%2$d LSA noktası adresine kadar iyileşmiş. Son işleme / iptal \n \
 nokta süresi yaklaşık olarak %3$s konumundadır\n \
 veritabanında işlenen işlemlerin tüm bilgileri kaybetmiştir\n \
 bu zaman sonunda.\n
16 Tamamlanmamış kurtarma nedeniyle log sıfırlayın.
17 Veritabanı yedeklemesi alındı.
18 Ortam kilitlenme uygulaması için önemli değildir.
19 İçinde daha önceki bir yedeğe varmış gibi görünüyor dizini %1$s yedekleme. \n\
Bu yerde bu veritabanınızın kullanılmayan yedekleme yoğunlukları silinecektir,\n\
geçerli yedeğe düzeyi yüksek ve de dahil olmak üzere.\n
20 Devam etmek için 'y' veya iptal etmek için herhangi bir diğer tuşa basın.\n
21 Veritabanı yedeklemesi kullanıcı tarafından iptal edildi.\n
22 DELETE POSTPONED: Arşivler %1$d %2$s ila\n \
        %3$d %4$s \n \
        artık geçerli yedekten geri yükleme meydana gelmedikçe ihtiyaç vardır.\n
23 Daha yeni bir yedeğini daha önceden DELETE POSTPONED işaretli arşivlerinde yayımladı.\n
24 YORUM: Log arşivi %1$s artık daha güncel bağlı DELETE POSTPONED değil\n \
   bir veritabanı ortamı kilitlenme gerçekleşmediği sürece bu yüzden yedekleme gerekli değildir.\n
25 YORUM: %1$s %2$s arşivlerinde Log bağlı artık DELETE POSTPONED değil\n \
   daha güncel yedeğini ve bu nedenle bir veritabanında ortam olmadıkça gerekli değildir\n \
   kilitlenme oluşuyor.\n
26 Bir veritabanına geri yükleme işlemi sırasında bir hata oluştu, \n\
     Yedekleme yoğunluğu: %1$s\n\
          Birim Numarası: %2$d\n\
    Veritabanı Yoğunluğu: %3$s\n\
  Veritabanı Yoğunluk id: %4$d\n\
** Uyarı: Bir hatasız geri yükleme elde edilinceye kadar veritabanı kullanmayın.\n
27 Girişte Hata, %1$d ve %2$d arasında bir değer seçin.\n
28 Belirtilen zaman (%1$s) Belirtilen yedekleme süresi (%2$s) dan sonra olmalıdır.\n
29 YORUM: Log arşivi %1$s yapın, önce %2$lld Log sayfaları içeren, herhangi HA programları tarafından artık gerekli değildir.\n
30 Aktif log arşivlerinde sayısı maksimum istenen sayısı aşıldı.<|MERGE_RESOLUTION|>--- conflicted
+++ resolved
@@ -1938,14 +1938,10 @@
 320 Unsupported return type '%1$s' of the stored procedure
 321 %TYPE type specification is allowed only for PL/CSQL
 322 Table column '%1$s.%2$s' has not been defined
-<<<<<<< HEAD
 323 Stored procedure/function "%1$s" does not exist.
 324 Attempting to assign DEFAULT on an Out parameter is not allowed: '%1$s'.
 325 Only trailing default parameter is allowed: invalid at '%1$s'.
-
-=======
-323 Stored procedure/function '%1$s' has OUT or IN OUT arguments
->>>>>>> origin/develop
+326 Stored procedure/function '%1$s' has OUT or IN OUT arguments
 
 $set 9 MSGCAT_SET_PARSER_RUNTIME
 1 Sanal bellek yetersiz: %1$d bayt bölüm ayıramadı.
