
$
$  Copyright 2008 Search Solution Corporation
$  Copyright 2016 CUBRID Corporation
$ 
$   Licensed under the Apache License, Version 2.0 (the "License");
$   you may not use this file except in compliance with the License.
$   You may obtain a copy of the License at
$ 
$       http://www.apache.org/licenses/LICENSE-2.0
$ 
$   Unless required by applicable law or agreed to in writing, software
$   distributed under the License is distributed on an "AS IS" BASIS,
$   WITHOUT WARRANTIES OR CONDITIONS OF ANY KIND, either express or implied.
$   See the License for the specific language governing permissions and
$   limitations under the License.
$ 
$ 
$

$
$ $Id$
$
$ csql.msg
$

$set 1 MSGCAT_CSQL_SET_CSQL
40 \
Etkileşimli SQL programı, sürüm %1$s\n\
kullanım: %2$s [SEÇENEK] veritabanı-adı[@host]\n\
\n\
geçerli ayarlar:\n\
  -S, --SA-mode                bağımsız modu yürütme\n\
  -C, --CS-mode                istemci-sunucu modunda yürütme\n\
  -u, --user=ARG               alternatif kullanıcı adı\n\
  -p, --password=ARG            şifre dizini, "" kimseye vermemek için \n\
  -e, --error-continue         ifade hatası üzerinde iken çıkış yapmayın\n\
  -i, --input-file=ARG         dosya-adı-girin\n\
  -o, --output-file=ARG        dosya-adı-çıkın\n\
  -s, --single-line            tek satır odaklı yürütülmesi\n\
  -c, --command=ARG            CSQL-komutları\n\
  -l, --line-output            bir çizgi üzerinde her değeri görüntüle\n\
  -r, --read-only              sadece-oku modu\n\
  -t, --plain-output           sonuçları komut dosyası için uygun bir formatta görüntülemek (-c ve -i sadece çalışır)\n\
  -q, --query-output           sonuçları sorguyla uyumlu bir biçimde göster (-c ve -i sadece çalışır)\n\
  -d, --loaddb-output          sonuçları loaddb için uygun bir formatta görüntüleyin (-c ve -i sadece çalışır)\n\
  -N, --skip-column-names      sonuçlarında sütun adları gösterilmeyecek (-c ve -i sadece çalışır)\n\
      --string-width           bu genişlikte bir dizin tipi olan her sütunu görüntüler\n\
      --no-auto-commit         Otomatik tamamlama modu yürütme devre dışı\n\
      --no-pager               pager kullanmayın\n\
      --no-single-line         tek satır odaklı yürütmeyi kapatın\n\
      --no-trigger-action      tetikleyicileri devre dışı bırak\n\
      --delimiter=ARG          sütunlar arası sınırlayıcı (-q sadece çalışır)\n\
      --enclosure=ARG          bir sonuç dizesi için kapsam (-q sadece çalışır)\n\
\n\
Ek bilgi için, adresine bakın http://www.cubrid.org\n
41 %1$s: doğru olmayan %2$s_MODE ortam değeri. \n%3$s veya %4$s olmalıdır.\n
42 %1$s: çok fazla argüman verildi.en fazla %2$d.\n
43 %1$s: Kök dizin ortam değişkeni ($CUBRID) ayarlanmalıdır.\n
44 %1$s: "%2$s" çalıştırılma denemesi başarısız oldu.\n
45 %1$s: aynı anda -sa ve -cs seçeneklerini kullanamazsınız.\n
46 %1$d komut (lar) başarıyla işlendi.
47 kommand içinde %1$d satırından,
48 %1$d satırında , sütun %2$d,
49 Tür `;help' yardım mesajları için.
50 HATA: 
51 CUBRID SQL Yorumlayıcı
52 Güncellemeler bulunmaktadır. İşlemek istiyormusunuz ? (`E' or `H') 
53 Giriş `E' İşlemek, `H' İptal etmk. 
54 İşlenen.
55 Geri alındı.
56 Komut buffera kaydedildi.
57 Komut buffer içinden dosya okundu.
58 Komut buffer yazıyıcıya gönderildi.
59 Geçerli dizin değiştirildi 
61 Şifre girin : 
62 <Sonuçlar %1$s komut satırları içinde %2$d>
63 Sonuç bulunmamaktadır.
64 Kontrol noktası yayımlanmıştır
65 Veritabanı yeniden başlatıldı.
66 İşlem indeks          Kullanıcı Adı      Host Adı      Süreç id      Program Adı\n
67 %1$4d%2$-12s %3$14s %4$14s %5$15d %6$17s\n
68 Özelleıtirilmiı İşlem iptal edildi.
69 Özelleıtirilmiı İşlem iptal etme başarısız.
70 %1$d Satırlar %2$s.
71 %1$d Satır %2$s.
$  Bu 3 boş bırakılmalı
75 Otomatik APİ test edici
76 Geçersiz Otomatik APİ test edici
79 csql>
80 csql
81 sysadm>
82 %1$d transactions %2$s.
83 %1$d transaction %2$s.
84 Çok az argüman verildi.

145 <Help: Bir Sınıf Şeması>
146 none
147 <Help: Tüm Tetikleyiciler>
148 <Help: Tanımlı Tetikleyici Yok>
150 <Help: Tetikleyici Tanımı>
151 <Help: Komut Sözdizini>
152 <Help: Özet Komut Oturumu>
178 Bir dosya adı gereklidir.
179 Çağrı cihazı yürütülemiyor.
180 Yeterli bellek tahsisi yok.
184 Girilen satır çok uzun.
185 Çok fazla satır kaydedilmiıtir.
188 Çok fazla dosya adı kaydedilmiıtir.
190 Gibi oturum komutu bulunmamakta.Tür `;help' yardım mesajları için.
191 Birden fazla oturum komutu eşleşti. Lütfen daha fazla özelleştirin.
193 Birden fazla komut eşleşti. Lütfen daha fazla özelleştirin.
194 Komut satırı argümanlarının geçersiz kombinasyonu (seçenekler).
196 Tanımlanamayan bir hata oluıtu.
197 Çıkış yönlendirildişinde ';edit' izin verilmez.
198 Biçimlendirme başarısız oldu.

203 <%1$s> 
204 <Super Classes> 
205 <Sub Classes> 
206 <Attributes> 
207 <Class Attributes> 
208 <Methods> 
209 <Class Methods> 
210 <Resolutions> 
211 <Method files> 
212 <Query_specifications> 
213 <Triggers> 
214 <Name> 
215 <Event> 
216 <Condition Time> 
217 <Condition> 
218 <Action Time> 
219 <Action> 
220 <Status> 
221 <Priority> 
222 <Name> 
223 <Description> 
224 <Syntax> 
225 <Example> 

$ csql help messages
231 \
\n\
   Tüm oturum komutları `;' ve sadece boşluklar/sekmeler ile başlayan olmalıdır\n\
   önek önce gelebilir. Aktifleıtirilen karakterleri az temsil eder.\n\
   Belirtilen komutu çalıştırmak için girmeniz gereken kısaltma.\n\
\n\
   ;REAd   [<file-name>]        - komut buffer içinden bir dosyayı oku.\n\
   ;Write  [<file-name>]        - bir dosya içinden komut buffer (üzerine)yaz.\n\
   ;APpend [<file-name>]        - bir dosya içinden komut buffer açılmış.\n\
   ;PRINT                       - komut buffer yazdır.\n\
   ;SHELL                       - dış kabuk çağırma.\n\
   ;CD                          - Geçerli çalışma dizini değiştirin.\n\
   ;EXit                        - programdan çık.\n\
\n\
   ;CLear                       - komut buffer temizle.\n\
   ;EDIT   [format/fmt]         - komut arabelleği ile [biçimlendiriciden sonra] sistem düzenleyicisini çağırın.\n\
   ;LISt                        - komut buffwe içerik görüntüle.\n\
\n\
   ;RUn                         - komut buffer içinde SQL yürüt.\n\
   ;Xrun                        - komut buffer içinde SQL yürüt,\n\
                                  ve komut buffer temizle.\n\
   ;COMmit                      - geçerli işlemleri iıle.\n\
   ;ROllback                    - geçerli işlemleri geri iıle.\n\
   ;AUtocommit [ON|OFF]         - otomatik tamamlama modunu etkinleştirme / devre dışı bırakma.\n\
   ;REStart                     - veritabanını yeniden başlat.\n\
\n\
   ;SHELL_Cmd     [shell-cmd]   - varsayılan dış kabuğu ayarla, editör, yazdır, çağrı cihazı ve biçimlendirici\n\
   ;EDITOR_Cmd    [editor-cmd]    yeni bir tane komut ver veya geçerli olanı görüntüle\n\
   ;PRINT_Cmd     [print-cmd]     bir, sırasıyla.\n\
   ;PAger_cmd     [pager-cmd]\n\
   ;FOrmatter_cmd [formatter-cmd]\n\
\n\
   ;DATE                        - yerel saat görüntüle, tarih.\n\
   ;DATAbase                    - veritabanı erişilen adını görüntüler.\n\
   ;SChema class-name           - bir sınıfın şema bilgilerini görüntüler.\n\
   ;TRIgger [`*'|trigger-name]  - tetik tanımı görüntüler.\n\
   ;Get system_parameter        - bir sistem parametre değeri edinin.\n\
   ;SEt system_parameter=value  - bir sistem parametre değeri ayarla.\n\
   ;STring-width [width]        - bir dizin tipi görüntülenmiş olan her sütunun genişliğini ayarlayın.\n\
   ;COLumn-width [name]=[width] - belirli sütunu görüntülenmiş olan genişlik ayarla.\n\
   ;PLan [simple/detail/off]    - sorgu yürütme planı göster.\n\
   ;Info <command>              - iç bilgileri görüntüler.\n\
   ;TIme [ON/OFF]               - Sorgu görüntülemek için etkin / devre dışı\n\
                                  yürütme zamanı.\n\
   ;LINe-output [ON/OFF]        - bir satırda her bir değeri görüntülemek için etkinleştir/devre dışı bırak\n\
   ;HISTORYList                 - çalıştırılan sorguların listesini görüntüleyebilir.\n\
   ;HISTORYRead <history_num>   - komut buffer içine geçmiş numarası üzerinde giriş okuyun.\n\
   ;TRAce [ON/OFF] [text/json]  - sql otomatik iz etkinleştirmek/devre dışı.\n\
   ;SIngleline [ON|OFF]         - tek hat modunu etkinleştir/devre dışı bırak.\n\
<<<<<<< HEAD
=======
   ;CONnect username [dbname | dbname@hostname]\n\
                                - mevcut veya diğer veritabanlarına bir kullanıcı adı olarak bağlanın.\n\
   ;.Hist [ON/OFF]              - CSQL'de istatistik bilgisi toplamayı başlat/durdur (yalnızca DBA mevcuttur).\n\
   ;.Clear_hist                 - tampondaki CSQL istatistik bilgilerini temizler.\n\
   ;.Dump_hist                  - CSQL istatistik bilgilerini CSQL'de görüntüler.\n\
   ;.X_hist                     - CSQL'de CSQL istatistik bilgilerini, istatistik verileri başlatıldı.\n\
>>>>>>> 439d255d
   ;HElp                        - yardım mesajını görüntüler.\n\n

232 <Constraints> 
233 Info {schema|trigger|deferred|workspace|lock|stats}\n\
\tschema [class-name]    - şema bilgileri\n\
\ttrigger [trigger-name] - tetikleyici bilgileri\n\
\tdeferred               - ertelenen tetikleyici bilgileri\n\
\tworkspace              - çalışma alanı bilgileri\n\
\tlock                   - kilit bilgileri (istemci-sunucu modunda)\n\
\tstats class-name       - sınıf istatistik bilgileri\n\
\ttrantable              - işlem bilgileri\n\
\tlogstat                - log bilgileri\n\
\tcsstat                 - kritik bölüm bilgileri\n\
\tplan                   - önbellek plan bilgileri\n\
\tqcache                 - sorgu önbellek bilgileri\n
235 <Partitions>
236 Bir sınıf adı gereklidir.
237 <Comment><|MERGE_RESOLUTION|>--- conflicted
+++ resolved
@@ -189,15 +189,12 @@
    ;HISTORYRead <history_num>   - komut buffer içine geçmiş numarası üzerinde giriş okuyun.\n\
    ;TRAce [ON/OFF] [text/json]  - sql otomatik iz etkinleştirmek/devre dışı.\n\
    ;SIngleline [ON|OFF]         - tek hat modunu etkinleştir/devre dışı bırak.\n\
-<<<<<<< HEAD
-=======
    ;CONnect username [dbname | dbname@hostname]\n\
                                 - mevcut veya diğer veritabanlarına bir kullanıcı adı olarak bağlanın.\n\
    ;.Hist [ON/OFF]              - CSQL'de istatistik bilgisi toplamayı başlat/durdur (yalnızca DBA mevcuttur).\n\
    ;.Clear_hist                 - tampondaki CSQL istatistik bilgilerini temizler.\n\
    ;.Dump_hist                  - CSQL istatistik bilgilerini CSQL'de görüntüler.\n\
    ;.X_hist                     - CSQL'de CSQL istatistik bilgilerini, istatistik verileri başlatıldı.\n\
->>>>>>> 439d255d
    ;HElp                        - yardım mesajını görüntüler.\n\n
 
 232 <Constraints> 
