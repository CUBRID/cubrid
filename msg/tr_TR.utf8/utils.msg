--- conflicted
+++ resolved
@@ -660,13 +660,13 @@
 23 PERMANENT           TEMPORARY DATA            %1$5d     %2$13s       %3$13s        %4$13s\n
 24 TEMPORARY           TEMPORARY DATA            %1$5d     %2$13s       %3$13s        %4$13s\n
 25 -                   -                         %1$5d     %2$13s       %3$13s        %4$13s\n
-30 Space description for all volumes:\n
+30 Tüm hacimler için alan açıklaması:\n
 31 volid               type                purpose            used_pages          free_pages          total_pages         volume_name\n
 32 volid               type                purpose             used_size           free_size           total_size         volume_name\n
 33 %1$5d               PERMANENT           PERMANENT DATA  %2$13s       %3$13s        %4$13s         %5$-64s\n
 34 %1$5d               PERMANENT           TEMPORARY DATA  %2$13s       %3$13s        %4$13s         %5$-64s\n
 35 %1$5d               TEMPORARY           TEMPORARY DATA  %2$13s       %3$13s        %4$13s         %5$-64s\n
-40 Detailed space description for files:\n
+40 Dosyalar için ayrıntılı alan açıklaması:\n
 41 data_type           file_count          used_pages         file_table_pages    reserved_pages      total_pages\n
 42 data_type           file_count           used_size          file_table_size     reserved_size       total_size\n
 43 %1$-10s               %2$5d       %3$13s            %4$13s     %5$13s    %6$13s\n
@@ -683,27 +683,6 @@
                                gösterge ünitesi (sayfa, mega, giga, tera, insanların okuyabileceği); varsayılan: H\n\
   -s, --summarize              her birim bir amaç için sadece özet görüntüler\n\
   -p, --purpose                Her birimin her amacı (data/index/temp) kullanılan boyutunu görüntülemek\n
-<<<<<<< HEAD
-=======
-70 type                purpose            volume_count        used_pages          free_pages          total_pages\n
-71 type                purpose            volume_count         used_size           free_size           total_size\n
-72 PERMANENT           PERMANENT DATA            %1$5d     %2$13s       %3$13s        %4$13s\n
-73 PERMANENT           TEMPORARY DATA            %1$5d     %2$13s       %3$13s        %4$13s\n
-74 TEMPORARY           TEMPORARY DATA            %1$5d     %2$13s       %3$13s        %4$13s\n
-75 -                   -                         %1$5d     %2$13s       %3$13s        %4$13s\n
-80 Tüm hacimler için alan açıklaması:\n
-81 volid               type                purpose            used_pages          free_pages          total_pages         volume_name\n
-82 volid               type                purpose             used_size           free_size           total_size         volume_name\n
-83 %1$5d               PERMANENT           PERMANENT DATA  %2$13s       %3$13s        %4$13s         %5$-64s\n
-84 %1$5d               PERMANENT           TEMPORARY DATA  %2$13s       %3$13s        %4$13s         %5$-64s\n
-85 %1$5d               TEMPORARY           TEMPORARY DATA  %2$13s       %3$13s        %4$13s         %5$-64s\n
-90 Dosyalar için ayrıntılı alan açıklaması:\n
-91 data_type           file_count          used_pages         file_table_pages    reserved_pages      total_pages\n
-92 data_type           file_count           used_size          file_table_size     reserved_size       total_size\n
-93 %1$-10s               %2$5d       %3$13s            %4$13s     %5$13s    %6$13s\n
-100 -----------------------------------------------------------------------------------------------------------------\n
-
->>>>>>> daebf272
 
 $set 20 MSGCAT_UTIL_SET_ESTIMATEDB_DATA
 15 Tahmini Sayfa Sayısı = %1$d\n
