--- conflicted
+++ resolved
@@ -189,15 +189,12 @@
    ;HISTORYRead <history_num>   - read entry on the history number into command buffer.\n\
    ;TRAce [ON/OFF] [text/json]  - enable/disable sql auto trace.\n\
    ;SIngleline [ON|OFF]         - enable/disable single-line mode.\n\
-<<<<<<< HEAD
-=======
    ;CONnect username [dbname | dbname@hostname]\n\
                                 - connect to the current or other databases as a username.\n\
    ;.Hist [ON/OFF]              - start/stop collecting statistics information in CSQL(available DBA only).\n\
    ;.Clear_hist                 - clear the CSQL statistics information in the buffer.\n\
    ;.Dump_hist                  - display the CSQL statistics information in CSQL.\n\
    ;.X_hist                     - display the CSQL statistics information in CSQL with statistics data initialized.\n\
->>>>>>> 439d255d
    ;HElp                        - display this help message.\n\n
 
 232 <Constraints> 
