
$
$  Copyright 2008 Search Solution Corporation
$  Copyright 2016 CUBRID Corporation
$ 
$   Licensed under the Apache License, Version 2.0 (the "License");
$   you may not use this file except in compliance with the License.
$   You may obtain a copy of the License at
$ 
$       http://www.apache.org/licenses/LICENSE-2.0
$ 
$   Unless required by applicable law or agreed to in writing, software
$   distributed under the License is distributed on an "AS IS" BASIS,
$   WITHOUT WARRANTIES OR CONDITIONS OF ANY KIND, either express or implied.
$   See the License for the specific language governing permissions and
$   limitations under the License.
$ 
$ 
$

$
$ $Id$
$
$ cubrid.msg
$

$set 1 MSGCAT_SET_GENERAL
1 \n%1$s\n\n
2 Copyright (C) 2008 Search Solution Corporation.\nCopyright (C) 2016 CUBRID Corporation.\n
3 Copyright Information\n
5 Non integer argument value `%1$s'
6 Non floating argument value `%1$s'
7 Missing argument `%1$s'
8 Duplicate argument `%1$s'
9 Missing value for argument `%1$s'
10 Unknown argument `%1$s'
11 Unexpected positional argument `%1$s'
12 No argument definitions given
13 Couldn't allocate storage for argument parsing
14 Argument string exceeds maximum length: %1$s
15 Invalid message number %1$d within catalog for argument parsing
16 [options]
17 Options:

$set 4 MSGCAT_SET_PARAMETER
2 %1$s is not a directory.  Creating %2$s in ".".
3 Cannot open %1$s.  configuration file not created.
4 Unable to write line %1$d to configuration file %2$s.
6 Can't access system configuration file "%1$s": %2$s
7 HOME not set
8 Required parameter "%1$s" has no value.
9 Cannot open configuration file "%1$s": %2$s
10 The '%1$s' parameter at line %2$d in file '%3$s' : 
11 Environment variable %1$s: 
12 Unrecognized keyword.
13 Value type does not match parameter type.
14 Cannot allocate memory to store value.
15 Unterminated string value.
16 Value is out of range.
17 UNIX error: %1$s
18 No message available.
19 Value is out of range. Resetting to the default value.
20 Keyword = '%1$s'    Value = %2$d    Default Value = %3$d\n
21 Keyword = '%1$s'    Value = %2$f    Default Value = %3$f\n
22 Deprecated parameter
23 The '%1$s' and '%2$s' parameters can not be used together.\n
31 The '%1$s' parameter:

$set 5 MSGCAT_SET_ERROR
1 Missing message for error code %1$d.
2 Internal system failure: no more specific information is available.
3 Out of virtual memory: unable to allocate %1$zu memory bytes.
4 Has been interrupted.
5 Key = "%1$s" was not found in hash table "%2$s".
6 A NULL memory hash table was supplied to a hash table function.
7 Trying to format disk volume "%1$s" with an incorrect value %2$d for number of pages.
8 Unable to format disk volume "%1$s" with %2$d pages (%3$lld bytes).
9 Unable to format disk volume "%1$s" with %2$d pages (%3$lld Kbytes) due to insufficient space. Current space available is %4$d pages (%5$lld Kbytes).
10 Unable to mount disk volume "%1$s".
11 Unable to mount disk volume "%1$s". The database "%2$s", to which the disk volume belongs, is in use by user %3$s on process %4$d of host %5$s since %6$s.
12 Problems dismounting volume "%1$s".
13 An I/O error occurred while reading page %1$d of volume "%2$s".
14 An I/O error occurred while writing page %1$d of volume "%2$s".
15 Unable to write page %1$d of volume "%2$s" due to insufficient space in operating system device.
16 Unable to rename disk volume "%1$s" to "%2$s".
17 Internal error: fetching deallocated pageid %1$d of volume "%2$s".
18 All page buffers are fixed (LRU: %1$d).
19 Internal error: pageptr = %1$p of page %2$d of volume "%3$s" is not fixed.
20 Internal error: unknown pageptr = %1$p.
21 Internal error: unknown sector %1$d of volume "%2$s".
22 Internal error: unknown page %1$d of volume "%2$s".
23 Internal error: trying to deallocate disk system page %1$d of volume "%2$s".
24 Almost out of space in volume "%1$s". Total number of pages = %2$d, total number of free pages = %3$d.
25 Almost out of space in volumes with data as the main storage purpose. Total number of pages = %1$d, total number of free pages = %2$d.
26 Almost out of space in volumes with index as the main storage purpose. Total number of pages = %1$d, total number of free pages = %2$d.
27 Almost out of space in volumes with generic storage purpose. Total number of pages = %1$d, total number of free pages = %2$d.
28 Almost out of space in volumes with temporary data as the main storage purpose. Total number of pages = %1$d, total number of free pages = %2$d.
29 Last out of space notification for volume "%1$s". Total number of pages = %2$d, total number of free pages = %3$d.
30 Last out of space notification for volumes with data as the main storage purpose. Total number of pages = %1$d, total number of free pages = %2$d.
31 Last out of space notification for volumes with index as the main storage purpose. Total number of pages = %1$d, total number of free pages = %2$d.
32 Last out of space notification for volumes with generic storage purpose. Total number of pages = %1$d, total number of free pages = %2$d.
33 Last out of space notification for volumes with temporary data as the main storage purpose. Total number of pages = %1$d, total number of free pages = %2$d.
34 Internal error: %1$d nthpage is out of range for file %2$d in volume "%3$s". Current number of pages are %4$d.
35 Internal error: Unknown volume identifier %1$d.
36 Out of disk space in database. Number of requested page(s) = %1$d.
37 Out of disk space in volume "%1$s". Number of requested page(s) = %2$d.
38 Internal error: Unknown file VFID %1$d|%2$d.
39 Internal error: Page %1$d|%2$d(volume "%3$s") of file VFID %4$d|%5$d(volume "%6$s") is invalid/deallocated according to allocation map.
40 Internal error: %1$d expected pages, %2$d found pages for file VFID %3$d|%4$d(volume "%5$s").
41 Internal error: Page %1$d|%2$d(volume "%3$s") is not part of file VFID %4$d|%5$d(volume "%6$s").
42 Cannot reorder anchored records on page %1$d of volume "%2$s".
43 Internal error: The page %1$d of volume "%2$s" may be corrupted. %3$d records was found when %4$d was expected.
44 No space available in slotted page %1$d of volume "%2$s".
45 Slot %1$d on page %2$d of volume "%3$s" is allocated to an anchored record. A new record cannot be inserted here.
46 Internal error: slot %1$d on page %2$d of volume "%3$s" is not allocated.
47 Unable to create a heap file in volume "%1$s".
48 Accessing deleted object %1$d|%2$d|%3$d.
49 Internal error: class of object %1$d|%2$d|%3$d is unknown.
50 Internal error: relocation record of object %1$d|%2$d|%3$d may be corrupted.
51 Internal error: object %1$d|%2$d|%3$d may be corrupted.
52 Internal error: object overflow address %1$d|%2$d|%3$d may be corrupted.
53 Fetching object %1$d|%2$d|%3$d when only its OID has been assigned.
54 Internal error: trying to manipulate an object of %1$d pages long. The maximum size allowed for an object is %2$d pages.
55 Internal error: A page cycle reference was detected on page %1$d|%2$d of heap file %3$d|%4$d|%5$d.
56 Internal error: unknown extendible hashing file (Volid: %1$d Fileid: %2$d) page (Volid: %3$d Pageid: %4$d) was specified.
57 Key does not exist in the extendible hashing structure.
58 String "%1$s" is too long to fit in a slotted page.
59 Internal error: the specified key type %1$d is not valid for the extendible hashing structure.
60 Internal error: the extendible hashing structure has been corrupted.
61 Internal error: the directory root page of the extendible hashing structure (Volid: %1$d Fileid: %2$d Pageid: %3$d) has been corrupted.
62 Internal error: sorting record %1$d (size %2$d) does not fit in a page; the maximum allowable size is %3$d.
63 Internal error: a temporary page was corrupted during sorting.
64 Unknown class "%1$s".
65 Class "%1$s" already exists.
66 Internal error: unknown force operation %1$d for object %2$d|%3$d|%4$d.
67 Internal error: a heap file has not been allocated to store object %1$d|%2$d|%3$d.
68 Internal error: different classnames for class with oid = %1$d|%2$d|%3$d were found. Found classnames are "%4$s", "%5$s" using classname hash table and heap, respectively.
69 Internal error: different class object identifiers were found for class with name "%1$s". Found OIDS are %2$d|%3$d|%4$d, %5$d|%6$d|%7$d using classname hash table and heap, respectively.
70 Internal error: Class with name "%1$s" and oid = %2$d|%3$d|%4$d does not exist in classname hash table.
71 Internal error: Class with name "%1$s" and oid = %2$d|%3$d|%4$d does not exist in its heap.
72 Your transaction (index %1$d, %2$s@%3$s|%4$d) has been unilaterally aborted by the system.
73 Your transaction (index %1$d, %2$s@%3$s|%4$d) timed out waiting on %5$s lock on object %6$d|%7$d|%8$d. You are waiting for user(s) %9$s to finish.
74 Your transaction (index %1$d, %2$s@%3$s|%4$d) timed out waiting on %5$s lock on class %6$s. You are waiting for user(s) %7$s to finish.
75 Your transaction (index %1$d, %2$s@%3$s|%4$d) timed out waiting on %5$s lock on instance %6$d|%7$d|%8$d of class %9$s. You are waiting for user(s) %10$s to finish.
76 Your transaction (index %1$d, %2$s@%3$s|%4$d) timed out waiting on %5$s on page %6$d|%7$d. You are waiting for user(s) %8$s to release the page lock.
77 Internal error: all buffers are fixed.
78 Internal error: an I/O error occurred while reading logical log page %1$lld (physical page %2$lld) of "%3$s".
79 Internal error: an I/O error occurred while writing logical log page %1$lld (physical page %2$lld) of "%3$s".
80 Insufficient space in operating system device when writing logical log page %1$lld (physical page %2$lld) of "%3$s". Could not write more than %4$d bytes.
81 Internal error: logical log page %1$lld may be corrupted.
82 Unable to mount log disk volume/file "%1$s".
83 Length of path "%1$s" plus length of prefix logname "%2$s" is too long; the combined length must be less than %3$d.
84 Length of prefix logname "%1$s" is too long; the length must be less than %2$d.
85 The prefix name "%1$s" is not the same as "%2$s" on the log disk. The log may have been renamed outside the database domain.
86 Database is incompatible with current "%1$s" release "%2$s".
87 There are recovery actions that must recovered using "%1$s" release "%2$s" instead of release "%3$s". After the recovery, the database can be run on release "%4$s".
88 Internal error: Release string "%1$s" cannot exceed %2$d. Must change header log.
89 Log "%1$s" does not belong to the given database.
90 Redo logging is always a page level logging operation. A data page pointer must be given as part of the address.
91 Postpone logging is always a page level logging operation. A data page pointer must be given as part of the address.
92 Compensate logging is always a page level logging operation. A data page pointer must be given as part of the address.
93 Warning: redo logging is ignored during redo recovery and normal rollbacks.
94 Warning: postpone logging is ignored during redo recovery and normal rollbacks.
95 Warning: undo logging is ignored during recovery and normal rollback.
96 Media recovery may be needed on volume "%1$s".
97 Internal error: unable to find log page %1$lld in log archives.
98 Unable to create archive log "%1$s" to archive pages from %2$lld to %3$lld.
99 Unable to create backup directory information file "%1$s".
100 Unable to backup database "%1$s".
101 Unknown user file "%1$s".
102 File "%1$s" does not have enough entries: %2$d entries expected.
103 File "%1$s" seems to have unordered entries. Entry %2$d with values: %3$d %4$s %5$s, was found when entry with values %6$d %7$s was expected.
104 File "%1$s" seems to have an incorrect entry for database name (main volume). Entry %2$d with values: %3$d %4$s %5$s, was found when entry with values %6$d %7$s %8$s was expected.
105 Cannot access backup file "%1$s". Restore or Backup is cancelled.
106 Cannot prepare to commit the current transaction with global transaction identifier %1$d because that transaction identifier is in use by another transaction.
107 There is no global distributed transaction associated with transaction identifier %1$d.
108 Current transaction %1$d must be committed or aborted before attempting to join to the distributed transaction with global identifier %2$d.
109 Your transaction %1$d has been unilaterally aborted by the system because a participant (remote) site went down or unilaterally aborted the transaction.
110 Isolation level value must be between %1$d and %2$d.
111 Your transaction has been aborted by the system due to server failure or mode change.
112 Host "%1$s" is not authorized to run database.
113 Unable to restart/initialize the database server. %1$s
114 Unable to interpret "%1$s" as a database. The database volumes/files may have been renamed/copied outside the database domain.
115 Database "%1$s" already exists.
116 Database "%1$s" is unknown, or the file "databases.txt" cannot be accessed.
117 Absolute pathname for the database is too long. The combined length of the path "%1$s" plus the name "%2$s" is %3$d; the combined length must be less than %4$d.
118 Failed to locate current working directory.
119 Cannot find hostname ("%1$s") in "%2$s". Please check permissions of the file or if there is the hostname.
120 The maximum number of volumes (%1$d) has been exceeded.
121 Trying to remove "%1$s" a permanent volume from the database.
122 Unable to access system message catalog.
123 Unable to create %1$s for database "%2$s". Please refer "%3$s" for additional information.
124 Volume "%1$s" already exists.
125 An automatic volume extension "%1$s" of %2$d pages and generic storage purpose was created.
126 Unknown purpose "%1$s" given on line %2$d.
127 Incorrect value %1$d for number of pages given on line %2$d.
128 Number of pages was not given on line %1$d.
129 Unknown token "%1$s" was found on line %2$d.
130 Out of virtual memory.
131 Database system error.
132 Feature not implemented in the current release: %1$s.
133 Nested set constant not allowed.
134 Not allowed to use both class attributes and non-class attributes in a single update.
135 Invalid statement for oid columns: %1$s.
136 Unimplemented function "%1$s".
137 Corrupted authorization objects.
138 Authorization class "%1$s" not found.
139 Access error on authorization attribute "%2$s" of class "%1$s".
140 Operation "%1$s" can only be performed by the DBA or a DBA group member.
141 Cannot add "%1$s" as a member of "%2$s".
142 Adding member causes the user hierarchy to become a cyclic graph.
143 Encountered a class with no owner.
144 Unable to access user object.
145 Cannot issue grant/revoke commands to yourself.
146 Cannot issue GRANT/REVOKE to owner of a class.
147 No GRANT option.
148 Cannot obtain write lock on authorization object.
149 Cannot create instance of authorization object.
150 Cannot revoke privileges from self.
151 Cannot revoke privileges from owner of a class.
152 GRANT not found.
153 No authorization privileges in effect for the database.
154 Incomplete authorization installation - no authorization privileges in effect for the database.
155 Multiple authorization roots.
156 Authorization failure.
157 SELECT authorization failure.
158 ALTER authorization failure.
159 UPDATE authorization failure.
160 INSERT authorization failure.
161 DELETE authorization failure.
162 INDEX authorization failure.
163 EXECUTE authorization failure.
164 User "%1$s" already exists.
165 User "%1$s" is invalid.
166 Invalid user specified.
167 DBA, members of DBA group and class owner can perform the operation.
168 Member not found.
169 Cannot remove user %1$s from the database.
170 No user logged in.
171 Incorrect or missing password.
172 Password string cannot have more than 31 bytes.
173 Could not locate database file "%1$s".
174 Could not obtain write access to database file "%1$s".
175 Badly formatted database file "%1$s".
176 Conversion error in date format.
177 Cannot create large object for internal storage.
178 Temporary OID encountered without MOP.
179 Domain "%1$s" is not compatible with domain "%2$s".
180 Domain "%1$s" of supplied value is not compatible with destination domain "%2$s".
181 Cannot coerce value of domain "%1$s" to domain "%2$s".
182 Cannot coerce value of domain "%1$s" to domain "%2$s" without overflow.
183 Unexpected amount of received data; %1$d expected, %2$d received.
184 Cannot allocate communications buffer.
185 Error receiving data from client.
186 Error receiving data from server.
187 Communications buffer not used.
188 Unknown database "%1$s".
189 Invalid host name "%1$s".
190 Server host not identified.
191 Cannot connect to server "%1$s" on "%2$s".
192 Could not load network configuration file.
193 Server received shutdown command from client.
194 Unknown server request id %1$d.
195 Server communications error: %1$s.
196 Server name not identified.
197 Could not make contact with master server.
198 Receive buffer too small, data truncated.
199 Server no longer responding.
200 Not properly removing set from object after free.
201 Removed incorrect UNIQUE table entry.
202 Attribute "%1$s" was not found.
203 Value for attribute "%1$s" must be of type "%2$s", not type "%3$s".
204 Function called with missing or invalid arguments.
205 Attribute "%1$s" cannot be made NULL.
206 Attribute "%1$s" does not have the UNIQUE constraint.
207 Class "%1$s" has a zero-size object.
208 Method "%1$s" not found.
209 No attribute or method with name "%1$s" was found.
210 Internal error: processing object template.
211 Attribute was deleted while building object template.
212 Attribute "%1$s" violates the UNIQUE constraint.
213 Invalid UNIQUE table entry encountered.
214 A domain conflict exists on attribute "%1$s".
215 Attribute with id %1$d not found.
216 Invalid object ownership tag on value.
217 Operation can only be performed on class objects.
218 Invalid object in db_get path expression.
219 Invalid db_get path expression.
220 Invalid set in db_get path expression.
221 Invalid set index in db_get path expression.
222 Attempt to assign string value greater than %2$d characters to attribute "%1$s".
223 Value %2$d is too large for smallint attribute "%1$s".
224 A database has not been restarted.
225 Missing value for attribute "%1$s" with the NOT NULL constraint.
226 Empty component list in class.
227 Attempt to assign value to attribute "%1$s" more than once.
228 Method "%1$s" called with %2$d arguments. The system allows a maximum of %3$d arguments.
229 Method "%1$s" requires argument %2$d to be within the domain "%3$s". An invalid value of domain "%4$s" was given.
230 Attribute "%1$s" cannot be assigned a string of length %2$d. The maximum allowable string length is %3$d.
231 Invalid API operation attempted on a temporary object.
232 Not allowed to use object templates over multiple transactions.
233 Cannot create class with basic type name "%1$s".
234 Method file "%1$s" not found.
235 %1$d unresolved method functions after linking.
236 Unresolved method "%1$s".
237 Severe problems were encountered during dynamic linking.
238 Could not access method file "%1$s".
239 Attribute "%1$s" was not found.
240 Method "%1$s" was not found.
241 There is no attribute or method with name "%1$s".
242 Signature for %2$s not found for method "%1$s".
243 Argument %2$d of method "%1$s" is undefined.
244 Domain name "%1$s" is not the name of a class or basic type.
245 The name "%1$s" has already been used as an attribute name.
246 The name "%1$s" has already been used as a method name.
247 Invalid arguments to schema manager internal function.
248 The attribute domain "%1$s" is not suitable for use with the %2$s constraint.
249 The requested operation on class "%1$s" can only be performed before instances are created.
250 Cannot create index on attribute "%1$s", defined with a shared value.
251 Signature %2$s already exists for method "%1$s".
252 Attribute "%1$s" must have a set domain for that operation.
253 Attribute "%1$s" cannot be defined with a nested set domain.
254 Unable to remove domain "%2$s" from attribute "%1$s".
255 Attribute "%1$s" is not of a variable sized domain.
256 Superclass already exists.
257 Superclass addition would cause cycles in class hierarchy.
258 Superclass not found.
259 Multiple signatures exist for method "%1$s".
260 Argument %2$d of method "%1$s" is not of a set domain.
261 Resolution for "%1$s" not found.
262 Value domain "%2$s" not suitable for attribute "%1$s".
263 Schema manager internal corruption detected.
264 Alias "%2$s" for attribute/method "%1$s" is not unique.
265 Shadowing attribute "%1$s" with conflicting domain "%2$s".
266 Name conflict on attribute "%1$s" with classes "%2$s" and "%3$s".
267 Shadowing method "%1$s" with conflicting signature.
268 Name conflict on method "%1$s" with classes "%2$s" and "%3$s".
269 Cannot define index on domain "%1$s".
270 Cannot define UNIQUE constraint on domain "%1$s".
271 Detected cycle in class hierarchy; "%1$s" is a super class of "%2$s".
272 Index "%2$s" already defined for class "%1$s".
273 Index "%1$s" does not exist.
274 Illegal characters in name: "%1$s".
275 Illegal operation on attribute "%1$s", inherited from class "%2$s".
276 Illegal operation on method "%1$s", inherited from class "%2$s".
277 Illegal operation on "%1$s", inherited from class "%2$s".
278 Class "%4$s" has incompatible domains for "%1$s", inherited from classes "%2$s" and "%3$s".
279 In class "%4$s", "%1$s" inherited from class "%2$s" cannot be used as requested. The definition from class "%3$s" has a more specific domain.
280 In class "%3$s", "%1$s" cannot be inherited from class "%2$s" because there is a local definition with an incompatible domain.
281 In class "%3$s", "%1$s" inherited from class "%2$s" is aliased but no substitute from another source was found.
282 In class "%4$s", "%1$s" inherited from class "%3$s" cannot serve as an alias substitute for class "%2$s". The domains are incompatible.
283 In class "%4$s", "%1$s" inherited from class "%3$s" cannot serve as an alias substitute for class "%2$s". It has a less specific domain.
284 Cannot request inheritance of "%1$s" because it is defined locally in the class.
285 Cannot use "%1$s" as an alias for inherited component "%2$s" because there is already a locally defined component with that name.
286 Cannot use "%1$s" as an alias for "%2$s" of "%3$s". A component with that name is already inherited from "%4$s".
287 In class "%1$s", cannot define attribute "%2$s" because it would shadow a method inherited from "%3$s".
288 In class "%1$s", cannot define method "%2$s" because it would shadow an attribute inherited from "%3$s".
289 Subclass "%1$s" cannot inherit method "%2$s" from class "%3$s" because there is already an attribute with that name.
290 Subclass "%1$s" cannot inherit attribute "%2$s" from class "%3$s" because there is already a method with that name.
291 "%1$s" is defined in class "%2$s" as an attribute and in class "%3$s" as a method.
292 No populate specification with index "%1$s".
293 Operation not allowed for this class type.
294 Undefined environment variable "%1$s" referenced in method file.
295 Unable to alter class "%1$s". The system catalog is out of space. To reclaim space, compact the database with the compactdb utility.
296 Invalid property list encountered.
297 Alias name "%1$s" is used more than once.
298 In class "%1$s", a resolution for "%2$s" of "%3$s"' is not allowed. That class is not a super class.
299 "%1$s" is a reserved word and cannot be used as an attribute, method, or class name.
300 Attribute "%1$s" cannot be defined with DEFAULT and UNIQUE constraints together.
301 Attribute "%1$s" cannot be defined with a length constraint of %2$d. The maximum length constraint is %3$d.
302 Cannot add element to a set.
303 Value already exists in set.
304 Set index %1$d is out of bounds.
305 Sequence index %1$d is out of bounds.
306 Requested operation can only be performed on sequences.
307 Requested operation can only be performed on sets.
308 Element value is not within the domain of the set.
309 Illegal set element index given: %1$d.
310 Element not found in set.
311 Element not found in sequence.
312 "%1$s" is not a valid set domain.
313 Object buffer underflow while reading.
314 Object buffer overflow while writing.
315 Illegal metaclass definition encountered.
316 Transformer size calculation mismatch, expected %1$d calculated %2$d.
317 Invalid disk representation encountered for class "%1$s".
318 Out of sync during object loading. Database is likely corrupted or out of date.
319 Ignoring unknown attribute extension.
320 Encountered corrupted disk representation of object.
321 Possible corruption in the workspace detected.
322 MOP not found in the workspace.
323 Attempt to upgrade non-temporary MOP in workspace.
324 Object found in workspace without class.
325 Attempt to garbage collect a MOP in the dirty list.
326 Changing class pointer for object in workspace.
327 Cannot create MOP with NULL OID.
328 Instance encountered in workspace without class.
329 Object list link not allocated in workspace.
330 Workspace pin violation.
331 Could not allocate workspace block from OS, out of virtual memory. Aborting transaction.
332 Original workspace size estimate exceeded. An automatic extension has been made.
333 Out of memory during workspace storage allocation. Aborting transaction.
334 Attempted allocation of %1$d bytes is larger than maximum workspace block size. Try adjusting max_block_size parameter. Transaction aborted.
335 Ignoring attempt to free object not allocated within the workspace.
336 Ignoring attempt to free an object more than once.
337 Ignoring attempt to allocate object with negative size.
338 Map entry identifier overrun.
339 Cannot exit critical section, since it is not owned by transaction %1$d.
340 Cannot fork child process.
341 Cannot exec child process.
342 Cannot change process group.
343 Request_id is already used.
344 %1$s.
345 Error occurred during reading a shutdown message from master.
346 Error occurred during reading a stop shutdown message from master.
347 Could not establish a pipe to the master server.
348 Must specify either service or port identifier.
349 Unknown service for TCP: %1$s.
350 Cannot find hostname ("%1$s") in "%2$s". Please check permissions of the file or if there is the hostname.
351 Cannot create TCP socket.
352 tcp_open: cannot get a reserved TCP port.
353 Cannot make connection to master server on host "%1$s".
354 Cannot set new process owner for socket.
355 Cannot create socket stream.
356 '%1$s' file for UNIX domain socket exist.
357 Cannot bind local address... aborting.
358 Accept failed.
359 Datagram bind error.
360 Datagram accept error.
361 Datagram connect error.
362 Datagram socket error.
363 Recvmsg from master socket failed.
364 Sending a new request to server.
365 Sending a broadcast message to client.
366 Error from server: %1$s
367 Server %1$s already exists.
368 Communication error during connect for %1$s.
369 Unused error code.
370 Unused error code.
371 Unused error code.
372 Unused error code.
373 Premature EOF during read: %1$d.
374 Premature EOF during read of %1$d or %2$d.
375 Conversion error on (0x%1$c%2$c) %3$d and %4$d converted to %5$d.
376 No public class found.
377 Error %1$d: failed to add attribute "%2$s" to multimedia hierarchy.
378 Error %1$d: failed to add method "%2$s" implemented as "%3$s" to multimedia hierarchy.
379 Error %1$d: failed to add a superclass to multimedia hierarchy.
380 Dynamic loader already initialized.
381 Dynamic loader not initialized.
382 Dynamic loader improperly initialized.
383 "%1$s" is not an object file or an archive.
384 Cannot determine absolute path for "%1$s".
385 ld process exited with code %1$d.
386 ld process exited due to signal %1$d.
387 ld process exited with unknown waitval 0x%1$x.
388 Cannot access initial image for "%1$s".
389 System error: %1$s.
390 Problem with "%1$s": %2$s.
391 Conflict with other SIGPIPE handler.
392 Unable to spawn dynamic loader daemon.
393 Dynamic loader daemon has disappeared.
394 Range endpoint not between 0 and 256.
395 Illegal subexpression specified.
396 Octal digit out of range exists in escape.
397 Regular expression not delimited properly.
398 Text search called before expression compiled.
399 An unmatched parenthesis is found in the regular expression.
400 Parentheses too deeply nested in the regular expression.
401 More than two numbers specified in a range.
402 An unmatched curly brace is found in the regular expression.
403 First number in range expression is larger than second.
404 An unmatched bracket is found in the regular expression.
405 The regular expression was too long to compile.
406 Invalid B+tree index identifier: (vfid = (%1$d, %2$d), rt_pgid: %3$d).
407 Unknown key %1$s referenced in B+tree index {vfid: (%2$d, %3$d), rt_pgid: %4$d, key_type: %5$s}.
408 Unknown value (oid) %1$d|%2$d|%3$d referenced.
409 Duplicate value (oid) %1$d|%2$d|%3$d referenced.
410 Null key referenced.
411 Invalid B+tree index key type "%1$s".
412 Invalid range search specification.
413 Unknown attribute identifier: %1$d.
414 Unknown class identifier: %1$d|%2$d|%3$d.
415 Invalid class identifier: %1$d|%2$d|%3$d.
416 Unknown representation identifier: %1$d.
417 Invalid representation identifier: %1$d.
418 Record descriptor does not have enough space: %1$d.
419 Class has reached maximum representations count: %1$d.
420 Class %1$d|%2$d|%3$d already had representations.
421 Representations Directory Missing in Catalog for Class: %1$d|%2$d|%3$d.
422 Representation Information Record Missing in Catalog for Class - Repr_Id: %1$d|%2$d|%3$d - %4$d.
423 Invalid session.
424 No statement to execute.
425 Incompatible data type for attribute "%1$s" of class "%2$s".
426 Incompatible data type on attribute "%1$s".
427 Data overflow on data type "%1$s".
428 Statement is not updatable.
429 Unknown command.
430 Unknown variable "%1$s".
431 Error in SQL/X interpreter or parser.
432 Unknown class "%1$s".
433 Unknown attribute "%1$s" in class "%2$s".
434 Cannot find correct column names from a query.
435 Multiple statements not allowed.
436 Statement is not a query.
437 Invalid long object ID (%1$s,%2$d, %3$s, %4$s).
438 Conflict exists in the long object descriptor.
439 Offset %1$d is larger than length of long object %2$d.
440 Invalid cursor position.
441 Invalid cursor operation.
442 Unknown cursor position.
443 Tuple value index %1$d is out of range.
444 Invalid attribute name: "%1$s".
445 Value list index %1$d is out of range.
446 There are query result structures closed by transaction manager but not closed by the application. 
447 Attempted to operate a query result structure already closed.
448 Tuple sizes are currently restricted to be no larger than a page.
449 Unknown query identifier: %1$d.
450 Invalid set operator: %1$d.
451 Heap file with no instances.
452 Invalid XASL tree node content.
453 No more access specification nodes.
454 Invalid data type referenced.
455 No more query file pages left.
456 Data type references are incompatible.
457 Invalid query result type.
458 Overflow occurred in addition context.
459 Query result contains more than a single tuple. 
460 Too few input host variables provided.
461 More host variables are given than result columns.
462 Result value is NULL, but there is no indicator variable.
463 Cursor statement has not yet been prepared.
464 Cursor should be a SELECT statement.
465 The cursor is not yet opened.
466 The cursor should be closed before re-opening.
467 Result should return a single object.
468 No positional markers are allowed in EXECUTE IMMEDIATE statements.
469 Invalid data type used.
470 Query involves too many items for optimizer.
471 Memory exhausted in line %1$d of file %2$s.
472 %1$s connector for local database '%2$s' on host '%3$s' has died.
473 Reported from local database '%1$s' on host '%2$s': %3$s.
474 Error %1$s detected during %2$s.
475 No query specification with index %1$s.
476 LDB %1$s already exists.
477 Could not connect to master on host %2$s to access LDB %1$s.
478 The local database "%1$s" is not a registered LDB.
479 The local database "%1$s" is currently being accessed by other clients, alteration or drop is not allowed.
480 The local database "%1$s" is not empty and cannot be dropped.
481 "%1$s" is not a proxy virtual class.
482 "%1$s" is not a virtual class.
483 "%1$s" is not an attribute of the class "%2$s".
484 The object_id for proxy virtual class "%1$s" is already set.
485 One or more object_id attributes are NULL for instance of proxy class "%1$s".
486 Object is not an updatable virtual class instance.
487 Object is not an instance.
488 An attribute of a class may not be a virtual class or a proxy virtual class.
489 An attribute of a proxy virtual class may not be a class, virtual class, or object.
490 The superclass "%1$s" must be of the same type of class as "%2$s".
491 Cannot extract entity name from proxy query specification "%1$s".
492 %1$s
493 Syntax: %1$s %2$s
494 Semantic: %1$s %2$s
495 Execute: %1$s %2$s
496 Unknown key referenced.
497 Unknown value (oid) %1$d|%2$d|%3$d referenced.
498 Duplicate value (oid) %1$d|%2$d|%3$d referenced.
499 Null key referenced.
500 Duplicate key referenced.
501 Invalid trigger priority.
502 Missing target class in trigger.
503 Trigger "%1$s" was not found.
504 Internal error: processing trigger "%1$s".
505 A trigger with the name "%1$s" already exists.
506 A trigger cannot be defined on "%1$s" because it is a virtual class.
507 Inappropriate trigger target class "%1$s".
508 Inappropriate trigger target attribute "%1$s".
509 Invalid trigger condition "%1$s".
510 Invalid trigger action "%1$s".
511 Not authorized to access trigger "%1$s".
512 Not authorized to delete trigger "%1$s".
513 Not authorized to update trigger "%1$s".
514 Not authorized to alter trigger "%1$s".
515 Trigger action execution time of %2$s cannot be earlier than condition execution time of %1$s.
516 Maximum trigger depth %1$d exceeded at trigger "%2$s".
517 The operation has been rejected by trigger "%1$s".
518 Internal error: processing trigger "%1$s".
519 Illegal trigger condition type.
520 The REJECT action cannot be used with an action time of AFTER or DEFERRED.
521 The REJECT action cannot be used with the ABORT or TIMEOUT events.
522 Trigger condition expression was not given.
523 Trigger action expression was not given.
524 The specified activity cannot be removed because it is owned by another user.
525 Error compiling condition for "%1$s": %2$s
526 Error compiling action for "%1$s", %2$s
527 Error evaluating condition for "%1$s": %2$s
528 Error evaluating action for "%1$s", %2$s
529 Transaction cannot be committed, it was invalidated by trigger "%1$s".
530 Missing regular expression.
531 Regular expression is too long or complex.
532 Unbalanced parenthesis or brackets in regular expression.
533 Reference is out of range in regular expression.
534 Illegal character or syntax in regular expression.
535 No text given for regular expression search.
536 Illegal opcode found in regular expression.
537 Illegal search command code for regular expression compiler.
538 Regular expression working buffer needs to be initialized.
539 Attempt to divide by zero.
540 %1$s.
541 Number of free pages for volume "%1$s" is inconsistent. %2$d and %3$d were found according to volume header and bitmap, respectively.
542 Number of free sectors for volume "%1$s" is inconsistent. %2$d and %3$d were found according to volume header and bitmap, respectively.
543 Disk header for volume "%1$s" is inconsistent.
544 Internal error: INDEX %1$s ON CLASS %2$s (CLASS_OID: %3$d|%4$d|%5$d). B+tree key %6$s entry for object OID: %7$d|%8$d|%9$d was not found on B+tree: %10$d|%11$d|%12$d.
545 Internal error: INDEX %1$s ON CLASS %2$s (CLASS_OID: %3$d|%4$d|%5$d). Key and OID: %6$d|%7$d|%8$d entry on B+tree: %9$d|%10$d|%11$d is incorrect. The object does not exist.
546 Internal error: INDEX %1$s ON CLASS %2$s (CLASS_OID: %3$d|%4$d|%5$d). Expecting %6$d OID entry values, but %7$d were found on B+tree: %8$d|%9$d|%10$d.
547 Server release %1$s is different from client release %2$s.
548 There is no object_id defined for proxy class "%1$s".
549 The proxy instance was not found.
550 Unknown savepoint name %1$s
551 Unable to locate volume information path file "%1$s"... Continue reading from internal tables
552 Date arithmetic underflow.
553 Time arithmetic underflow.
$ LOADDB
554 The loader has entered an invalid state. No further operations are possible.
555 Memory allocation error during database loading.
556 Too many values supplied. Expecting %1$d.
557 For attribute %1$s of %2$s, type %3$s is not allowed in the domain of the set.
558 For attribute %1$s of %2$s, expected type %3$s, got a set constant.
559 For attribute %1$s of %2$s, expected type %3$s, got %4$s.
560 For attribute %1$s of %2$s, domain is not specific enough to support\n unqualified object references.
561 Nested sets are not allowed.
562 System class %1$s cannot be populated using the database loader.
563 Reference to internal class %1$s converted to NULL.
564 Violated the UNIQUE constraint for attribute %1$s of %2$s.
565 Constructor method %1$s is not defined on class %2$s.
566 No class specified or no attribute in class.
567 Too many constructor method arguments supplied. Expected %1$d.
568 Missing constructor method parameters. Expected %1$d, found %2$d.
569 Missing attribute values.  Expected %1$d, found %2$d.
570 Could not access Glo data file "%1$s".
571 Instance was previously created through a forward reference.\nThis is not allowed for instances created using constructor methods.
572 INTERNAL ERROR: Cannot build disk representation of instance.
573 INTERNAL ERROR: Cannot insert new instance in database.
574 INTERNAL ERROR: Cannot update new instance in database.
575 For argument %1$d of constructor %2$s, expected type %3$s, got %4$s.
576 Reference to class %3$s is not compatible with the domain of %1$s of %2$s.
577 For argument %1$d of constructor %2$s, domain is not specific enough to support\n unqualified object references.
578 Reference to class %3$s is not compatible with the domain of argument %1$d \n of constructor %2$s.
579 Target domain must include type "object" to allow references to classes.
580 Attribute %1$s is not defined for class %2$s.
581 Attempted to update the database when updates are disabled. 
582 Unknown storage purpose %1$d. Valid range is from %2$d to %3$d.
583 Trying to allocate an invalid number (%1$d) of pages.
584 Internal Error: A loop was detected in the file table of file %1$d in volume "%2$s". The loop may be caused by page %3$d|%4$d.
585 Unknown heap %1$s|%2$d|%3$d
586 Internal Error: Unable to update chain header in VPID %1$d|%2$d for heap %3$d in volume "%4$s".
587 Entries of permanent volumes are unsorted in your "%1$s" volinfo file. Entry %2$d: %3$d %4$s is out of sequence.
588 INTERNAL ERROR: Assertion '%1$s' failed.
589 Invalid user name "%1$s".
590 The attribute domain "%1$s" of a class may not be a \nvirtual class or a proxy virtual class.
591 The attribute domain "%1$s" of a proxy virtual class \nmust be a proxy virtual class.
592 The attribute domain "%1$s" of a proxy virtual class \nand the proxy virtual class must be on the same local database.
593 A non-updatable virtual instance has been reclaimed and cannot be rebuilt.
594 An object_id clause must be supplied without using attributes (%1$s) of approximate data types (float or double).
595 The database name "%1$s" is too long. Database name should be less than %2$d characters.
596 The %1$d pages of total temporary space allowed have been exceeded.
597 Number of pages for heap file %1$d|%2$d|%3$d is inconsistent. \n%4$d and %5$d were found according to heap chain and file table, respectively.
598 Number of files is inconsistent. %1$d were expected, %2$d were found
599 An I/O error occurred while synchronizing state of volume "%1$s".
600 Function "%1$s" not implemented on the PC.
601 "%1$s".
602 dl error: "%1$s" is defined more than once.
603 Internal Error: Sector/page table of file VFID %1$d|%2$d seems corrupted.
604 Internal Error: An allocation set for file VFID %1$d|%2$d(Volume "%3$s") seems inconsistent in %4$d deleted or marked deleted pages and %5$d page holes in table
605 Internal Error: Inconsistent number of marked deleted pages for file VFID %1$d|%2$d(Volume "%3$s"). Expected %4$d, Found %5$d.
606 Could not locate odbc.ini with path "%1$s".
607 Database "%1$s" was not found in odbc.ini.
608 Database "%1$s" does not have a Host specification in the odbc.ini file.
609 Your transaction cannot be rolled back since logging was ignored. Your database may be corrupted.
610 Your database is likely to be corrupted since logging was turned off when your database crashed.
611 %1$s cannot be executed in client/server mode.
612 Logging cannot be disabled at this moment since there are pending actions to recover.
613 In class "%3$s", local component "%1$s" cannot serve as an alias substitute for class "%2$s". The domains are incompatible.
614 Number of active log archives has been exceeded the max desired number of %1$d.
615 Cannot establish contact with the Winsock interface. Winsock error: %1$d.
616 Cannot find hostname ("%1$s") in "%2$s". Please check permissions of the file or if there is the hostname.
617 Cannot find hostname ("%1$s") in "%2$s". Please check permissions of the file or if there is the hostname.
618 Attribute is not updatable.
619 Bad source codeset.
620 Bad destination codeset.
621 Invalid data type. The arguments contain an invalid data type.
622 Incompatible code sets. The code sets of the arguments are incompatible.
623 Invalid escape sequence. An invalid escape sequence has caused an error in the regular expression compiler.
624 Invalid escape character. The escape character is non-NULL with a length greater than 1.
625 Internal Error. Trying to update the wrong instance object %1$d|%2$d|%3$d attribute information template with instance object %4$d|%5$d|%6$d.
626 Internal Error. %1$d requested attributes were not found.
627 Invalid trim operand.  The trim operand has a length greater than 1.
628 Invalid currency type: %1$d.
629 Pagesize %1$d is not a power of 2 or pagesize is too small. Pagesize of %2$d is used instead.
630 Conversion not supported by %1$s.
631 SQL statement violated NOT NULL constraint.
632 %1$s is not a backup volume.
633 %1$s is a backup of database %2$s created on %3$s instead of given database %4$s created on %5$s
634 A database volume/file was expected in backup.
635 WARNING: Log Buffer pool of %1$d buffers seems very small for current environment.\n It is possible that some buffers are not freed by the system due to an UNKNOWN ERROR\n or that there are many concurrent transactions being aborted at the same time. The log buffer pool is expanded with %2$d more buffers.
636 WARNING Num_buffers %1$d is too small. The minimum value of %2$d was assumed.
637 System error: freeing a log buffer too much. Fix count is set to zero.
638 Warning: Flushing a non-updatable log archive pageid = %1$d
639 System error: Previous log sequence page %1$d is not the delayed flush page %2$d.
640 System Error: a savepoint cannot be added when the transaction is not active (e.g., during commit or rollback).
641 A name must be given for a savepoint.
642 System Error: there is not an active top system operation for current transaction.
643 May be a system error: Committing/Aborting transaction = %1$d (index = %2$d) which has permanent operations\n attached to it. Will attach those system operations to the transaction
644 LOG FATAL ERROR: %1$s
645 SYSTEM ERROR: State = %1$s of Transaction = %2$d (index = %3$d) \n is not the correct state to apply client postpone/undo actions... ignored
646 SYSTEM ERROR: It seems that a compensating record is missing for logical logging rcvindex = %1$s\n. Without this compensating record crash recovery will not be done correctly
647 Backup "%1$s" does not belong to the given database.
648 Backup is incompatible with current "%1$s" release "%2$s".
649 Given precision of %1$d is invalid; it should be greater than %2$d and no greater than %3$d.
650 Cannot create enough threads for 'max_clients=%1$d'.
651 There is not virtual memory to preallocate %1$d sort buffers for each of %2$d threads.
652 Wrong offset %1$d was given to split the record of length %2$d stored on slot %3$d
653 Wrong offset %1$d or length %2$d was given to remove a portion of the data of the record of length %3$d stored on slot %4$d
654 Wrong offset %1$d or length %2$d was given to overwrite a portion of the data of the record of length %3$d stored on slot %4$d
655 Cannot open the event handler configuration file, "%1$s".
656 Warning: Null id/name in event handler configuration file, "%1$s", line %2$d
657 Warning: Illegal event name, "%1$s", in event handler configuration file, "%2$s", line %3$d
658 Warning: event id %1$d, not in error id range %2$d <> %3$d, file "%4$s", line %5$d
659 Cannot access the event handler program, "%1$s".
660 Cannot open/connect the event handler process, "%1$s".
661 Failed to write to the event handler process, "%1$s".
662 Failed to initialize event handling mechanism.
663 Warning: Line too long in event handler configuration file, "%1$s", line %2$d, truncating
664 Event handling mechanism started.
665 Event handler pipe broken, "%1$s"
666 Event handling mechanism stopped.
667 Cannot match class '%1$s' with corresponding C++ class.
668 Internal error: Unknown domain type '%1$d'.
669 Server refused client connection: max clients, (%1$d), exceeded.
670 Operation would have caused one or more unique constraint violations. INDEX %1$s%2$s ON CLASS %3$s%4$s. key: %5$s%6$s.
671 A network read/write error occurred for socket %1$d associated with your transaction (index %2$d, %3$s@%4$s|%5$d)
672 Socket %1$d associated with your transaction (index %2$d, %3$s@%4$s|%5$d) is closed.
673 Your connection to the server has been closed since the server is going down immediately.
674 There is not enough active threads to continue current server execution. Current number of active threads is %1$d. You may need up to %2$d threads for clean server execution in your environment. Transaction index %3$d has been timed out to continue server execution.
675 Cannot read the database location file, '%1$s'.
676 Database '%1$s', cannot be found in the database location file, '%2$s'
677 Failed to connect to database server, '%1$s', on the following host(s): %2$s
678 Internal error. Client restart module received NULL database server name.
679 This C++ transaction has already begun.
680 Attempted to exceed maximum C++ transaction nesting level (%1$d).
681 %1$s transaction was attempted on a C++ transaction that hasn't begun.
682 Cannot %1$s C++ transaction until all subordinate transactions are completed.
683 Attempted to create string with illegal length - %1$d
684 Method returned user-defined error code %1$d.
685 Class "%1$s" is invalid.
686 Notification: the event handler has been restarted.
687 Not allows to cast (%1$s *) to (%2$s *).
688 Subscript out of range. Attempt to access element %1$lld. Collection size = %2$lld.
689 Internal error. Iterator contains corrupt state.
690 Attempt to dereference an uninitialized instance of odb_Ref<>.
691 Attempt to use an invalid iterator.
692 Attempt to use an iterator with an unrelated collection.
693 Overflow occurred on data type Numeric.
694 SYSTEM ERROR: Unable to load B+tree.
695 Wrong interface has been used to kill a client.
696 Unknown transaction (index %1$d, %2$s@%3$s|%4$d).
697 Given transaction index (index %1$d, %2$s@%3$s|%4$d) does not match with current transaction index (index %5$d, %6$s@%7$s|%8$d). Likely, the given transaction has finished and its transaction index was re-assigned to another transaction.
698 Internal error: INDEX %1$s ON CLASS %2$s (CLASS_OID: %3$d|%4$d|%5$d). the number of OIDs in the unique hierarchy: %6$d does not equal the number of OIDs: %7$d found in the unique B+tree plus the number of NULLs: %8$d found in the unique hierarchy for B+tree: %9$d|%10$d|%11$d.
699 Internal error: INDEX %1$s ON CLASS %2$s (CLASS_OID: %3$d|%4$d|%5$d). the number of OIDs in the unique hierarchy: %6$d does not equal the number of OIDs: %7$d found in the unique B+tree root statistics for B+tree: %8$d|%9$d|%10$d.
700 Internal error: INDEX %1$s ON CLASS %2$s (CLASS_OID: %3$d|%4$d|%5$d). the number of OIDs: %6$d does not equal the number of NULLs: %7$d plus the number of keys: %8$d in the unique B+tree: %9$d|%10$d|%11$d.
701 No proxy is defined on "%1$s" at ldb "%2$s".
702 Internal error: INDEX %1$s ON CLASS %2$s (CLASS_OID: %3$d|%4$d|%5$d). the number of NULLs in the unique hierarchy: %6$d does not equal the number of NULLs: %7$d found in the unique B+tree root statistics for B+tree: %8$d|%9$d|%10$d.
703 Internal error: INDEX %1$s ON CLASS %2$s (CLASS_OID: %3$d|%4$d|%5$d). OID: %6$d|%7$d|%8$d found in unique B+tree: %9$d|%10$d|%11$d does not belong to one of the classes for the unique constraint.
704 Evaluation of generic server function failed.
705 Inconsistent %1$d permanent volumes were found when %2$d were expected.
706 Cannot expand permanent volumes. Permanent volume "%1$s" with purpose %2$s was given.
707 Unable to expand temporary volume "%1$s" with %2$d pages
708 Unable to expand temporary disk volume "%1$s" with %2$d pages (%3$lld Kbytes) due to insufficient space. Current space available is %4$d pages (%5$lld Kbytes).
709 Constraint "%1$s" not found.
710 Invalid constraint.
711 An object with the supplied attribute value doesn't exist.
712 Constraint" %1$s" already exists.
713 An index does not exist on this attribute.
714 Query failed due to insufficient temporary file space.
715 Failed to verify schema: %1$s
716 NOT NULL constraints are not allowed in virtual or proxy classes.
717 UNIQUE constraints are not allowed in virtual or proxy classes.
718 Invalid gadget.
719 The number of attributes(%1$d) and values(%2$d) are not equal.
720 Cannot use a gadget to insert into a virtual or proxy class.
721 Insert query yields more than one row.
722 Wrong number of attributes for NOT NULL constraint.
723 Cannot modify the domain of an existing attribute.
724 Invalid parameter(s) for default constraint name generation.
725 Internal error: expected temporary oid and encountered permanent oid.
726 UNIQUE constraint must be added using a separate alter statement\nonce instances have been created. For example, instead of:\n\talter table1 add attribute a int unique;\nuse:\n\talter table1 add attribute a int;\n\talter table1 add unique(a);
727 Invalid trigger event.
728 Query failed because temporary file vfid is invalid for transaction %1$d.
729 Overflow occurred in subtraction context.
730 Overflow occurred in multiplication context.
731 Overflow occurred in division context.
732 Overflow occurred in unary minus context.
733 Overflow occurred in coercion context.
734 Internal Error: Header of file VFID %1$d|%2$d(Volume "%3$s") is corrupted.
735 Unknown transaction index %1$d.
736 Must specify either service or port identifier. Winsock error: %1$d.
737 Unknown service for TCP: %1$s. Winsock error: %2$d.
738 Cannot create socket stream. Winsock error: %1$d.
739 Cannot bind local address... retrying. Winsock error: %1$d.
740 Cannot bind local address... aborting. Winsock error: %1$d.
741 Accept failed. Winsock error: %1$d.
742 Sending a broadcast message to client. Winsock error: %1$d.
743 Failed on handshake between client and server. (peer host %1$s)
744 Error in rehashing a proxy/vclass MOP.
745 Invalid garbage collection phase.
746 Invalid garbage collection callback.
747 Invalid garbage collection callback ticket.
748 Invalid object pointer encountered by db_gc_mark_object.
749 The number of fetched instances are not matched: %1$d expected, %2$d received.
750 The number of fetched instances are not matched: %1$d expected, %2$d received.
751 The OID of a new object isn't available in a BEFORE INSERT trigger.
752 Error restoring backup unit_num %1$d.
753 Error restoring backup unit_num %1$d, pageid %2$d exceeds total number of pages %3$d for volid %4$d.
754 OO proxy instance has non-string-type or null key.
755 %1$s cannot be executed in stand-alone mode.
756 Specified string buffer is too small to encode this object.
757 Internal Error: cannot assign permanent OID during object encode.
758 Specified string is not valid for decoding object.
759 The target object has been deleted.
760 Internal error: proxy object instance has NULL key during object encode.
761 Internal error: vclass object instance maps to invalid real instance.
762 Internal error in resolving vclass instance to a real instance.
763 Internal error in encoding non-updatable object instance.
764 Internal error in encoding object into internal vobj form.
765 Output object argument has a NULL address.
766 Internal error in decoding object.
767 Cannot create a level %1$d backup without first creating a level %2$d backup.
768 The local database "%1$s" has been accessed in this session, alteration or drop is not allowed.
769 Attribute "%1$s", of class "%2$s" is not a valid class or shared attribute.
770 No table functions.
771 Invalid parameter for function.
772 db_serial class not found.
773 Serial "%1$s" not found.
774 Serial "%1$s" already exist.
775 Next value exceeds MAX(MIN) value.
776 Cannot fetch serial object.
777 Cannot update serial object.
778 Cannot create a symbolic link "%1$s" to the file "%2$s".
779 Result exceeds limit: year of Date MUST be in 1 and 9999.
780 Internal system failure: unable to get system time.
781 Format string is too long. It must be less than 16K.
782 Empty string not allowed here.
783 Invalid format.
784 Two arguments are mismatched.
785 First argument string is too long. It must be less than 16K.
786 Format is duplicated.
787 Conversion error in time format.
788 Conversion error in timestamp format.
789 Wrong number.
790 Query execution has been interrupted by user.
791 Invalid serial value.
792 Cannot allocate memory for css.
793 pthread_attr_init() failed.
794 pthread_attr_destroy() failed.
795 pthread_attr_setdetachstate() failed.
796 pthread_attr_setscope() failed.
797 pthread_attr_setstacksize() failed.
798 pthread_create() failed.
799 pthread_join() failed.
800 pthread_mutex_init() failed.
801 pthread_mutex_destroy() failed.
802 pthread_mutex_lock() failed.
803 pthread_mutex_trylock() failed.
804 pthread_mutex_unlock() failed.
805 pthread_mutexattr_init() failed.
806 pthread_mutexattr_destroy() failed.
807 pthread_mutexattr_settype() failed.
808 pthread_mutexattr_gettype() failed.
809 pthread_cond_init() failed.
810 pthread_cond_destroy() failed.
811 pthread_cond_wait() failed.
812 pthread_cond_timedwait() failed.
813 pthread_cond_signal() failed.
814 pthread_cond_broadcast() failed.
815 pthread_key_create() failed.
816 pthread_key_delete() failed.
817 pthread_setspecific() failed.
818 pthread_getspecific() failed.
819 pthread_once() failed.
820 Cannot initialize a connection.
821 Shutdown a connection.
822 Mutex operation failed while getting next client id.
823 Mutex operation failed while initializing connection list.
824 Cannot destroy mutex while finalizing connection list.
825 pread() call failed.
826 pwrite() call failed.
827 Connection list traverse function returned invalid value.
828 Invalid critical section of the index was given.
829 This mutex lock has been unlocked already.
830 Cannot allocate query entry any more. Maximum allocatable entries are %1$d.
831 All transaction descriptors(%1$d) are in use. Raise up max_clients parameter.
832 Backup is already running. Backup cannot be run by two processes.
833 The index name "%1$s" is ambiguous. Specify the class name of the index.
834 There are some mismatches between source string "%1$s" and format string "%2$s" given in to_number().
835 Undefined statistics item.
836 LATCH ON PAGE(%1$d|%2$d) TIMEDOUT
837 Cannot drop the user who owns database objects.
838 Cannot open more than %1$d index scans simultaneously.
839 "%1$s": Unknown system parameter or bad value.
840 Cannot change system parameter "%1$s".
841 Requested operation can be executed by only sole client(transaction).
842 Cannot cache lock of object %1$d|%2$d|%3$d.
843 Wrong arguments in %1$s, a %2$s was passed.
844 Unknown isolation(%1$d) is found. The transaction index is %2$d.
845 Invalid object type(%1$d) is found. The lockable object is %2$d|%3$d|%4$d.
846 %1$s of tran(%2$d) is not found in the holder list of an object(%3$d|%4$d|%5$d).
847 %1$s on a %2$s(%3$d|%4$d|%5$d) is not found in the transaction(%6$d) hold list(cnt=%7$d).
848 %1$s on an object(%2$d|%3$d|%4$d) is not found in the transaction(%5$d) non2pl list.
849 Trying to abort a transaction(%1$d) twice.
850 Tran(%1$d) is neither lock holder nor lock waiter of an object(%2$d|%3$d|%4$d).
851 Failed to allocate lock resource (%1$s). 
852 Total holders mode(%1$d) of an empty lock holder list is not NULL_LOCK.
853 For an object(%1$d|%2$d|%3$d), tran(%4$d) of Uncommitted Read held fault lock(%5$s).
854 WARNING: No lock holder, but lock waiters exist. refer to %1$s.
855 WARNING: Two or more threads are lock-waiting for one transaction(%1$d).
856 WARNING: Strange lockwait state(%1$d|%2$d), thread(%3$d|%4$lld) and transaction(%5$d).
857 An I/O error occurred while truncating page %1$d of volume "%2$s".
858 Volume "%1$s" is unknown at server restart.
859 LATCH ON PAGE(%1$d|%2$d) ABORTED
860 Cannot make current transaction as a part of a global transaction because its state is '%1$s'.
861 Cannot prepare to commit the current transaction with transaction identifier %1$d because that transaction is not made as a part of a global transaction.
862 Cannot set the user information of the global transaction with the identifier %1$d because its state is '%2$s'.
863 Cannot get the user information of the global transaction with the identifier %1$d because it is not set.
864 Cannot open backupdb/restoredb verbose file '%1$s'.
865 Cannot execute statement due to unknown type input markers.
866 Unused error code.
867 Unused error code.
868 Unused error code.
869 Unused error code.
870 Unused error code.
871 Unused error code.
872 Unused error code.
873 PKI authentication error "%1$s".
874 Argument of power() is out of range.
875 Overflow happened in power context.
876 Unused error code.
877 No data to be unloaded.
878 Invalid database location file, '%1$s'.
879 Cannot get permission: '%1$s'.
880 Cannot change permission '%1$s'.
881 Cannot get lock file '%1$s(FILE ID:%2$d)'.
882 Cannot release lock file 'FILE ID:%1$d'.
883 Failed to get '%1$s' file status.
884 Volext-pathname '%1$s' is not permitted to write.
885 Failure to move from '%1$s' to '%2$s'. Use the same device(disk).
886 "%1$s" caused unique constraint violation.
887 Stored procedure '%1$s' is already exist.
888 Parameter count is invalid. expected: %1$d, actual: %2$d
889 Stored procedure execute error: %1$s
890 Partition failed.
891 Appropriate partition does not exist.
892 Primary key "%2$s" already defined for class "%1$s".
893 Attribute '%1$s', a member of the primary key, could not be dropped.
894 Stored procedure/function '%1$s' does not exist.
895 Invalid stored procedure type: '%1$s' is the '%2$s'.
896 Compression failed. Zip Method: %1$d (%2$s), Zip Level: %3$d (%4$s)
897 Decompression failed.
898 Replication error: "%1$s"
899 Invalid partition requests.
900 Java VM library is not found: %1$s.
901 Java VM can not be started: %1$s.
902 Java VM is not running.
903 Can't connect Java VM: %1$s
904 Invalid stored procedure name.
905 Networking with JVM failed: %1$d
906 Invalid java method signature.
907 The owner or a member of DBA group can drop stored procedure.
908 Too many arguments of stored procedure '%1$s'.
909 Missing or invalid catalog class/vclass is found.
910 Not allowed access to partition.
911 Invalid call: it can not return ResultSet.
912 ResultSet can not be used input parameter.
913 Too many nested stored procedure call.
914 A serial object already exists as an auto increment constraint.
915 Increase value of an auto increment constraint should be greater than 0.
916 Active log volume is not included in this backup volume(%1$s).
917 Active log volume already exists.
918 The class '%1$s' referred by the foreign key does not exist.
919 The class '%1$s' referred by the foreign key does not have the primary key.
920 The foreign key '%1$s' does not include the primary key member '%2$s'.
921 The domain of the foreign key member '%1$s' is different from that of the primary key member '%2$s'. (%3$s: %4$s vs. %5$s)
922 The constraint of the foreign key '%1$s' is invalid, due to value '%2$s'.
923 The primary key '%1$s' referred by a foreign key '%2$s' is not supposed to be dropped.
924 Update/Delete operations are restricted by the foreign key '%1$s'.
925 Acquiring lock for the foreign key '%1$s' has failed.
926 The instance having the foreign key '%1$s' cannot be dropped.
927 The number of keys of the foreign key '%1$s' is different from that of the primary key '%2$s'.
928 Not a user but the system can assign the attribute '%1$s' created by 'ON CACHE OBJECT' of foreign key.
929 A foreign key cannot be defined in virtual class.
930 It is able to drop the attribute '%1$s' created by 'ON CACHE OBJECT' of foreign key only after removing the constraint of the foreign key.
931 Start value of an auto increment constraint should be less then max value.
932 It is not able to repair an inconsistency of the number of free pages for the volume "%1$s". Because %2$d pages obtained from the volume header is inconsistent with %3$d pages from the bitmap.
933 It is not able to repair an inconsistency of the number of free sectors for the volume "%1$s". Because %2$d sectors obtained from the volume header is inconsistent with %3$d sectors from the bitmap.
934 Null domain referenced.
935 Argument of %1$s function is out of range.
936 Overflow occurred in exp context.
937 Database error.
938 Invalid argument.
939 There are too many connection.
940 The handle is invalid.
941 The operation is not supported.
942 Handle timed out waiting for locks.
943 Generic error.
944 The statement is not prepared.
945 The statement has no result set.
946 The statement is not executed.
947 There is no more result set.
948 The size of buffer is not enough.
949 There is no available information.
950 The name not valid.
951 The resultset is not updatable.
952 The row is deleted.
953 Parameters of the prepared statement is not set.
954 The statement is not batch statement.
955 Can not clear this batch statement.
956 Can not batch execute.
957 The statement is prepared statement.
958 The statement is not prepared statement.
959 The statement is batch statement.
960 There is no more error.
961 There is no more result.
962 Out of memory
963 Broker error.
964 The result set handle is closed.
965 Cannot use duplicate attribute names in index key list. Attribute name '%1$s' listed more than once.
966 Your transaction (index %1$d, %2$s@%3$s|%4$d) timed out waiting on %5$s lock on object %6$d|%7$d|%8$d because of deadlock. You are waiting for user(s) %9$s to finish.
967 Your transaction (index %1$d, %2$s@%3$s|%4$d) timed out waiting on %5$s lock on class %6$s because of deadlock. You are waiting for user(s) %7$s to finish.
968 Your transaction (index %1$d, %2$s@%3$s|%4$d) timed out waiting on %5$s lock on instance %6$d|%7$d|%8$d of class %9$s because of deadlock. You are waiting for user(s) %10$s to finish.
969 Server bit platform (%1$d) is different from client bit platform (%2$d).
970 Server HA mode is changed from '%1$s' to '%2$s'.
971 Program '%1$s' (pid %2$d) connected to database server '%3$s' on the host '%4$s' (port %5$d).
972 Program '%1$s' (pid %2$d) was connected from the host '%3$s'. (transaction index %4$d)
973 Server status is %1$s.
974 Archive log "%1$s" is created to archive pages from %2$lld to %3$lld.
975 Current version of replication does not allow changing multiple rows with a single UPDATE statement which can violate the UNIQUE constraint.
976 Internal error: Table size overflow (allocated size: %1$d, accessed size: %2$d) at file table page %3$d|%4$d(volume "%5$s")
977 Checkpoint started (previous checkpoint page id: %1$lld, previous redo page id: %2$lld).
978 Checkpoint finished (checkpoint page id: %1$lld, checkpoint redo page id: %2$lld, flushed page count: %3$d).
979 CONNECT BY loop in user data.
980 A thread is waiting in %1$s more than %2$d msec.
981 Transaction %1$d has reached to the threshold of monitoring statistics %2$s.
982 Set interrupt to the transaction %1$d.
983 Instances of a reusable OID class are non-referable. This operation is not permitted on non-referable instances.
984 Cannot set %3$s to "%6$s" in the "[%5$s]" section when it is set to "%4$s" in the "[%2$s]" section of the configuration file "%1$s".
985 The hostname on the database connection string should be specified when multihost is set in "databases.txt". ex) csql demodb@localhost
986 CUBRID heartbeat feature started. 
987 CUBRID heartbeat feature stopped.
988 Node event: %1$s.
989 Process event: %1$s. %2$s
990 Command execution: %1$s. %2$s
991 Flush victim candidates of page buffer started.
992 Flush victim candidates of page buffer finished (count: %1$d).
993 Overflow happened in bit operation context.
994 This statement cannot be a prepared statement.
995 A prepared statement with the name %1$s does not exist.
996 Incorrect number of values given. %1$d values were given but %2$d values are required.
997 Cannot add the foreign key constraint %1$s to the partitioned %2$s. Referential actions that update attributes are not yet supported on partitioned classes.
998 Cannot add the foreign key constraint %1$s on the attribute %2$s. The attribute cannot have a NOT NULL constraint because it has to match the SET NULL referential action.
999 Cannot create table '%1$s' like table '%2$s' because the existing table has features that will not be duplicated (%3$s).
1000 '%1$s' is a CLASS or SHARED attribute but only normal attributes are allowed in this context.
1001 An unexpected condition or state has been reached. '%1$s'
1002 The current transaction could not acquire a database lock it requires to continue processing.
1003 The constraint '%1$s' exists but has a different type.
1004 Please note that when using ALTER TABLE DROP FOREIGN KEY, CUBRID drops both the constraint and its associated index.
1005 Unused error code.
1006 Unused error code.
1007 Cannot create index with prefix length on unique, foreign key or primary key constraints.
1008 Cannot create index with prefix length on partitioned class.
1009 COMPACTDB already started.
1010 Cannot define index with prefix length on domain "%1$s".
1011 Cannot add the foreign key constraint %1$s on the shared attribute %2$s.
1012 Cannot create table with NULL column type.
1013 Set DEFAULT or SHARED on %1$s typed column is not allowed.
1014 Set NOT NULL on %1$s typed column is not allowed.
1015 Specified directory '%1$s' does not exist.
1016 %1$s external storage error: %2$s
1017 Path for external storage '%1$s' is invalid.
1018 Cannot copy the external file to the different type of storage. (source %1$s dest %2$s)
1019 External storage is not initialized because the path is not specified in "databases.txt".
1020 External file "%1$s" was not found.
1021 A deadlock cycle is detected. %1$s.
1022 Invalid value "%1$d" for prefix length of the index.
1023 log applier filter: %1$s.
1024 log writer: failed to get log page(s) starting from page id %1$lld.
1025 HA delay info: The replication delay (%1$d secs) has exceeded the limit (%2$d secs).
1026 HA delay info: The replication delay (%1$d secs) is decreased below the acceptable level (%2$d secs).
1027 log applier: failed to change apply state from '%1$s' to '%2$s'.
1028 log applier: unexpected EOF record in archive log. LSA: %1$lld|%2$d.
1029 log applier: invalid replication log page/offset. page HDR: %1$1lld|%2$d, final: %3$lld|%4$d, append LSA: %5$lld|%6$d, EOF LSA: %7$lld|%8$d, ha file status: %9$d, is end-of-log: %10$d.
1030 log applier: invalid replication record. LSA: %1$lld|%2$d, forw LSA: %3$lld|%4$d, backw LSA: %5$lld|%6$d, Trid: %7$d, prev tran LSA: %8$lld|%9$d, type: %10$d.
1031 log applier: failed to apply the following statement. class: "%1$s", statement: "%2$s", server error: %3$d, %4$s. 
1032 log applier: failed to apply insert replication log. class: "%1$s", key: "%2$s", server error: %3$d, %4$s
1033 log applier: failed to apply update replication log. class: "%1$s", key: "%2$s", server error: %3$d, %4$s
1034 log applier: failed to apply delete replication log. class: "%1$s", key: "%2$s", server error: %3$d, %4$s
1035 log applier: mem size(%1$d MB) of log applier is greater than max mem size (%2$d MB) or has been grow more than 2 times (%3$d MB). required LSA: %4$lld|%5$d. last committed LSA: %6$lld|%7$d.
1036 log applier: log applier shut itself down by signal.
1037 log writer: log writer shut itself down by signal.
1038 log applier: log applier started. required LSA: %1$lld|%2$d. last committed LSA: %3$lld|%4$d. last committed repl LSA: %5$lld|%6$d.
1039 log writer: log writer started. mode: %1$d.
1040 HA generic: %1$s. 
1041 A string was truncated in context of "%1$s".
1042 Trying to create a string requiring %1$d bytes of memory, while the maximum allowed is %2$d bytes.
1043 Cannot change attribute "%1$s". CUBRID cannot change the requested attribute's properties if the class has subclasses.
1044 Cannot change attribute "%1$s". CUBRID cannot change attributes that are partitioning keys.
1045 Cannot change attribute "%1$s". CUBRID cannot change attributes used in foreign keys (either referenced or referencing).
1046 Cannot change attribute "%1$s". CUBRID cannot change the attribute's domain. This change of domain is not supported.
1047 Cannot change attribute "%1$s". CUBRID cannot change the attribute's domain. The new domain may not correctly represent all the existing attribute values.
1048 Cannot change attribute "%1$s". CUBRID cannot currently change an attribute's AUTO_INCREMENT if the attribute's domain also changes.
1049 Cannot change attribute "%1$s". CUBRID cannot currently change the attribute's domain. The domain conversion is possible but this feature is not allowed by configuration.
1050 Cannot change attribute "%1$s". CUBRID cannot currently change the attribute's domain. The attribute has an index on it.
1051 Cannot change attribute "%1$s". CUBRID cannot currently change the attribute to add a constraint. Existing attribute values may not check the constraint.
1052 Attribute "%1$s" was not changed. CUBRID did not detect any effective changes in the attribute representation.
1053 The statements REPLACE INTO... and INSERT ... ON DUPLICATE KEY UPDATE are not allowed for classes that are part of an inheritance chain.
1054 The new value of an auto increment constraint should be greater than or equal to the current value.
1055 The new value of an auto increment constraint should be lower than the maximum value.
1056 To avoid ambiguity, the AUTO_INCREMENT table option requires the table to have exactly one AUTO_INCREMENT column and no seed/increment specification.
1057 Cannot add a NOT NULL '%1$s' typed attribute without a DEFAULT value.
1058 ALTER TABLE .. CHANGE : changing to new domain : cast failed, current configuration doesn't allow truncation or overflow.
1059 ALTER TABLE .. CHANGE : changing to new domain : cast failed, default value of new domain was set.
1060 ALTER TABLE .. CHANGE : changing to new domain : cast failed, minimum value of new domain was set.
1061 ALTER TABLE .. CHANGE : changing to new domain : cast failed, maximum value of new domain was set.
1062 Cannot change attribute "%1$s". The change would result in multiple primary keys being defined.
1063 Cannot add NOT NULL constraint for attribute "%1$s": there are existing NULL values for this attribute.
1064 ALTER TABLE .. CHANGE : adding NOT NULL : all existing NULL values were changed to domain's hard default.
1065 Cannot change attribute "%1$s". CUBRID cannot add NOT NULL constraint : a hard default value doesn't exist for the new domain.
1066 Session expired.
1067 Column '%1$s' cannot have a NOT NULL constraint and a NULL default value.
1068 Maximum trigger depth cannot exceed %1$d.
1069 Too many prepared statements.
1070 Session variable '@%1$s' not defined.
1071 Too many session variables.
1072 IP address(%1$s) is not authorized.
1073 Invalid format in file(%1$s).
1074 Cannot read access list file(%1$s).
1075 Descending index scan aborted because of lower priority on B+tree with index identifier: (vfid = (%1$d, %2$d), rt_pgid: %3$d).
1076 Could not load system parameter.
1077 The '%1$s' parameter at line %2$d in file '%3$s' : Unknown parameter
1078 Character at offset %1$d is invalid with current codeset.
1079 Codesets of database(%1$s) and server configuration(%2$s) are incompatible.
1080 The maximum length of filter predicate string must be %1$d.
1081 Cannot alter an attribute involved in a filter or function index.
1082 All page buffers are dirty (LRU: %1$d).
1083 Specific information about deadlock.\n%1$s
1084 Skip invalid page in checkpoint. (page id: %1$d, "%2$s", oldest_unflush_lsa: %3$lld|%4$d, previous checkpoint redo lsa: %5$lld|%6$d)
1085 Cannot compile regular expression: '%1$s'
1086 Cannot execute regular expression: '%1$s'
1087 Backup active log '%1$s' started.
1088 Backup active log '%1$s' finished.
1089 Resources allocation failed. Raise up 'max_bestspace_entries=%1$d'.
1090 Locale initialization: %1$s.
1091 Locale generation: %1$s.
1092 Cannot prepare statement of type '%1$s' with host variables.
1093 The arg '%1$s' for inet_aton is not a valid string formatted ipv4 address.
1094 The arg '%1$lld' for inet_ntoa is not a valid number formatted ipv4 address.
1095 User name is too long.
1096 Altering partitioning schema is not allowed when the partitioned class is referenced by a foreign key.
1097 Column '%1$s' cannot have a PRIMARY KEY constraint and a NULL default value.
1098 Locales for language '%1$s' are not available with charset '%2$s'.
1099 DDL statement is not allowed by configuration (block_ddl_statement=yes).\n SQL Text: %1$s
1100 Statement without WHERE clause is not allowed by configuration (block_nowhere_statement=yes).
1101 Unused error code.
1102 Unknown system parameter or bad value.
1103 Cannot change system parameter.
1104 Slow query (%1$d msec)\n%2$s
1105 Internal error: partially failed to flush dirty object. 
1106 Multiple rows in source table match the same row in destination table.
1107 Invalid bucket number for NTILE. Should be greater than zero and no more than 2,147,483,647.
1108 Invalid bucket number for WIDTH_BUCKET. Should be greater than zero and less than 2,147,483,647.
1109 Invalid value for partition definition.
1110 Insufficient space in btree leaf page. (key len: %1$d)\n%2$s
1111 Result value is truncated, because the precision(%1$d) is less than it's length(%2$d).
1112 A character could not be converted from '%1$s' to '%2$s'.
1113 Element index out of range.
1114 Argument '%1$s' is out of range.
1115 Started to update statistics (class "%1$s", oid : %2$d|%3$d|%4$d).
1116 Finished to update statistics (class "%1$s", oid : %2$d|%3$d|%4$d, error code : %5$d).
1117 Cannot change attribute "%1$s". CUBRID cannot change an attribute as a SHARED and vice versa.
1118 The argument of "%1$s" can not be coerced to desired domain "%2$s".
1119 Internal error: Page id %1$d is allocated according to the allocation map of volume "%2$s", but it does not belong to any file. 
1120 Internal error: Page id %1$d of volume "%2$s" is currently being used, but it is not allocated according to the allocation map of volume.
1121 NOT NULL constraints do not allow NULL value.
1122 Time out in receiving data.
1123 pthread_cond_timedwait() timed out. 
1124 Query execution error. ERROR_CODE = %1$d, /* SQL_ID: %2$s */ %3$s
1125 Create the overflow key file. INDEX %1$s%2$s ON CLASS %3$s%4$s. key: %5$s%6$s.
1126 Create a new overflow page. INDEX %1$s%2$s ON CLASS %3$s%4$s. key: %5$s%6$s.
1127 Delete an empty overflow page. INDEX %1$s%2$s ON CLASS %3$s%4$s. key: %5$s%6$s.
1128 Log recovery is started.
1129 Log recovery is finished.
1130 Transaction is aborted because transaction lock counts exceeds %1$d.
1131 Internal error: The page %1$d of volume "%2$s" may be corrupted.\n%3$s
1132 Encryption library failure: %1$s
1133 Copylogdb for %1$s already exists.
1134 Applylogdb for %1$s already exists.
1135 A previous link of B+tree(%1$s) is corrupted.: vpid = (%2$d, %3$d)
1136 A previous link of B+tree(%1$s) is repaired.: vpid = (%2$d, %3$d)
1137 The query has been rejected due to attempt to exceed the maximum allowed nesting level(%1$d).
1138 Handshake error (peer host %1$s): incompatible interruptibility. (client: %2$s, server: %3$s)
1139 Handshake error (peer host %1$s): incompatible read/write mode. (client: %2$s, server: %3$s)
1140 Handshake error (peer host %1$s): HA replication delayed.
1141 Handshake error (peer host %1$s): replica-only client to non-replica server.
1142 Handshake error (peer host %1$s): unidentified server version.
1143 Handshake error (peer host %1$s): remote access to server not allowed.
1144 Timed out attempting to connect to %1$s. (timeout: %2$d sec(s))
1145 To change the owner of a system class is not allowed.
1146 volume identifier %1$d does not exist.
1147 The size of XASL stream cache(%1$d) exceeds the max(%2$d). New entry is added although nothing is victimized because all cache entries are used.
1148 The size of filter predicate stream cache(%1$d) exceeds the max(%2$d). New entry is added although nothing is victimized because all cache entries are used.
1149 Cannot find the page %1$d of volume %2$d.
1150 Context requires compatible collations.
1151 The page %1$d of volume %2$d is not a slotted page.
1152 The owner or a member of DBA group is only allowed to kill the transaction (%1$d).
1153 Attempt to use 'zero date'.
1154 MVCC row %1$d|%2$d|%3$d does not satisfies reevaluation.
1155 MVCC invalid row for delete: %1$d|%2$d|%3$d.
1156 MVCC can't get snapshot
1157 Isolation level value in MVCC must be 'read committed', 'repeatable read' or 'serializable'.
1158 Serializable conflict due to concurrent updates
1159 Timezone compile error: %s
1160 Timezone library loader error: %s
1161 Timezone conversion error.
1162 Invalid or missing timezone.
1163 Invalid or missing daylight saving time.
1164 Daylight saving time is not supported with this timezone.
1165 Invalid combination of date, time, timezone and daylight specifier.
1166 The specified combination of date and time do not exist (during daylight saving interval).
1167 Comment string cannot have more than 1024 bytes.
1168 Unable to update statistics on table (%1$s) because a lock is not immediately granted.
1169 Partition key attributes must be present in the index key.
1170 Failed to flush replication items (error code : %1$d).
1171 The volume %1$d is not empty, so it cannot be removed.
1172 Invalid percentile value %1$f, should be between 0 and 1.
1173 Percentile value changed in the same group.
1174 Inheriting from a partitioned table is not allowed.
1175 Geographic timezone is not allowed without date context.
1176 Latch promotion for page %1$d of volume %2$d failed.
1177 Incompatible timezone data: %1$s has different checksum from %2$s.
1178 Attempt to free an unallocated entry or double free in lock free bitmap.
1179 Found not vacuumed entries in heap.
1180 Found not vacuumed OIDs. INDEX %1$s ON CLASS %2$s (CLASS_OID: %3$d|%4$d|%5$d).
1181 Manual vacuum is disabled for client-server mode.
1182 Could not refix page %1$d,%2$d, previous error was %3$d.
1183 Error while trying to fix vpid (%1$d,%2$d), found inconsistency in previously fixed vpid (%3$d,%4$d): %5$s.
1184 Too many concurrent page changes detected while trying to access OID:%1$d,%2$d,%3$d.
1185 Unexpected page refix on page %1$d,%2$d, while trying to fix page %3$d,%4$d.
1186 checksumdb: %1$s (error code: %2$d).
1187 Invalid access on page %1$d,%2$d which was part of a deleted heap.
1188 Dropping an active user '%1$s' is not allowed.
1189 The specified combination of date and time do not exist (during transition of timezone offset rules).
1190 Stand-alone vacuum execution is started.
1191 Stand-alone vacuum execution is ended.
1192 Value's precision of %1$zu exceeds maximum allowed %2$d
1193 The length of the processed partition expression exceeds the maximum allowed(%1$d).
1194 Unable to check file %1$d|%2$d because lock on class %3$d|%4$d|%5$d is not immediately granted.
1195 The recursive part of a CTE should not contain aggregate functions without GROUP BY clause.
1196 Maximum recursions %1$d reached executing CTE.
1197 Invalid json: %1$s (%2$d)
1198 A json object must be provided
1199 The provided JSON has been invalidated by the JSON schema (Invalid schema path: %1$s, Keyword: %2$s, Invalid provided JSON path: %3$s)
1200 Invalid JSON path
1201 Json object name cannot be NULL.
1202 Json PATH "%1$s" does not exist in %2$s
1203 Invalid JSON type at path %1$s. Expected %2$s, but found %3$s.
1204 Json KEY "%1$s" is duplicate
1205 Invalid type %1$s. Expecting JSON document compatible data type (STRING or JSON).
1206 Json PATH "%1$s" does not address a cell in an Json ARRAY.
1207 Invalid JSON path. Index is larger than allowed by system parameter json_max_array_idx.
1208 Invalid one/all argument. The one/all argument may only take one of these two values: "one", "all".
1209 Reserved error for JSON.
1210 Reserved error for JSON.
1211 Reserved error for JSON.
1212 Reserved error for JSON.
1213 Reserved error for JSON.
1214 Reserved error for JSON.
1215 No more data to read from stream %1$s at position %2$lld, amount %3$zu.
1216 Invalid object id %1$d when trying to unpack.
1217 Reserved error for stream/replication.
1218 Reserved error for stream/replication.
1219 Reserved error for stream/replication.
1220 Reserved error for stream/replication.
1221 Reserved error for stream/replication.
1222 Reserved error for stream/replication.
1223 Reserved error for stream/replication.
1224 Reserved error for stream/replication.
1225 Reserved error for stream/replication.
1226 Reserved error for stream/replication.
1227 Reserved error for stream/replication.
1228 Reserved error for stream/replication.
1229 Reserved error for stream/replication.
1230 Reserved error for stream/replication.
1231 Reserved error for stream/replication.
1232 Reserved error for stream/replication.
1233 Reserved error for stream/replication.
1234 Reserved error for stream/replication.
1235 Reserved error for stream/replication.
1236 Double Write Buffer is disabled.
1237 Cannot change status on %1$s because %2$s is a %3$s.
1238 Missing value for JSON_TABLE column '%1$s'.
1239 Cannot coerce value from JSON "%1$s" at path "%2$s" to JSON_TABLE column "%3$s" of domain "%4$s".
1240 Online index is not allowed on classes that are part of a hierarchy chain.
1241 XASL tree needs recompile.
1242 Cannot create partition on a class that is part of a hierarchy chain.
1243 Index loading was aborted after an error.
1244 Loading shared attributes updates from object files is not supported in CS mode.
1245 Loading class attributes updates from object files is not supported in CS mode.
1246 Cannot get address and canonical name for hostname ("%1$s") in "%2$s". Please check permission of the file or if there is the hostname.
1247 The time(%1$s) specified must be after the time(%2$s) of the specified backup.
1248 Invalid Key file : %1$s
1249 Cannot find the key (index: %1$d).
1250 The master key set on the database and what is given don't match. The key index set on the database: %1$d
1251 Error while TDE-encrypting.
1252 Error while TDE-decrypting.
1253 TDE Module is not loaded.
1254 Cannot create a key.
1255 Cannot load TDE module. You can't use TDE feature.\n\
Check the path of the key file (_keys) and make sure that it includes proper key.
1256 Cannot copy key file (_keys). You can't use TDE feature on the copied database.
1257 Cannot backup key file (_keys). You can't use TDE feature on the restored database based on this backup volume.
1258 Cannot find the key set on the database from %1$s. The key file from backup volume is going to be used.
1259 Rename the key file from "%1$s" to "%2$s".
1260 Copy the key file "%1$s" to "%2$s".
1261 The first key (key index: %1$d, created time: %2$s) on the restored key file has been set.
1262 The key file is full.
1263 It fails to TDE-encrypt the log page (pageid: %1$lld). It won't be tried to encrypt this page any longer.

1264 Error reserved for scalability development.
1265 Error reserved for scalability development.
1266 Error reserved for scalability development.
1267 Error reserved for scalability development.
1268 Error reserved for scalability development.
1269 Error reserved for scalability development.
1270 Error reserved for scalability development.
1271 Error reserved for scalability development.
1272 Error reserved for scalability development.
1273 Error reserved for scalability development.
1274 Error reserved for scalability development.
1275 Error reserved for scalability development.
1276 Error reserved for scalability development.
1277 Error reserved for scalability development.
1278 Error reserved for scalability development.
1279 Error reserved for scalability development.
1280 Error reserved for scalability development.
1281 Error reserved for scalability development.
1282 Error reserved for scalability development.
1283 Error reserved for scalability development.
1284 Cannot truncate the table due to the primary key referred to on %1$s. Try again with CASCADE option.
1285 Cannot cascade truncate because the ON DELETE action of the foreign key (%1$s) is not set to CASCADE.

1286 Cannot find the log lsa at the time to extract. (input time : %1$s).
1287 Timed out attempting to extract log info. (elapsed time : %1$d sec, extraction timeout : %2$d sec)
1288 Skip producing log info for unsupported log record internally.
1289 Skip producing log info for invalid transaction. (trid : %1$d)
1290 Invalid log lsa (%1$lld|%2$d) to extract log info.
1291 Cannot connect to server for extracting log info. Try again with setting 'supplemental_log' parameter.
1292 Cannot find the log lsa at the time (%1$s). Log lsa is adjusted to the time (%2$s).
1293 Cannot get log page while producing log infos. Log lsa to generate log info indicates NULL.
1294 Log info has been generated. (type : "%1$s").
1295 Skip producing log info for invalid table. (class OID : %1$d|%2$d|%3$d)

1296 Log recovery: ANALYSIS Phase is started.
1297 Log recovery: REDO Phase is started. Log pages to redo: %1$lld, Log records to redo: %2$lld.
1298 Log recovery: UNDO Phase is started. Log pages to undo: %1$lld, transactions to undo: %2$d.
1299 Log recovery: %1$s Phase is being finished up.
1300 Log recovery: %1$s Phase is finished.
1301 Log recovery: %1$s progress: (%2$lld/%3$lld), %4$.2f percent, elapsed time: %5$.2f (s), estimated remaining time: %6$.2f (s).

1302 dblink - %1$s
1303 dblink - invalid number of columns specified.
1304 dblink - catalog _db_server class not found.
1305 dblink - server "%1$s" not found.
1306 dblink - server "%1$s" already exists.
1307 dblink - Cannot update server object.
1308 dblink - not supported type %1$s.
1309 dblink - invalid bind param.
1310 dblink - password length exceeds max size.
1311 dblink - encrypted password length is incorrect.
1312 dblink - the checksum of the encrypted password does not match.
1313 dblink - invalid cipher string format.
1314 dblink - Failed to decryption password. error=%1$d".
1315 dblink - Failed to encryption password. error=%1$d".
1316 dblink - Multiple "%1$s" Server found.
1317 dblink - Not allowed "%1$s" Server.

1318 [%1$5.5s][%2$d] %3$s
1319 Parameter binding error.
1320 Invalid ODBC handle.
1321 Type conversion error.
1322 not supported type %1$s(%2$d).
1323 Invalid Statement handle.
1324 Invalid db connection handle.
1325 Link server connection url do not exist.
1326 Invalid numeric value.
1327 Invalid precision value of "%1$s" column.

1328 Invalid Descriptor handle.
1329 Not supported dbms.
1330 Unable to allocate an environment handle.
1331 A null column binder was referenced.

1332 The active log volume (%1$s) is too sane to recreate. If you remove the active log, it could cause an unexpected and irreversible problem.

1333 Invalid time (%1$s) to start flashback. Time is required to be set between (%2$s) and (%3$s).
1334 Can not find the class to flashback (%1$s).
1335 Too many transactions to flashback. Less than %1$d transactions can be flashback.
1336 Cannot support flashback for this class (name : %1$s , OID : %2$d|%3$d|%4$d). Class schema has been changed.
1337 Log record does not exist (lsa : %1$lld|%2$d). The archive log volume has been deleted.
1338 Flashback is already running. Flashback cannot be run by more than one user at the same time.

1339 Unsupported argument type of stored procedure: %1$s
1340 Unsupported return type of stored procedure: %1$s

1341 Invalid arguments to authorization internal function.
1342 AUTO_INCREMENT does not allow change of owner.
1343 RENAME does not allow change of owner.
1344 DBA, members of DBA group, and owner can perform CREATE SERIAL.
1345 DBA, members of DBA group, and owner can perform CREATE TRIGGER.

1346 Public synonym "%1$s" already exists.
1347 Public synonym "%1$s" does not exist.
1348 Synonym "%1$s" already exists.
1349 Synonym "%1$s" does not exist.
1350 Invalid synonym value.

1351 The maximum length of the function expression string must be %1$d.

1352 Invalid number of columns specified.

1353 Internal CAS error : %1$d 
1354 Internal CAS error : %1$d, %2$s


1355 File "%1$s" was not found. 
1356 There is no hint in the DBLink query, or the statement type is incorrect. %1$s
1357 Converting SQL string to wide string failed.
1358 Number of rows affected is unknown.

1359 Java VM crashed: %1$s
1360 In line %1$d, column %2$d\nStored procedure compile error: %3$s
<<<<<<< HEAD
<<<<<<< HEAD
1361 Dropping system generated stored procedure is not allowed.

1362 Last Error
=======

1361 Last Error
>>>>>>> upstream/develop
=======
1361 Dropping system generated stored procedure is not allowed.

1362 Last Error
>>>>>>> 03fe1f8a

$set 6 MSGCAT_SET_INTERNAL
1 Error in error subsystem (line %1$d):
2 No error message available.
3 Can't allocate %1$d bytes.
4 Can't find message catalog "%1$s".
5 Missing message for error code %1$d.
6 ... ABORT/EXIT IMMEDIATELY ...\n
7 Do you want to exit? 1/0
8 Unknown file.
9 No message available; this message substituted for erroneously formatted original.
10 er_init: *** Incorrect exit_ask value = %1$d; will assume %2$s instead. ***\n
11 er_start: *** WARNING: Unable to open message log "%1$s"; will assume stderr instead. ***\n
12 er_study_fmt: suspect message for error code %1$d.
13 er_estimate_size: unknown conversion code (%1$d).
14 \n\n*** Message log wraparound. Messages will continue at top of the file. ***\n\n
15 \nTime: %1$s - %2$s *** %3$s CODE = %4$d, Tran = %5$d%6$s\n%7$s\n
16 CUBRID (pid: %1$d) *** %2$s *** %3$s CODE = %4$d, Tran = %5$d %6$s
17 \nTime: %1$s - %2$s *** file %3$s, line %4$d %5$s CODE = %6$d Tran = %7$d%8$s\n%9$s\n
18 CUBRID (pid: %1$d) *** %2$s *** file %3$s, line %4$d, %5$s CODE = %6$d, Tran = %7$d. %8$s
19 \n*** The previous error message is the last one. ***\n\n
20 \nTime: %1$s - DEBUG *** file %2$s, line %3$d\n
21 Mail -s "Server has been stopped"
22 --->>>\n %1$s has been stopped at your request when the following error was set:\n errid = %2$d, %3$s\nUser: %4$s, pid: %5$d, host: %6$s, time: %7$s<<<---\n
23 %1$s has been stopped on errid = %2$d. User: %3$s, pid: %4$d
24 er_init: cannot install event handler "%1$s"\n

$set 7 MSGCAT_SET_PARSER_SYNTAX
1 please check syntax at '%1$s', expecting %2$s.
2 please check syntax at '%1$s', expecting %2$s in %3$s.
3 please check correctness of token '%1$s'.
4 'read uncommitted schema' is not acceptable, using \n'read committed schema' instead.
5 Maximum char string length is 16383.
6 %1$s exceeds limit of %2$s.
7 Maximum bit string length is %1$d bits.
8 Cannot use a subquery in join condition clause.
9 Cannot specify attribute "(%1$s)" in update privilege clause of grant/revoke statement.
10 invalid use of keyword '%1$s', expecting %2$s.
11 Token length is too long.
12 invalid data type
13 invalid attach statement\n  attach_statement: ATTACH unsigned_integer
14 invalid prepare statement\n  prepare_statement:  PREPARE {to} COMMIT unsigned_integer
15 invalid execute statement\n  execute_statement:  EXECUTE DEFERRED TRIGGER [identifier {, identifier}* | ALL TRIGGERS]
16 invalid scope statement\n  scope_statement: SCOPE trigger_action { FROM table_spec_list }
17 invalid set system parameter\n  set_system: SET SYSTEM PARAMETERS 'STRING' {, 'STRING_N'}*
18 invalid set transaction\n  set_transaction: SET TRANSACTION ISOLATION LEVEL expression {, expression}\n                 | SET TRANSACTION LOCK TIMEOUT timeout_spec
19 invalid set trigger trace\n  set_trigger: SET TRIGGER TRACE [ON|OFF|unsigned_integer|parameter|host_param]
20 invalid set trigger depth\n  set_trigger: SET TRIGGER {MAXIMUM} DEPTH [unsigned_integer|parameter|host_param]
21 invalid set optimization level\n  SET OPTIMIZATION LEVEL {=|to} [ON|OFF|unsigned_integer|parameter|host_param]
22 invalid set optimization cost\n  SET OPTIMIZATION COST {of} 'STRING' {=|to} literal_
23 invalid get optimization level\n  GET OPTIMIZATION LEVEL {[INTO|TO] [host_param|parameter|identifier]}
24 invalid get optimization cost\n  GET OPTIMIZATION COST {of} 'STRING' {[INTO|TO] [host_param|parameter|identifier]}
25 invalid get transaction isol\n  GET TRANSACTION ISOL LEVEL {[INTO|TO] [host_param|parameter|identifier]}
26 invalid get transaction lock\n  GET TRANSACTION LOCK TIMEOUT {[INTO|TO] [host_param|parameter|identifier]}
27 invalid get trigger trace\n  GET TRIGGER TRACE {[INTO|TO] [host_param|parameter|identifier]}
28 invalid get trigger depth\n  GET TRIGGER {MAXIMUM} DEPTH {[INTO|TO] [host_param|parameter|identifier]}
29 invalid get stat\n  GET STATISTICS 'STRING' {[INTO|TO] [host_param|parameter|identifier]}
30 invalid create index\n  CREATE {REVERSE} {UNIQUE} INDEX identifier ON {only} class_name index_column_name_list {WHERE where_clause}
31 invalid create user\n  CREATE USER identifier {PASSWORD 'STRING'} {GROUPS identifier {, identifier}* } {MEMBERS identifier {, identifier}* }
32 invalid create trigger\n  CREATE TRIGGER identifier {STATE [ACTIVE|INACTIVE]} {PRIORITY unsigned_real}\n    [BEFORE|AFTER|DEFERRED] event_spec {IF trigger_condition}\n    EXECUTE {AFTER|DEFERRED} trigger_action
33 invalid create serial\n  CREATE SERIAL identifier {START WITH integer} {INCREMENT BY integer}\n    serial_min_max {CYCLE|NOCYCLE} {CACHE unsigned_integer|NOCACHE}
34 invalid create procedure\n  CREATE [OR REPLACE] PROCEDURE identifier '(' {sp_param_list} ')' {IS|AS} {[LANGUAGE PLCSQL|LANGUAGE JAVA]} {procedure_source|procedure_spec}
35 invalid create function\n  CREATE [OR REPLACE] FUNCTION identifier '(' {sp_param_list} ')' RETURN {data_type|CURSOR} {IS|AS} {[LANGUAGE PLCSQL|LANGUAGE JAVA]} {function_source|function_spec}
36 invalid groups\n  groups spec: GROUPS identifier {, identifier}*
37 invalid members\n  member spec: MEMBERS identifier {, identifier}*
38 invalid password\n  password spec: PASSWORD 'STRING'
39 missing authorized command list\n  authorized command = SELECT, INSERT, INDEX, DELETE, UPDATE, ALTER, ADD, DROP, EXECUTE, REFERENCES, ALL PRIVILEGES, ALL 
40 missing class spec list
41 missing identifier list
42 missing expression
43 invalid identifier
44 invalid use of substring\n  SUBSTRING( expression FROM expression FOR expression )\n  SUBSTRING( expression FROM expression )
45 invalid use of trim\n  TRIM ( [LEADING|TRAILING|BOTH] expression FROM expression )\n  TRIM ( [LEADING|TRAILING|BOTH] FROM expression )\n  TRIM ( expression FROM expression )\n  TRIM ( expression )
46 invalid use of cast\n  CAST ( expression AS data_type )
47 function add_months needs two parameters
48 octet_length needs one parameter
49 bit_length needs one parameter
50 lower needs one parameter
51 upper needs one parameter
52 translate needs three parameters
53 replace needs two or three parameters
54 invalid use of to_number\n  TO_NUMBER ( expression , char_string )\n  TO_NUMBER ( expression )
55 string bind operator is not '|' but '||'
56 invalid alter statement
57 invalid drop statement
58 invalid create statement
59 invalid relational operator
60 equal operator is not '==' but '='
61 not equal operator is not '!=' but '<>'
62 invalid minus value (or minus value in list)
63 duplicated reference rule
64 SYS_CONNECT_BY_PATH needs two parameters and the second must be a string literal.
65 Invalid unsigned integer %1$s.
66 IF needs three parameters: the first must be a logical expression, the second and third must be expressions evaluating to either a numeric or a string type.
67 IFNULL needs two parameters which must be expressions evaluating to either a numeric or a string type.
68 invalid use of isnull\n  ISNULL ( expression )
69 invalid use of left\n  LEFT ( str , len )
70 invalid use of right\n  RIGHT ( str , len )
71 invalid use of mod\n MOD( expression, expression )
72 invalid use of adddate\n ADDDATE( expression, expression )
73 invalid use of date_add\n DATE_ADD( expression, INTERVAL expression unit)
74 invalid use of subdate\n SUBDATE( expression, expression )
75 invalid use of date_sub\n DATE_SUB( expression, INTERVAL expression unit)
76 invalid use of user / system_user\n USER() / SYSTEM_USER()
77 invalid use of timestamp\n TIMESTAMP( expression ), TIMESTAMP( expression, expression )
78 invalid use of database\n DATABASE()
79 invalid use of current_time\n CURRENT_TIME()
80 invalid use of current_date\n CURRENT_DATE()
81 invalid use of current_timestamp\n CURRENT_TIMESTAMP()
82 invalid use of now\n NOW()
83 invalid use of default\n DEFAULT(column_name)
84 invalid use of date\n DATE(expression)
85 invalid use of localtime\n LOCALTIME()
86 invalid use of localtimestamp\n LOCALTIMESTAMP()
87 invalid use of schema\n SCHEMA()
88 invalid use of truncate\n TRUNCATE( expression, expression )
89 invalid use of str_to_date\n STR_TO_DATE( expression, string_literal )
90 invalid use of current_datetime\n CURRENT_DATETIME()
91 invalid use of insert\n INSERT( expression, expression , expression, expression )
92 invalid use of elt\n ELT(expression [, expression]...)
93 invalid use of year\n YEAR( expression )
94 invalid use of month\n MONTH( expression )
95 invalid use of day\n DAY( expression )
96 invalid use of hour\n HOUR( expression )
97 invalid use of minute\n MINUTE( expression )
98 invalid use of second\n SECOND( expression )
99 invalid use of quarter\n QUARTER( expression )
100 invalid use of week\n WEEK( expression ), WEEK( expression, expression)
101 invalid use of time\n TIME(expression)
102 invalid use of group_concat\n GROUP_CONCAT (([DISTINCT] {col | expr} \n [ORDER BY {col | unsigned_int} [ASC | DESC] ] \n [SEPARATOR str_val])
103 invalid use of index hint
104 Maximum byte string length is %1$d bytes.
105 Syntax error: unexpected
106 , expecting '{'
107 , expecting SELECT or '('
108 , expecting
109 unexpected
110 END OF STATEMENT
111 In line %1$d, column %2$d before '%3$c%4$s'\n
112 In line %1$d, column %2$d before %3$s\n
113 before ' %1$s'\n
114 before END OF STATEMENT\n
115 invalid set names\n  set_names: SET NAMES charset [COLLATE collation]\n
116 invalid use of chr\n  CHR ( number [using charset] )\n
117 invalid use of charset\n  CHARSET ( expression )\n
118 invalid use of collation\n  COLLATION ( expression )\n
119 invalid use of clob_to_char\n  CLOB_TO_CHAR ( expression [using charset] )\n
120 invalid use of index_prefix\n  INDEX_PREFIX ( expression, expression, expression )\n
121 Incorrect usage of UNION and ORDER BY
122 Expecting ON. Outer Joins require join condition.
123 invalid use of timezone\n set timezone 'timezone_val' or set time zone 'timezone_val'
124 invalid use of dbtimezone\n dbtimezone
125 invalid use of sessiontimezone\n sessiontimezone
126 Maximum length of a class/vclass comment is %1$d bytes.
127 Maximum length of a comment is %1$d bytes.
128 Invalid number of arguments for JSON_OBJECTAGG
129 PARALLEL count argument must be between %1$d and %2$d.
130 dblink - Server name cannot contain periods.
131 Invalid use of ALTER SYNONYM.\n  ALTER [PRIVATE] SYNONYM [<schema_name>.]<synonym_name> {FOR [<schema_name>.]<target_name> [COMMENT 'comment_string'] | COMMENT 'comment_string'}
132 Invalid use of CREATE SYNONYM.\n  CREATE [OR REPLACE] [PRIVATE] SYNONYM [<schema_name>.]<synonym_name> FOR [<schema_name>.]<target_name> [COMMENT 'comment_string']
133 Invalid use of DROP SYNONYM.\n  DROP [PRIVATE] SYNONYM [IF EXISTS] [<schema_name>.]<synonym_name>
134 Invalid use of RENAME SYNONYM.\n  RENAME [PRIVATE] SYNONYM [<schema_name>.]<old_synonym_name> {AS|TO} [<schema_name>.]<new_synonym_name>
135 No options specified for ALTER SYNONYM.
136 Maximum length of a server dbname is %1$d bytes.
137 Maximum length of a server user is %1$d bytes.
138 Invalid deduplicate level. Valid level between %1$d and %2$d.

$set 8 MSGCAT_SET_PARSER_SEMANTIC
1 Out of memory.
2 Function %1$s is undefined.
3 Cannot find ldb '%1$s' in the database.
4 The number of columns, %1$d, in the left query do not match\nthe number of columns, %2$d, in the right query.
5 '%1$s' is not union compatible with '%2$s'.
6 %1$s is not defined.
7 The domain of %1$s cannot be a vclass.
8 The domain of %1$s cannot be a proxy vclass.
9 The domain of %1$s cannot be a class.
10 %1$s is not an attribute of %2$s.
11 %1$s cannot be changed from this class.\nIt was inherited from %2$s.
12 Class %1$s does not exist.
13 %1$s is not a %2$s.
14 %1$s is not a method or attribute of %2$s.
15 %1$s does not have and must not have any query specifications.
16 %1$s is not defined in the database.
17 %1$s is not a superclass of %2$s.
18 Class %1$s inherits from non-class %2$s.
19 VClass %1$s inherits from non-vclass %2$s.
20 Proxy vclass %1$s inherits from non-proxy vclass %2$s.
21 %1$s is already a superclass of %2$s.
22 %1$s may not be a superclass of itself.
23 %1$s is already a subclass of %2$s.
24 %1$s is not single valued. Attributes exposed in\naggregate queries must also appear in the group by clause.
25 The number of columns(%1$d) and into_names(%2$d) are not equal.
26 Class %1$s already exists.
27 Super class %1$s in '%2$s' does not exist.
28 Expecting a SUBCLASS clause to make INHERIT clause '%1$s' meaningful.
29 INHERIT clause '%1$s' references a class that is not in the SUBCLASS clause '%2$s'.
30 Class CANNOT have a query specification.
31 %1$s is not a registered ldb.
32 A proxy heir may not have its own object_id clause.  It cannot override its inherited object_id attribute(s).
33 Proxy vclass has more than one query specification.
34 The number of attributes, %1$d, does not match the number of columns, \n%2$d, in the query specification.
35 Missing an expected attribute name for %1$s.
36 Attribute '%1$s' is not compatible with column '%2$s' of the query specification.
37 %1$s is not a class.
38 Indices may not be created on virtual classes.
39 Indices can only be created on a single attribute.
40 Illegal use of multiple classes in the from clause.
41 System error -- Resolution failed on %1$s.
42 You may not delete from a derived table.
43 User %1$s is not in the database.
44 Update cannot have aggregation.
45 Attribute names in each class must be unique. Attribute name '%1$s' in class '%2$s' is specified more than once.
46 There are multiple assignments to %1$s.%2$s.
47 Number in sort spec is not an integer.
48 %1$d in sort spec is out of range.
49 Order by item is not an integer.
50 %1$s in sort spec doesn't match any select column.
51 There are conflicting sort directions for column %1$s.
52 %1$s in sort spec is not a number, name or path expression.
53 Insert expression may only appear in insert statement.
54 The number of attributes(%1$d) and select columns(%2$d) are not equal.
55 The number of attributes(%1$d) and values(%2$d) are not equal.
56 Data overflow on data type %1$s.
57 Incompatible data type on attribute %1$s.
58 %1$s\n is not a SELECT from a single class.
59 `*' is not a valid select list in a proxy vclass query specification.
60 %1$s is neither a vclass nor a proxy vclass.
61 There are more than one isolation level clauses.
62 There are more than one timeout clauses.
63 No isolation level was entered.
64 BETWEEN operator is not defined on types %1$s, %2$s and %3$s.
65 '%1$s' operator is not defined on types %2$s and %3$s.
66 Function must have arguments: %1$s.
67 Incompatible operands: %1$s(%2$s).
68 Aggregate function must have 1 argument: %1$s.
69 Attempt to divide by zero.
70 Data overflow coercing %1$s to type %2$s.
71 Cannot coerce %1$s to type %2$s.
72 The type of '%1$s' must be SET, MULTISET, or SEQUENCE.
73 '%1$s' should have exactly one set element type.
74 %1$s has more than one derived column name.
75 %1$s has no derived column name.
76 %1$s does not have a corresponding number of columns (%2$d) and column names (%3$d).
77 There are no attributes in %1$s.
78 Expecting single table in %1$s.
79 Exposed name %1$s is ambiguous.
80 Derived column names '%1$s' are not allowed for simple class specifications.
81 Derived table '%1$s' must have a correlation name.
82 Select authorization failure, class %1$s.
83 Class instance reference %1$s to a derived table name is not allowed.
84 Path correlation (%1$s) appears outside an inner path term.
85 Reference to %1$s is ambiguous.
86 Class of %1$s does not have attribute %2$s.
87 Classes (%1$s) do not all have attribute %2$s.
88 Class (%1$s) does not have attribute %2$s.
89 %1$s is a %2$s type, not an object type.
90 Selector {%1$s} does not resolve to an exposed class specification in\n the required context (%2$s).
91 Selector {%1$s} refers to non-class specification (%2$s).
92 Selector {%1$s} cannot root the path expression defining itself.
93 Selector {%1$s} is circularly defined in terms of selector {%2$s}.
94 Selector {%1$s} is redefined at %2$s.
95 %1$s (domain object) does not have attribute %2$s.
96 %1$s in EXCEPT spec is not a subclass.
97 ALL ... EXCEPT list excludes EVERYTHING in class.
98 '%1$s' is inconsistent with\nother use of path selector '%2$s' or of path root '%3$s'.
99 Undefined argument.
100 Argument is not an object.
101 %1$s is not a class method or attribute of %2$s.
102 Query specification must not have an into-clause.
103 Proxy query specification must have no aggregate expression,\nno group-by-clause, and no having-clause.
104 Proxy query specification must not have the DISTINCT nor UNIQUE \nkeyword in the select list.
105 Proxy query specification must be a simple SELECT statement.
106 Proxy query specification must reference only one table or class \nfrom the local database.
107 User '%1$s' is not the owner of %2$s.
108 Proxy '%1$s' is already defined on class '%2$s' of ldb '%3$s'.
109 CUBRID does not support proxy's with objects in heterogeneous sets.
110 Where-clause must be a logical type expression.
111 Like escape clause must be a literal string or a host variable.
112 Invalid combination of precision (%1$d) and scale (%2$d).
113 Given precision of %1$d is invalid; it should be greater than %2$d and no greater than %3$d.
114 Precision (%1$d) too large. Maximum precision is %2$d.
115 Method %1$s must have a return type.
116 Number of arguments supplied to the method does not equal the \nnumber defined for the method.
117 Method call must have a target.
118 Method %1$s is undefined for the supplied target.
119 Instance methods cannot be called on class objects.
120 Class methods cannot be called on instance objects.
121 Class methods require a class object as their target.
122 Methods require an object as their target.
123 Method %1$s is not fully typed, check method definition in class schema.
124 Time arithmetic underflow.
125 Date arithmetic underflow.
126 Illegal left hand side of an assignment clause.
127 Method calls on set derived tables correlated to an outer scope are \nnot supported unless the set expression is wrapped in a subquery.
128 The query specification column that corresponds to the \nshared attribute '%1$s' must be NULL or NA.
129 A NULL column is not allowed on the select list of the view query specification if the attribute definition is omitted.
130 Vclass objects in sets are not supported.
131 Expecting a string value.
132 Expecting a statement or a string value.
133 Proxy object_id attribute '%1$s' must not map to \na query specification column expression.
134 %1$s constraint ignored.
135 Constraint declarations not allowed in this context.
136 Casting %1$s to type %2$s is not supported.
137 %1$s is not a valid bit string.
138 '%1$s' operator is not defined on type %2$s.
139 '%1$s' operator is not defined on types %2$s with %3$s and %4$s.
140 Operands of operator '%1$s' cannot both be dynamic host variables.
141 Too many arguments to generic function %1$s.\nOnly %2$d arguments are allowed for generic functions.
142 Selector {%1$s} class '%2$s' is not a subclass of '%3$s'.
143 Cannot extract '%1$s' field from type %2$s.
144 Query specification must not have an ORDER BY clause.
145 Case condition must be a logical type expression.
146 Expression should be of type %1$s.
147 Serial '%1$s' already exist.
148 Serial '%1$s' not defined.
149 Increment value must not be zero.
150 Maximum value exceeds 1.0e37.
151 Minimum value is invalid.
152 Increment value is invalid.
153 Minimum value exceeds -1.0e36.
154 Maximum value is invalid.
155 Specify alter serial option.
156 The second argument of serial_next_value function should be greater than 0.
157 Serial values cannot exceeds its minimum or maximum
158 Internal I/O error for serial
159 Cannot find the index '%1$s'.
160 The qualified index name '%1$s' refers to a class, but it isn't specified in from clause.
161 Two or more classes have the same index '%1$s'. Use the qualified index names.
162 Invalid use of %1$s.\n%2$s expression cannot be used with attribute or correlated subquery.
163 Current release restricts a expression containing ORDERBY_NUM() in select list.
164 Path expression '%1$s' in join condition.
165 '%1$s' in join condition is not defined.
166 Current release restricts set derived table for right outer join.
167 Cannot insert with query on other ldb.
168 Only one column can be specified in the select list when the subquery is not introduced with EXISTS.
169 Illegal right hand side of an assignment clause. Context requires query to be single column.
170 Cannot use a subquery in join condition clause.
171 Invalid partition definition.
172 Partition column must be specified.
173 Only one column can be specified as partition column.
174 Unsupported partition column type.
175 Partition definition is duplicated. '%1$s'
176 Constant type mismatch. '%1$s'
177 Invalid partition size.
178 '%1$s' is not partitioned class.
179 '%1$s' is already partitioned class.
180 Invalid partition requests.
181 %1$s cannot be changed from this class(partition key column).
182 %1$s cannot be partition-managed under active triggers.
183 Partition %1$s does not exist.
184 Partition type mismatches. '%1$s'
185 Partition information is invalid.
186 Partition addition is to set with a bigger range than the existing.
187 Reorganization of partitions is not permitted because it may cause data loss.
188 The range of the partition '%1$s' is invalid.
189 A class attribute cannot have an auto increment constraint.
190 An attribute of virtual class cannot have an auto increment constraint.
191 The domain of the attribute '%1$s' having an auto increment constraint is invalid.
192 Not a user but the system can assign the attribute '%1$s' created by 'ON CACHE OBJECT' of foreign key.
193 Cannot use duplicate attribute names in index key list. Attribute name '%1$s' listed more than once.
194 Function %1$s is undefined or given wrong number of parameter.
195 '%1$s' can only be used in hierarchical queries. Specify a CONNECT BY clause.
196 '%1$s' is not allowed here.
197 Using CONNECT_BY_ISCYCLE is only allowed if the query has a CONNECT BY NOCYCLE clause.
198 No tables used.
199 ORDER BY NULL requires GROUP BY.
200 The number to CACHE must be less than one cycle (%1$s).
201 '%1$s' is not allowed in a query with LIMIT clause.
202 WITH ROLLUP requires GROUP BY.
203 A column name parameter should be passed to the DEFAULT function. Path expressions are not yet supported.
204 Duplicate table option '%1$s'
205 The class '%1$s' is marked as REUSE_OID and is non-referable. Non-referable classes can't be the domain of an attribute and their instances' OIDs cannot be returned.
206 Duplicate 'serial %1$s' option.
207 The column '%1$s' in ordering clause is ambiguous.
208 Attribute '%1$s' doesn't have a default value.
209 ORDER BY items must appear in the select list if SELECT DISTINCT is specified.
210 Host variable is not allowed on columns in the query specification.
211 %1$s can not be an ORDER BY column
212 %1$s can not be a GROUP BY column
213 Can not define '%1$s of %2$s' as a column type.
214 Invalid value "%1$s" for prefix length of the index.
215 '%1$s' function is not defined on types %2$s, %3$s, %4$s and %5$s.
216 '%1$s' function is not defined on types %2$s, %3$s and %4$s.
217 '%1$s' function is not defined on types %2$s and %3$s.
218 '%1$s' function is not defined on type %2$s.
219 '%1$s' function is not defined for an index argument of type %2$s.
220 ALTER VIEW '%1$s' AS SELECT is not allowed for views that have subclasses or superclasses. Use ALTER VIEW CHANGE QUERY instead.
221 View attributes cannot be changed using this statement. 'ALTER VIEW name AS query' might help instead.
222 CUBRID requires ORDER BY item to be the same expression as GROUP_CONCAT argument or an integer (argument position).
223 The LIKE predicate requires an escape character to be specified. See the documentation for the '%1$s' and '%2$s' configuration parameters.
224 KEYLIMIT can not be used in INDEX NONE clause.
225 Session variable not allowed in this context.
226 Index hint conflict between '%1$s' and '%2$s'.
227 '%1$s' function can not be used in DEFAULT clause.
228 Updating derived tables is not allowed.
229 Updating class attributes and instance attributes not allowed in the same statement.
230 Updating virtual class hierarchies is not allowed.
231 Host variables not allowed in DDL statement.
232 Invalid filter expression (%1$s) for index.
233 Multiple or nested functions are not allowed in a function index definition.
234 Invalid index specification.
235 SHARED, DEFAULT and AUTO_INCREMENT cannot be defined with each other.
236 Too many enumeration values (%1$d). An enumeration type can have a maximum of %2$d values.
237 Duplicate values in enum type.
238 Cannot MERGE into a derived table.
239 Cannot affect the source table in a MERGE statement.
240 MERGE with class hierarchies is not allowed.
241 User name is too long.
242 Constant expression cannot be used as function index.
243 Class name or alias is not unique in list: '%1$s'
244 Invalid DEFAULT clause. '%1$s' cannot be used in a nested expression.
245 '%1$s' requires arguments with compatible collations.
246 Invalid character set.
247 Required character set and collation are not compatible.
248 Unknown collation '%1$s'.
249 Context requires collection with elements having identical codesets and collations.
250 Prefix index is not allowed on attribute '%1$s' (has collation with expansions).
251 Initial value is invalid.
252 Multi-column prefix index is not allowed.
253 '%1$s' function cannot be used for function based index.
254 Invalid index column definition: %1$s
255 '%1$s' is not allowed in a filter expression for index.
256 Cannot use GROUPBY_NUM() and WITH ROLLUP clause in same query.
257 Cannot MERGE UPDATE column %1$s referenced in ON clause.
258 The number of columns, %1$d, in ( %2$s ) do not match\nthe number of columns, %3$d, in ( %4$s ).
259 Prefixes of columns not allowed in function index expression.
260 %1$s cannot be a PARTITION BY or ORDER BY column
261 Query must evaluate to a single value\n(%1$s).
262 Nested analytic functions are not allowed.
263 An inherited attribute cannot be used as the partitioning key.
264 The aggregate size of enumeration elements is too large.
265 Cannot use target table in source spec.
266 COLLATE is not allowed in this context.
267 COLLATE modifier cannot change codeset (from '%1$s' to '%2$s'). Try using CAST instead.
268 Invalid codeset '%1$s' for partition value. Expecting '%2$s' codeset.
269 Session variable cannot have a different collation than system collation ('%1$s').
270 Invalid function index expression.
271 The query specification of %1$s has a cyclic reference to itself.
272 %1$s expression not allowed in join condition.
273 ORDER BY is not allowed in function MEDIAN.
274 The arguments of the function '%1$s' must be constant.
275 Function '%1$s' must have ORDER BY clause.
276 For function '%1$s', the number of arguments does not match the number of ORDER BY columns.
277 For function '%1$s', the ORDER BY clause is invalid.
278 Only one table within a view can be updated.
279 Multiple insert targets not allowed.
280 '%1$s' type is vclass, drop vclass with cascade constraints is not allowed.
281 The FOR UPDATE clause cannot be used in subqueries, unions, with GROUP BY clause, DISTINCT operator, aggregate functions.
282 Expects %1$s in argument position %2$d.
283 Too many arguments specified.
284 Too few arguments, need %1$d arguments.
285 Expects %1$s for argument %2$s.
286 Argument %1$s is missing.
287 Unknown argument %1$s.
288 Cannot remove all partitions, use DROP TABLE instead.
289 The expression including %1$s is not allowed in this context.
290 Transaction id is not an integer.
291 Subquery is not allowed in ORDER BY FOR clause.
292 Invalid use of aggregate functions.
293 Value must be strictly increasing for each partition.
294 Cannot use function or filter indexes on local timezone typed columns.
295 SELECT INTO is not allowed in subqueries.
296 CTE name ambiguity, there are more than one CTEs with the same name: '%1$s'.
297 Nested WITH clauses are not supported.
298 Recursive CTE '%1$s' must be referenced directly in its recursive query.
299 Error in CTE '%1$s': The non-recursive part and the recursive part must be connected with UNION ALL.
300 Subquery is not allowed in DEFAULT clause.
301 Could not find signatures for function %1$s()
302 Incompatible argument type %1$s, expected type is: %2$s.
303 Unexpected number of arguments %1$d.
304 Could not find compatible signature for function %1$s()
305 Signature %1$s is not compatible with function arguments.
306 dblink - Required information is missing.
307 dblink - not supported type %1$s.
308 DBA, members of DBA group, and owner can perform CREATE TABLE/VIEW.
309 Invalid synonym name "%1$s".\n  The system class/vclass name cannot be a synonym name.
310 DBA, members of DBA group, and owner can perform %1$s.
311 Public synonym "%1$s" already exists.
312 Public synonym "%1$s" does not exist.
313 Synonym "%1$s" already exists.
314 Synonym "%1$s" does not exist.
315 Rename cannot change owner.
316 Rename cannot be changed to the same name.
317 Identifiers cannot be in a LIMIT clause.
318 Stored procedure/function "$1$s" does not exist.
<<<<<<< HEAD
319 Attempting to assign DEFAULT on an Out parameter is not allowed: '%1$s'.
320 Only trailing default parameter is allowed: invalid at '%1$s'.
=======
>>>>>>> 03fe1f8a

$set 9 MSGCAT_SET_PARSER_RUNTIME
1 Out of virtual memory: unable to allocate %1$d bytes.
2 Transaction isolation level must be 4, 5 or 6.
3 Timeout value must be -1, 0, or >0.
4 Isolation level set to:\n
5          Unknown isolation.\n
6          Unknown isolation.\n
7          Unknown isolation.\n
8          READ COMMITTED\n
9          REPEATABLE READ\n
10 A non-updatable query is not allowed in a db_query_execute_oid call.
11 Transaction timed out waiting for locks.
12 Attempted to access host variable with index %1$d when only %2$d \ninput host variables were given.
13 Unimplemented conversion.
14 Internal error, undefined conversion.
15 '%1$s' yields no results.
16 '%1$s' yields more than one row.
17 Interpreter variable %1$s is not defined.
18 Cannot evaluate '%1$s'.
19 Unknown variable %1$s.
20 Unknown shared attribute %1$s.
21 '%1$s' yields more than one column.
22 Nested or invalid use of aggregate function.
23 Function %1$s is not defined.
24 Context requires query to be single column\n(%1$s).
25 Too many values have been specified.
26 Virtual assignment target (%1$s) is not invertible.
27 There are more columns in the query specification than attributes in class %1$s.
28 There are more attributes in class %1$s than columns in the query specification.
29 Current release restricts aggregation to vclasses WITHOUT \naggregate query specifications.
30 Current release restricts aggregation to vclasses WITHOUT \nunion query specifications.
31 Use of vclass (%1$s) in a composition hierarchy requires it to be updatable.\nIt cannot be updated with respect to real class %2$s.
32 not used
33 Illegal construct in path expression '%1$s'.
34 path expression '%1$s' crosses db boundary to %2$s, with vclass %3$s.
35 path expression '%1$s' crosses db boundary from %2$s, to class %3$s.
36 %1$s is not authorized on %2$s.
37 Select is not authorized on %1$s.
38 Vclass %1$s is not updatable.
39 %1$s is not a proxy vclass.
40 query spec of proxy vclass must not be a join.
41 %1$s has no object id set.
42 Classes (%1$s) with multiple object_id fields in a composition \nhierarchy are not supported.
43 Object attribute %1$s of %2$s is not a vclass on ldb %3$s.
44 Query spec type incompatible with attribute %1$s.
45 The query specification of %1$s has a cyclic reference to itself.
46 No expression given to evaluate.
47 No real class found for vclass %1$s.
48 Executing '%1$s' on ldb '%2$s' \nreturned: %3$s.
49 Putting value '%1$s' into attribute '%2$s' returned: %3$s.
50 Ldb name must not be null in %1$s.
51 Ldb name at host must not be null in %1$s.
53 Host name must not be null in %1$s.
54 User name must not be null in %1$s.
55 User password must not be null in %1$s.
56 Insert translates to empty statement.
57 Update translates to empty statement.
58 Delete translates to empty statement.
59 INGRES does not support dates (%1$s) before January 1, 1582.
60 Resources exhausted in query generation.
61 Query yields no result, so variable '%1$s' is not set.
62 With LOCAL check option is not supported.
63 Check option exception on view %1$s.
64 Invalid date: '%1$s'.
65 Invalid time: '%1$s'.
66 Invalid utime: '%1$s'.
67 Subqueries in a proxy's query specification are not supported.
68 Ldb function argument is not compatible with ldb in '%1$s'.
69 Invalid numeric: '%1$s'.
70 Outer join query optimization failed.
71         SERIALIZABLE.\n
72 Vclass %1$s is not updatable. Only updatable vclasses are allowed to select VIDs.
73 Partitioning failed.
74 Partition does not exist.
75 Not allowed access to partition: '%1$s'.
76 The serial '%1$s' is not defined yet.
77 The owner or DBA can only alter the definition of the target serial.
78 It is not allowed for users to modify the serial object created by an auto increment constraint.
79 Invalid isolation level: %1$s schema, %2$s instances.
80 Isolation level value in MVCC must be 'read committed', 'repeatable read' or 'serializable'.
81 '%1$s' is an 'auto_increment' object, which is not allowed to be altered as a serial.
82 Invalid JSON: '%1$s'.
83 Vclass %1$s is not updatable. Please check if any of its related classes are marked as REUSE_OID.

$set 11 MSGCAT_SET_AUTHORIZATION
1 *** invalid cache ***
2    class %1$s
3 from %1$s :
4 Authorization for user %1$s\n
5 Authorization for undefined user\n
6 User : %1$s\n
7            id : %1$d\n
8       members :
9        groups :
10 User %1$s\n
11 Current user is : %1$s\n
12 Root authorization object :\n
13   users :
14 *** Couldn't issue all grants for user "%1$s"*** \n
15 AUTHORIZATIONS\n
16 direct_groups :

$set 12 MSGCAT_SET_HELP
1 Rootclass
2 %1$s %2$s\n
3 Super classes :\n
4 Sub classes :\n
5 Attributes: \n
6 Methods: \n
7 Class attributes: \n
8 Class methods: \n
9 Conflict resolutions:\n
10 Method files:\n
11 Query specification:\n
12 OBJECT of %1$s\n
13 \nDescription:\n
14 \nStructure:\n
15 \nExample:\n
16 META CLASS Name
17 Class Name
18 VClass Name
$  Don't delete the space at the end of the next message
19 VClass on ldb
20 GENERAL

$set 13 MSGCAT_SET_TRIGGER
1 TRACE: Evaluating condition for trigger '%1$s'.
2 TRACE: Executing action for trigger '%1$s'.

$set 14 MSGCAT_SET_LOCK
1 \n
2 Thread (index %1$3d) of transaction (index %2$3d, %3$s, %4$s@%5$s|%6$d) has been suspended.\n
3 Thread (index %1$3d) of transaction (index %2$3d, %3$s, %4$s@%5$s|%6$d) has been resumed.\n
4 Transaction index %1$3d ACQUIRED %2$s lock on object %3$d|%4$d|%5$d.\n
5 Transaction index %1$3d ACQUIRED %2$s lock on page %3$d|%4$d.\n
6 Transaction index %1$3d CONVERTED its lock to %2$s lock on object %3$d|%4$d|%5$d.\n
7 Transaction index %1$3d CONVERTED its lock to %2$s lock on page %3$d|%4$d.\n
8 Transaction index %1$3d WAIT FOR %2$s lock on object %3$d|%4$d|%5$d.\n
9 Transaction index %1$3d WAIT FOR %2$s lock on page %3$d|%4$d.\n
10 Transaction index %1$3d RELEASE %2$s lock on object %3$d|%4$d|%5$d.\n
11 Transaction index %1$3d RELEASE %2$s lock on page %3$d|%4$d.\n
12 Transaction index %1$3d DEMOTE lock to %2$s on object %3$d|%4$d|%5$d.\n
13 Transaction index %1$3d DEMOTE lock to %2$s on page %3$d|%4$d.\n
14 OID = %1$2d|%2$6d|%3$4d\n
15 Object type: Root class.\n
16 Object type: Class = %1$s.\n
17 Object type: Instance of class (%1$2d|%2$6d|%3$4d) = %4$s.\n
18 Object type: Unknown.\n
19 Total mode of holders = %1$8s, Total mode of waiters = %2$8s.\n
20 Num holders=%1$3d, Num blocked-holders=%2$3d, Num waiters=%3$3d\n
21 LOCK HOLDERS:\n
22 BLOCKED LOCK HOLDERS:\n
23 LOCK WAITERS:\n
24 NON_2PL_RELEASED:\n
25 %1$4sTran_index = %2$3d, Granted_mode =%3$8s, Count = %4$3d\n
26 %1$4sTran_index = %2$3d, Granted_mode =%3$8s, Count = %4$3d, Nsubgranules = %5$2d\n
27 %1$4sTran_index = %2$3d, Granted_mode =%3$8s, Count = %4$3d\n\t%5$13s Blocked_mode = %6$8s\n\t%7$17s Start_waiting_at = %8$-30s\n\t%9$17s Wait_for_secs = %10$.2f\n
28 %1$4sTran_index = %2$3d, Granted_mode =%3$8s, Count = %4$3d, Nsubgranules = %5$2d\n\t%6$13s Blocked_mode =%7$8s\n\t%8$13s Start_waiting_at = %9$-30s\n\t%10$13s Wait_for_secs = %11$.2f\n
29 %1$4sTran_index = %2$3d, Blocked_mode =%3$8s \n\t%4$13s Start_waiting_at = %5$-30s \n\t%6$13s Wait_for_secs = %7$.2f\n
30 %1$4sTran_index = %2$3d, Non_2_phase_lock =%3$8s\n
31 VPID (volid|pageid) = %1$3d|%2$6d.\n
32 *** Lock Table Dump ***\n Lock Escalation at = %1$d, Run Deadlock interval = %2$5.2f\n
33 Transaction (index %1$2d, %2$s, %3$s@%4$s|%5$d)\n
34 Isolation %1$s\n
35 State %1$s\n
36 Timeout_period %1$s\n
37 Unilaterally aborted transactions with indices:\n
38 %1$d ,
39 Timed_out transactions with indices:\n
40 %1$d ,
41 Solving the deadlock by selecting a transaction and a function \n to break the deadlock: %1$d %2$s
42 , %1$d %2$s
43 Object type: Index key of class (%1$2d|%2$6d|%3$4d) = %4$s.\n
44 Index name: %1$s\n
45 Object type: Generic object for Repeatable Read consistency.\n
46 MVCC info: insert ID = %1$s, delete ID = %2$s.\n

$set 15 MSGCAT_SET_IO
1 \n*************************************************************************\n
2 Backup = %1$s is needed. \n It must be mounted/loaded to continue.\n Type 1 to continue after the backup is mounted/loaded.\n Type 0 to quit.\n
3 \n\n*** BACKUP HEADER INFORMATION ***\n\n
4 Backup magic file identification %1$s,\n
5          Release: %1$s\n\
     Disk Version: %2$g\n
6    Database Name: %1$s\n\
 DB Creation Time: %2$s\
         Pagesize: %3$d\n
7     Backup Level: %1$d (%2$s)\n\
        Start_lsa: %3$lld|%4$d\n\
         Last_lsa: %5$lld|%6$d\n
8      Backup Time: %1$s\
  Backup Unit Num: %2$d\n
9  Database Volume name: %1$s\n\
   Volume Identifier: %2$d, Size: %3$lld bytes (%4$d pages)\n
10   Database Name: %1$s\n\
     Volume Name: %2$s\n\
        Unit Num: %3$d\n\
    Backup Level: %4$d (%5$s)\n\
Enter one of the following options:\n
11 Type\n \
  -  %1$d to quit.\n \
  -  %2$d to continue after the volume is mounted/loaded. (retry) \n \
  -  %3$d to continue after changing the volume's directory or device.\n
12 Enter new directory or device for backup volume.\n
13 Error in input, choose a value between %1$d and %2$d.\n
14 ** WARNING ** Incorrect backup volume mounted.\n
15 Backup volume %1$s is from another backup level\n   (Level: %2$d, expecting %3$d).\n\n
16 Backup volume %1$s has incorrect page or magic identifier.\n\n
17 Backup volume %1$s is from another database\n  (Name: %2$s, expecting %3$s).\n\n
18 Backup volume %1$s out of sequence\n  (Unit Num: %2$d, expecting %3$d).\n\n
19 Backup volume %1$s timestamp mismatch\n  (Timestamp: %2$s, expecting %3$s).\n\n
20 Backup volume information file error, line %1$d.\n
21 Backup Volume Label: Level: %1$d, Unit: %2$d, Database %3$s, Backup Time: %4$s\n
22     Previous Backup level: %1$d Time: %2$s (start_lsa was %3$lld|%4$d)\n
23 The following database backup volume is needed to continue restoring:\n\n
24 Backup destination is full, a new destination is required to continue:\n\n
25 Preceding Backup Volume Name: %1$s\n
26     Next Backup Volume Name: %1$s\n
27  Backup Pagesize: %1$d\n
28       Zip Method: %1$d (%2$s)\n\
        Zip Level: %3$d (%4$s)\n
29 Include Active Log: %1$s\n

$set 16 MSGCAT_SET_LOG
1 \n*************************************************************************\n
2 Log Archive %1$s \n is needed to continue normal execution.   \n \
  Type\n \
  -  0 to quit.\n \
  -  1 to continue without present archive. (Partial recovery)\n \
  -  2 to continue after the archive is mounted/loaded.       \n \
  -  3 to continue after changing location/name of archive.   \n
3 Backup information file %1$s \n is needed to continue the restore process. \n \
  Type\n \
  -  0 to quit.\n \
  -  1 to continue after the file is mounted/loaded.       \n \
  -  2 to continue after changing location/name of file.   \n
4 Enter new location/name.\n
5 COMMENT: %1$s for database %2$s\n
6 COMMENT: Log archive %1$s is not needed any longer unless a database media crash occurs.\n
7 COMMENT: Log archives from %1$s to %2$s are not needed any longer unless a database media crash occurs.\n
8 COMMENT: from renamed database = %1$s\n
9 ARCHIVE: %1$d %2$s %3$lld %4$lld\n
10 ARCHIVE:
11 REMOVE: %1$d %2$s to \n \
       %3$d %4$s.\n \
       REASON: %5$s\n
12 ACTIVE: %1$s %2$d pages\n
13  Finish commit of tran_index %1$d with tranid = %2$d,\n just before LSA= %3$lld|%4$d and at %5$s
14  Finish abort of tran_index %1$d with tranid = %2$d,\n just before LSA= %3$lld|%4$d and at %5$s
15  Incomplete Media Recovery is in effect. The database will be \n \
 recovered up to LSA point address of %1$lld|%2$d. Last commit/abort \n \
 point time is approximately at %3$s \n \
 The database has lost all information of transactions committed \n \
 after this time.\n
16 Reset of log due to incomplete recovery.
17 Database backup was taken.
18 Media crash is not important for the application.
19 Backing up to directory %1$s which seems to have an earlier backup in it.\n\
Obsolete backup volumes of this database in this location will be removed,\n\
including those from the current backup level and higher.\n
20 Enter 'y' to continue or any other key to cancel.\n
21 Database backup was aborted by the user.\n
22 DELETE POSTPONED: Archives %1$d %2$s to \n \
        %3$d %4$s \n \
        are no longer needed unless a restore from current backup occurs.\n
23 A newer backup has released archives previously marked DELETE POSTPONED.\n
24 COMMENT: Log archive %1$s is not DELETE POSTPONED any longer due to more recent\n \
   backup and therefore is not needed unless a database media crash occurs.\n
25 COMMENT: Log archives from %1$s to %2$s are not DELETE POSTPONED any longer due to\n \
   more recent backup and therefore are not needed unless a database media\n \
   crash occurs.\n
26 An error occurred during a database restore, while processing\n\
     Backup Volume: %1$s\n\
          Unit Num: %2$d\n\
   Database Volume: %3$s\n\
    Database Volid: %4$d\n\
** WARNING: Do not use the database until an error-free restore is achieved.\n
27 Error in input, choose a value between %1$d and %2$d.\n
28 The time(%1$s) specified must be after the time(%2$s) of the specified backup.\n
29 COMMENT: Log archive %1$s, which contains log pages before %2$lld, is not needed any longer by any HA utilities.\n
30 Number of active log archives has been exceeded the max desired number.<|MERGE_RESOLUTION|>--- conflicted
+++ resolved
@@ -1446,20 +1446,9 @@
 
 1359 Java VM crashed: %1$s
 1360 In line %1$d, column %2$d\nStored procedure compile error: %3$s
-<<<<<<< HEAD
-<<<<<<< HEAD
 1361 Dropping system generated stored procedure is not allowed.
 
 1362 Last Error
-=======
-
-1361 Last Error
->>>>>>> upstream/develop
-=======
-1361 Dropping system generated stored procedure is not allowed.
-
-1362 Last Error
->>>>>>> 03fe1f8a
 
 $set 6 MSGCAT_SET_INTERNAL
 1 Error in error subsystem (line %1$d):
@@ -1946,11 +1935,8 @@
 316 Rename cannot be changed to the same name.
 317 Identifiers cannot be in a LIMIT clause.
 318 Stored procedure/function "$1$s" does not exist.
-<<<<<<< HEAD
 319 Attempting to assign DEFAULT on an Out parameter is not allowed: '%1$s'.
 320 Only trailing default parameter is allowed: invalid at '%1$s'.
-=======
->>>>>>> 03fe1f8a
 
 $set 9 MSGCAT_SET_PARSER_RUNTIME
 1 Out of virtual memory: unable to allocate %1$d bytes.
