
$
$  Copyright 2008 Search Solution Corporation
$  Copyright 2016 CUBRID Corporation
$ 
$   Licensed under the Apache License, Version 2.0 (the "License");
$   you may not use this file except in compliance with the License.
$   You may obtain a copy of the License at
$ 
$       http://www.apache.org/licenses/LICENSE-2.0
$ 
$   Unless required by applicable law or agreed to in writing, software
$   distributed under the License is distributed on an "AS IS" BASIS,
$   WITHOUT WARRANTIES OR CONDITIONS OF ANY KIND, either express or implied.
$   See the License for the specific language governing permissions and
$   limitations under the License.
$ 
$ 
$

$
$ $Id$
$
$ cubrid.msg
$

$set 1 MSGCAT_SET_GENERAL
1 \n%1$s\n\n
2 Copyright (C) 2008 Search Solution Corporation.\nCopyright (C) 2016 CUBRID Corporation.\n
3 Informations sur le copyright\n
5 Valeur `%1$s' non entière pour argument 
6 Valeur `%1$s' pas de type float pour argument
7 Argument manquant `%1$s'
8 Argument en double `%1$s'
9 Valeur manquant pour argument `%1$s'
10 Argument inconnu `%1$s'
11 Argument de position inattendue `%1$s'
12 Aucune définition donné pour argument
13 Impossible d'allouer de la mémoire pour l'analyse d'arguments
14 Chaîne d'arguments dépasse la taille maximale: %1$s
15 Invalid numéro du message %1$d à l'intérieur de catalogue pour l'analyse d'arguments
16 [options]
17 Options:

$set 4 MSGCAT_SET_PARAMETER
2 %1$s  n'est pas un répertoire. Creation %2$s dans ".".
3 Impossible d'ouvrir %1$s. Fichier de configuration n'est pas créé.
4 Incapable d'écrire la ligne %1$d dans le fichier de configuration %2$s.
6 Impossible d'accéder au fichier de configuration du système "%1$s": %2$s
7 HOME pas défini
8 Paramètre requis "%1$s" n'a aucune valeur.
9 Impossible d'ouvrir le fichier de configuration "%1$s": %2$s
10 Le paramètre '%1$s' à la ligne %2$d dans le fichier '%3$s' : 
11 Variable d'environnement %1$s: 
12 Mot-clé non reconnue.
13 Type de valeur ne correspond pas au type de paramètre.
14 Impossible d'allouer de la mémoire pour stocker la valeur.
15 Valeur de chaîne non terminée.
16 La valeur est en dehors des limites.
17 Erreur de UNIX: %1$s
18 Pas de message disponible
19 La valeur est en dehors des limites. Réinitialisation aux valeurs par défaut.
20 Mot-clé = '%1$s'    Valeur = %2$d    Valeur par défaut = %3$d\n
21 Mot-clé = '%1$s'    Valeur = %2$f    Valeur par défaut = %3$f\n
22 paramètre obsolète
23 Les paramètres '%1$s' et '%2$s' ne peuvent pas être utilisés ensemble.\n
31 Le paramètre '%1$s':

$set 5 MSGCAT_SET_ERROR
1 Message manquant pour code d'erreur %1$d.
2 Défaut système interne: aucune information plus spécifique n'est disponible.
3 Mémoire virtuelle épuisée: incapable d'allouer %1$zu octets de mémoire.
4 A été interrompue.
5 Clé = "%1$s" est introuvable dans la table de hachage "%2$s".
6 Une table de hachage avec NULL mémoire a été fourni à une fonction de table de hachage.
7 Essayer de formater volume de disque "%1$s" avec une valeur incorrecte %2$d pour nombre de pages.
8 Impossible de formater volume de disque "%1$s" avec %2$d pages (%3$lld octets).
9 Impossible de formater volume de disque "%1$s" avec %2$d pages (%3$lld Ko) en raison d'un espace insuffisant. L'espace actuellement disponible est %4$d pages (%5$lld Ko).
10 Impossible de monter le volume de disque "%1$s".
11 Impossible de monter le volume de disque "%1$s". La base de données "%2$s" à laquelle appartient le volume de disque, est utilisé par %3$s sur le processus %4$d de l'hôte %5$s depuis %6$s.
12 Problèmes au démontage du volume "%1$s".
13 Une erreur d'E/S s'est produite pendant la lecture de la page %1$d du volume "%2$s".
14 Une erreur d'E/S s'est produite pendant l'écriture la page %1$d du volume "%2$s".
15 Impossible d'écrire la page %1$d du volume "%2$s" en raison d'un espace insuffisant dans le dispositif du système d'exploitation.
16 Impossible de renommer le volume de disque "%1$s" à "%2$s".
17 Erreur interne: obtention de la pageid désallouée %1$d du volume "%2$s".
18 Tous les tampons de pages sont fixes (LRU: %1$d).
19 Erreur interne: pageptr = %1$p de la page %2$d du volume "%3$s" n'est pas fixe.
20 Erreur interne: pageptr inconnu = %1$p.
21 Erreur interne: secteur inconnu %1$d du volume "%2$s".
22 Erreur interne: page inconnu %1$d du volume "%2$s".
23 Erreur interne: tentative de désallouer la page de système %1$d du volume "%2$s".
24 Près de manquer d'espace dans le volume "%1$s". Nombre total de pages = %2$d, nombre total de pages libres = %3$d.
25 Près de manquer d'espace dans les volumes ayant des données que le but principal de stockage. Nombre total de pages = %1$d, nombre total de pages libres = %2$d.
26 Près de manquer d'espace dans les volumes ayant un indice que le but principal de stockage. Nombre total de pages = %1$d, nombre total de pages libres = %2$d.
27 Près de manquer d'espace dans les volumes ayant le but principal de stockage générique. Nombre total de pages = %1$d, nombre total de pages libres = %2$d.
28 Près de manquer d'espace dans les volumes ayant des données temporaires que le but principal de stockage. Nombre total de pages = %1$d, nombre total de pages libres = %2$d.
29 Dernière notification de manquer d'espace dans le volume "%1$s". Nombre total de pages = %2$d, nombre total de pages libres = %3$d.
30 Dernière notification de manquer d'espace dans les volumes ayant des données que le but principal de stockage. Nombre total de pages = %1$d, nombre total de pages libres = %2$d.
31 Dernière notification de manquer d'espace dans les volumes ayant un indice que le but principal de stockage. Nombre total de pages = %1$d, nombre total de pages libres = %2$d.
32 Dernière notification de manquer d'espace dans les volumes ayant le but principal de stockage générique. Nombre total de pages = %1$d, nombre total de pages libres = %2$d.
33 Dernière notification de manquer d'espace dans les volumes ayant des données temporaires que le but principal de stockage. Nombre total de pages = %1$d, nombre total de pages libres = %2$d.
34 Erreur interne: page %1$d est hors limites pour le fichier %2$d en volume "%3$s". Nombre actuel de pages = %4$d.
35 Erreur interne: Inconnu identificateur du volume %1$d.
36 Pas d'espace de disque dans la base de données. Nombre de page(s) demandée(s) = %1$d.
37 Pas d'espace de disque dans volume "%1$s". Nombre de page(s) demandée(s) = %2$d.
38 Erreur interne: VFID inconnu %1$d|%2$d du fichier.
39 Erreur interne: Page %1$d|%2$d(volume "%3$s") de VFID %4$d|%5$d du fichier(volume "%6$s") n'est pas valide / désallouée selon la carte de répartition.
40 Erreur interne: %1$d pages attendues, %2$d pages trouvées pour VFID %3$d|%4$d du fichier(volume "%5$s").
41 Erreur interne: Page %1$d|%2$d(volume "%3$s") ne ​​fait pas partie du VFID %4$d|%5$d du fichier(volume "%6$s").
42 Impossible de réorganiser les enregistrements ancrés sur la page %1$d du volume "%2$s".
43 Erreur interne: La page %1$d du volume "%2$s" peut-être corrompue. Enregistrement %3$d a été trouvée lorsque %4$d a été attendu.
44 Pas d'espace disponible dans la page de fentes %1$d du volume "%2$s".
45 Fente %1$d sur page %2$d du volume "%3$s" est attribué à un enregistrement ancré. Un nouveau record ne peut pas être inséré ici.
46 Erreur interne: fente %1$d sur page %2$d du volume "%3$s" est pas allouée.
47 Impossible de créer un fichier de tas dans le volume "%1$s".
48 Accès à l'objet supprimé %1$d|%2$d|%3$d.
49 Erreur interne: la classe de l'objet %1$d|%2$d|%3$d est inconnue.
50 Erreur interne: enregistrement de relocalisation de l'objet %1$d|%2$d|%3$d peut être corrompu.
51 Erreur interne: objet %1$d|%2$d|%3$d peut être corrompu.
52 Erreur interne: adresse de dépassement pour objet %1$d|%2$d|%3$d peut être corrompue.
53 Obtention de l'objet %1$d|%2$d|%3$d seulement quand son OID a été attribué.
54 Erreur interne: tentative de manipuler un objet long de %1$d pages. La taille maximale permise pour un objet est de %2$d pages.
55 Erreur interne: un cycle de références de pages a été détecté sur la page %1$d|%2$d du fichier de tas %3$d|%4$d|%5$d.
56 Erreur interne: inconnue fichier de hachage extensible (Volid: %1$d Fileid: %2$d) page (Volid: %3$d Pageid: %4$d) a été spécifié.
57 La clé n'existe pas dans la structure de hachage extensible.
58 Chaîne "%1$s" est trop long pour tenir dans une page de fentes.
59 Erreur interne: le type de clé spécifiée %1$d n'est pas valide pour la structure de hachage extensible.
60 Erreur interne: la structure de hachage extensible a été corrompue.
61 Erreur interne: la page du répertoire racine de la structure de hachage extensible (Volid: %1$d Fileid: %2$d Pageid: %3$d) a été corrompue.
62 Erreur interne: enregistrement pour trier %1$d (size %2$d) ne rentre pas dans une page, la taille maximale permise est de %3$d.
63 Erreur interne: une page temporaire a été corrompue pendant le tri.
64 Classe inconnue "%1$s".
65 Classe "%1$s" existe déjà.
66 Erreur interne: inconnue opération forcée %1$d pour objet %2$d|%3$d|%4$d.
67 Erreur interne: un fichier de tas n'a pas été allouée pour stocker l'objet %1$d|%2$d|%3$d.
68 Erreur interne: noms de classes différentes pour la classe avec oid = %1$d|%2$d|%3$d  été trouvé. Classnames trouvés sont "%4$s", "%5$s" à l'aide de table de hachage et du tas pour les noms des classes, respectivement.
69 Erreur interne: différents identificateurs d'objets de classe ont été trouvés pour la classe avec le nom "%1$s". OIDs trouvés sont %2$d|%3$d|%4$d, %5$d|%6$d|%7$d à l'aide de table de hachage et du tas pour les noms des classes, respectivement.
70 Erreur interne: Classe avec le nom "%1$s" and oid = %2$d|%3$d|%4$d n'existe pas dans la table de hachage pour les noms des classes.
71 Erreur interne: Classe avec le nom "%1$s" and oid = %2$d|%3$d|%4$d n'existe pas dans son tas.
72 Votre transaction (index %1$d, %2$s@%3$s|%4$d) a été unilatéralement annulée par le système.
73 Votre transaction (index %1$d, %2$s@%3$s|%4$d) a expiré en attendant de %5$s verrou sur objet %6$d|%7$d|%8$d. Vous êtes en attente pour l(es)'utilisateur(s) %9$s à la fin.
74 Votre transaction (index %1$d, %2$s@%3$s|%4$d) a expiré en attendant de %5$s verrou sur classe %6$s. Vous êtes en attente pour l(es)'utilisateur(s) %7$s à la fin.
75 Votre transaction (index %1$d, %2$s@%3$s|%4$d) a expiré en attendant de %5$s verrou sur instance %6$d|%7$d|%8$d de classe %9$s. Vous êtes en attente pour l(es)'utilisateur(s) %10$s à la fin.
76 Votre transaction (index %1$d, %2$s@%3$s|%4$d) a expiré en attendant de %5$s sur page %6$d|%7$d. Vous êtes en attente pour l(es)'utilisateur(s) %8$s pour libérer le verrou de page.
77 Erreur interne: tous les tampons sont fixés.
78 Erreur interne: une erreur d'E/S s'est produite pendant la lecture de page logique %1$lld du journal (page physique %2$lld) sur "%3$s".
79 Erreur interne: une erreur d'E/S s'est produite pendant l'écriture de page logique %1$lld du journal (page physique %2$lld) sur "%3$s".
80 Espace insuffisant dans le dispositif de l'appareil du système d'exploitation pendant l'écriture de page logique %1$lld du journal (page physique %2$lld) sur "%3$s".Impossible d'écrire plus de %4$d octets.
81 Erreur interne: page logique %1$lld de journal peuvent être corrompue.
82 Impossible de monter le volume de disque/fichier de journal "%1$s".
83 Longueur du chemin du fichier "%1$s" plus la longueur du nom du journal de préfixes "%2$s" est trop long; la longueur totale doit être inférieure à %3$d.
84 Longueur du nom du journal de préfixes "%1$s" est trop long; la longueur doit être inférieure à %2$d.
85 Le nom du préfixe "%1$s"  n'est pas le même que "%2$s" sur le disque journal. Le journal a probablement été renommé en dehors du domaine de base de données.
86 Base de données est incompatible avec le courant "%1$s" version "%2$s".
87 Il existe des actions de restauration qui doivent être effectuées en utilisant "%1$s" version "%2$s" au lieu de la version "%3$s". Après la restauration, la base de données peut être exécuté sur la version "%4$s".
88 Erreur interne: chaîne de version "%1$s" ne peut pas dépasser %2$d. Doit changer en-tête du journal.
89 Journal "%1$s" n'appartient pas à la base de données.
90 Redo-logging est toujours une opération à niveau de la page. Un pointeur de page de données doit être donnée dans le cadre de l'adresse.
91 Postpone-logging est toujours une opération à niveau de la page. Un pointeur de page de données doit être donnée dans le cadre de l'adresse.
92 Compensate-logging est toujours une opération à niveau de la page. Un pointeur de page de données doit être donnée dans le cadre de l'adresse.
93 Attention: redo-logging est ignorée pendant la récupération répétée ("REDO") et les annulations normales.
94 Attention: postpone-logging est ignorée pendant la récupération répétée ("REDO") et les annulations normales.
95 Attention: undo-logging est ignorée pendant la récupération et les annulations normales.
96 Récupération des médias peut être nécessaire sur le volume "%1$s".
97 Erreur interne: impossible de trouver la page de journal %1$lld dans le journal des transaction.
98 Impossible de créer le journal de transactions "%1$s" pour enregistrer les pages à partir de %2$lld à %3$lld.
99 Impossible de créer le répertoire de sauvegarde "%1$s".
100 Impossible de sauvegarder la base de données "%1$s".
101 Fichier inconnu "%1$s" de l'utilisateur.
102 Fichier "%1$s" n'a pas assez d'enregistrements: %2$d enregistrements attendues.
103 Fichier "%1$s" semble avoir des enregistrements non ordonnées. Enregistrement %2$d avec des valeurs: %3$d %4$s %5$s, a été trouvé pendant l'enregistrement avec les valeurs %6$d %7$s a été attendue.
104 Fichier "%1$s" semble avoir une enregistrement incorrecte pour le nom de base de données (volume principal). Enregistrement %2$d avec des valeurs: %3$d %4$s %5$s, a été trouvé pendant l'enregistrement avec les valeurs %6$d %7$s %8$s a été attendue.
105 Ne peut pas accéder au fichier de sauvegarde "%1$s". Restauration ou Sauvegarde sont annulées.
106 Impossible de préparer pour valider la transaction en cours avec identifiant de transaction global %1$d parce que l'identifiant de transaction est utilisé par une autre transaction.
107 Il n'ya pas de transaction globale distribuée associée à identificateur de transaction %1$d.
108 Transaction en cours %1$d doit être validée ou abandonnée avant de tenter de joindre à la transaction distribuée avec identifiant global %2$d.
109 Votre transaction %1$d a été unilatéralement annulée par le système, car un site participant (à distance) a baissé ou unilatéralement annulé la transaction.
110 Valeur de niveau d'isolement doit être compris entre %1$d et %2$d.
111 Votre transaction a été abandonnée par le système en raison de défaillance d'un serveur ou d'un changement de mode.
112 Hôte "%1$s" n'est pas autorisé à exécuter la base de données.
113 Impossible de redémarrer / initialiser le serveur de base de données. %1$s
114 Impossible d'interpréter "%1$s" as a database. Les volumes/fichiers de base de données peuvent avoir été renommé/copié en dehors du domaine de base de données.
115 Base de données "%1$s" existe déjà.
116 Base de données "%1$s" est inconnu, ou le fichier "databases.txt" n'est pas accessible.
117 Nom de chemin absolu pour la base de données est trop long. La longueur totale de le chemin "%1$s" et le nom "%2$s" est %3$d; la longueur combinée doit être inférieur à %4$d.
118 Impossible de localiser le répertoire de travail courant.
119 Impossible de trouver le nom d'hôte ("%1$s") dans "%2$s". Veuillez vérifier les autorisations du fichier ou s'il existe le nom d'hôte.
120 Le nombre maximal de volumes (%1$d) a été dépassé.
121 Tentative de supprimer "%1$s" un volume permanente de la base de données.
122 Impossible d'accéder au catalogue de messages du système.
123 Impossible de créer %1$s pour la base de données "%2$s".  S'il vous plaît se référer à "%3$s" pour plus d'informations.
124 Volume "%1$s" existe déjà.
125 Une extension de volume automatique "%1$s" de %2$d pages et le but de stockage générique a été créé.
126 But inconnu "%1$s" donné dans la ligne %2$d.
127 Valeur incorrecte %1$d pour le nombre de pages données dans la ligne %2$d.
128 Nombre de pages ne figurant pas dans la ligne %1$d.
129 Token inconnu "%1$s" a été trouvé dans la ligne %2$d.
130 Mémoire virtuelle saturée.
131 Erreur du système de base de données.
132 Fonctionnalité pas implémentée dans la version actuelle: %1$s.
133 Constant de type ensemble imbriqué est interdit.
134 Il n'est pas permis d'utiliser les deux attributs de classe et les attributs des non-classe dans une mise à jour unique.
135 Instruction invalide pour les colonnes avec OID: %1$s.
136 Fonction "%1$s" non implémentée.
137 Objets d'autorisation corrompu.
138 Classe d'autorisation "%1$s" introuvable.
139 Erreur d'accès sur l'attribut d'autorisation "%2$s" de la classe "%1$s".
140 Opération "%1$s" peut être effectuée seulement par l'administrateur ou un membre du groupe DBA.
141 Impossible d'ajouter "%1$s"  comme membre de "%2$s".
142 L'ajout d'un élément entraîne le hiérarchie des utilisateurs à un diagramme cyclique.
143 Rencontré une classe sans propriétaire.
144 Impossible d'accéder à l'objet utilisateur.
145 Ne peut pas émettre grant / revoke commandes pour vous-même.
146 Ne peut pas émettre GRANT / REVOKE pour le propriétaire d'une classe.
147 Aucune option GRANT.
148 Impossible d'obtenir un verrou pour écriture sur l'objet d'autorisation.
149 Impossible de créer une instance d'un objet d'autorisation.
150 Ne peut pas révoquer les privilèges de même.
151 Ne peut pas révoquer les privilèges d'un propriétaire d'une classe.
152 GRANT pas trouvé.
153 Pas de privilèges d'autorisation en vigueur pour la base de données.
154 Installation d'autorisation incomplète - pas de privilèges d'autorisation en vigueur pour la base de données.
155 Le contenu de la classe d'autorisation n'est pas valide (enregistrements multiples).
156 Échec d'autorisation.
157 Échec d'autorisation pour SELECT.
158 Échec d'autorisation pour ALTER.
159 Échec d'autorisation pour UPDATE.
160 Échec d'autorisation pour INSERT.
161 Échec d'autorisation pour DELETE.
162 Échec d'autorisation pour INDEX.
163 Échec d'autorisation pour EXECUTE.
164 L'utilisateur "%1$s" existe déjà.
165 L'utilisateur "%1$s" n'est pas valide.
166 L'utilisateur spécifié n'est pas valide.
167 DBA, les membres du groupe DBA et le propriétaire de la classe peut effectuer l'opération.
168 Membre introuvable.
169 Impossible de supprimer l'utilisateur %1$s de la base de données.
170 Pas d'utilisateur connecté.
171 Mot de passe incorrect ou manquant.
172 Chaîne de mot de passe ne peut pas avoir plus de 31 octets.
173 Impossible de trouver le fichier de base de données "%1$s".
174 Impossible d'obtenir un accès d'écriture au fichier de base de données "%1$s".
175 Fichier de base de données mal formatées "%1$s".
176 Erreur de conversion dans le format de la date.
177 Impossible de créer un objet de grande taille pour le stockage interne.
178 Temporaire OID rencontré sans MOP.
179 Domaine "%1$s" n'est pas compatible avec le domaine "%2$s".
180 Domaine "%1$s" de la valeur fournie n'est pas compatible avec domaine de destination "%2$s".
181 Ne peut pas contraindre la valeur du domaine "%1$s" à domaine "%2$s".
182 Ne peut pas contraindre la valeur du domaine "%1$s" à domaine "%2$s" sans dépassement.
183 Montant inattendu de données reçues; %1$d attendu, %2$d reçu.
184 Impossible d'allouer un tampon de communication.
185 Erreur de réception des données de client.
186 Erreur de réception des données du serveur.
187 Tampon de communication pas utilisé.
188 Base de données inconnu "%1$s".
189 Nom d'hôte "%1$s" invalide.
190 Hôte du serveur pas identifié.
191 N'a pas pu se connecter au serveur  "%1$s" sur "%2$s".
192 Impossible de charger le fichier du réseau de configuration.
193 Serveur a reçu la commande d'arrêt à partir du client.
194 Demande id %1$d inconnue de serveur.
195 Erreur de communication de serveur: %1$s.
196 Nom du serveur pas identifié.
197 Ne pouvait pas entrer en contact avec le serveur maître.
198 Tampon de réception trop faible, données tronquées.
199 Serveur ne répond plus.
200 Pas correctement supprimer l'ensemble de l'objet après libre.
201 Suppression d'incorrecte enregistration UNIQUE de la table.
202 Attribut "%1$s" pas trouvé.
203 Valeur de l'attribut "%1$s" doit être de type "%2$s", non de type "%3$s".
204 Fonction appelée avec des arguments manquants ou non valides.
205 Attribut "%1$s" ne peut pas être NULL.
206 Attribut "%1$s" n'a pas la contrainte UNIQUE.
207 Classe "%1$s" a un objet de la taille zéro.
208 Méthode "%1$s" est introuvable.
209 Aucun attribut ou méthode avec le nom "%1$s" a été trouvé.
210 Erreur interne: traitement de modèle d'objet.
211 Attribut a été supprimé pendant la construction de modèle d'objet.
212 Attribut "%1$s" viole la contrainte UNIQUE.
213 Enregistrement UNIQUE invalide rencontrée.
214 Un conflit de domaine existe sur l'attribut "%1$s".
215 Attribut avec l'ID %1$d est introuvable.
216 Tag de propriété d'un objet sur ​​la valeur est invalide.
217 L'opération peut être effectuée que sur objets de classe.
218 Objet non valide dans db_get expression de chemin.
219 Invalid expression de chemin db_get.
220 Ensemble non valide dans expression de chemin db_get.
221 Index sur ensembles n'est pas valid dans expression de chemin db_get.
222 Tentative d'attribuer un chaîne supérieure à %2$d caractères à l'attribut "%1$s".
223 Valeur %2$d est trop grande pour l'attribut de type smallint "%1$s".
224 Une base de données n'a pas été redémarré.
225 Valeur manquante pour l'attribut "%1$s" avec la contrainte NOT NULL
226 Liste des composants de classe est vide.
227 Tentative d'attribuer une valeur à l'attribut "%1$s" plus d'une fois.
228 Méthode "%1$s" est appelée avec %2$d arguments. Le système permet un maximum de %3$d arguments.
229 Méthode "%1$s" nécessite argument %2$d à l'intérieur du domaine "%3$s". Une valeur non valide de domaine "%4$s" a été donné.
230 Attribut "%1$s" ne peut pas être attribué une chaîne de longueur %2$d.  La longueur de chaîne maximale permise est de %3$d.
231 Incorrecte opération d'API tentée sur un objet temporaire.
232 Il n'es pas permis d'utiliser des modèles d'objets sur de multiples transactions.
233 Impossible de créer la classe avec le nom de type de base "%1$s".
234 Fichier des méthodes "%1$s" est introuvable.
235 %1$d fonctions de méthode non résolues après la liaison.
236 Méthode "%1$s" non résolue.
237 De graves problèmes ont été rencontrés pendant la liaison dynamique.
238 Impossible d'accéder à la fichier des méthodes "%1$s".
239 Attribut "%1$s" pas trouvé.
240 Méthode "%1$s" pas trouvé.
241 Il n'y a pas d'attribut ou méthode avec le nom "%1$s".
242 Signature pour %2$s n'a pas trouvé pour méthode "%1$s".
243 L'argument %2$d de la méthode "%1$s" n'est pas defini.
244 Le nom de domaine "%1$s" n'est pas le nom d'une classe ou d'un type de base.
245 Le nom "%1$s" a déjà été utilisé comme un nom d'un attribut.
246 Le nom "%1$s" a déjà été utilisé comme un nom d'une méthode.
247 Arguments non valides pour fonction interne de gestionnaire de schéma.
248 Le domaine d'attribut "%1$s"  n'est pas approprié pour utilisation avec la contrainte %2$s.
249 L'opération demandée sur la classe "%1$s" ne peut être effectuée que devant les instances sont créées.
250 Impossible de créer un index sur l'attribut "%1$s", défini avec une valeur partagée.
251 Signature %2$s existe déjà pour la méthode "%1$s".
252 Attribut "%1$s" doit avoir un domaine fixé pour cette opération.
253 Attribut "%1$s" ne peut pas être définie avec un ensemble imbriqué de domaine.
254 Impossible de supprimer le domaine "%2$s" de l'attribut "%1$s".
255 Attribut "%1$s" n'est pas d'un domaine de taille variable.
256 Super-classe existe déjà.
257 L'ajout d'une super-classe causerait des cycles dans la hiérarchie de classe.
258 Super-classe pas trouvé.
259 Signatures multiples existent pour la méthode "%1$s".
260 Argument %2$d de méthode "%1$s" n'est pas un domaine d'ensemble.
261 Résolution pour "%1$s" est introuvable.
262 La valeur de domaine "%2$s" pas approprié pour l'attribut "%1$s".
263 Corruption interne détecté dans le gestionnaire de schéma.
264 Alias "%2$s"  pour l'attribut / méthode "%1$s" n'est pas unique.
265 Masquage d'attribut "%1$s" avec domaine en conflit "%2$s".
266 Conflit de nom sur l'attribut "%1$s" avec les classes "%2$s" et "%3$s".
267 Masquage de méthode "%1$s" avec signature contradictoire.
268 Conflict du nom sur méthode "%1$s" avec les classes "%2$s" et "%3$s".
269 Impossible de définir un indice sur le domaine "%1$s".
270 Impossible de définir une contrainte UNIQUE sur le domaine "%1$s".
271 Cycle détecté dans la hiérarchie de classe; "%1$s" est une super-classe de "%2$s".
272 Index "%2$s" déjà défini pour la classe "%1$s".
273 Index "%1$s" n'existe pas.
274 Caractères interdits dans le nom: "%1$s".
275 Opération interdite sur l'attribut "%1$s", héritée de la classe "%2$s".
276 Opération interdite sur méthode  "%1$s", héritée de la classe "%2$s".
277 Opération interdite sur "%1$s", héritée de la classe "%2$s".
278 Classe "%4$s" a des domaines incompatibles pour "%1$s", héritée de la classe "%2$s" et "%3$s".
279 Dans la classe "%4$s", "%1$s" héritée de la classe "%2$s" ne peut être utilisé conformément à la demande. La définition de la classe "%3$s" a un domaine plus spécifique.
280 Dans la classe "%3$s", "%1$s" ne peut pas être héritée de la classe "%2$s" parce qu'il ya une définition locale avec un domaine incompatible.
281 Dans la classe "%3$s", "%1$s" héritée de la classe "%2$s" a un alias mais pas de substitut d'une autre source n'a été trouvée.
282 Dans la classe "%4$s", "%1$s" héritée de la classe "%3$s" ne peut pas servir comme un substitut d'alias pour la classe "%2$s". Les domaines sont incompatibles.
283 Dans la classe "%4$s", "%1$s" héritée de la classe "%3$s" ne peut pas servir comme un substitut d'alias pour la classe "%2$s". Il dispose d'un domaine moins spécifique.
284 Impossible de demander l'héritage de "%1$s" car elle est définie localement dans la classe.
285 Impossible d'utiliser "%1$s" comme alias pour la composante héréditaire "%2$s" parce qu'il ya déjà une composante définie localement avec ce nom.
286 Impossible d'utiliser "%1$s" comme alias pour "%2$s" de "%3$s". Une composante de ce nom est déjà hérité de "%4$s".
287 Dans la classe "%1$s", ne peut pas définir l'attribut "%2$s" car el masque une méthode héritée de "%3$s".
288 Dans la classe "%1$s", ne peut pas définir la méthode "%2$s" car elle masque un attribut hérité de "%3$s".
289 Sous-classe "%1$s" ne peut hériter méthode "%2$s" de la classe "%3$s" parce qu'il ya déjà un attribut avec ce nom.
290 Sous-classe "%1$s" ne peut hériter attribut "%2$s" de la classe "%3$s" parce qu'il ya déjà une méthode avec ce nom.
291 "%1$s" est défini dans la classe "%2$s" comme un attribut, et dans la classe "%3$s" comme une méthode..
292 Aucune spécification pour remplir avec l'indice "%1$s".
293 Opération non permise pour ce type de classe.
294 Variable d'environnement pas définie "%1$s" est référencée dans le fichier de méthode.
295 Impossible de modifier la classe "%1$s". Le catalogue système est à court d'espace. Pour récupérer de l'espace, compacte la base de données avec l'utilitaire compactdb.
296 Liste des propriétés incorrecte rencontrée.
297 Alias ​​"%1$s" est utilisé plus d'une fois.
298 Dans la classe "%1$s", une résolution pour "%2$s" de "%3$s"' n'est pas permise. Cette classe n'est pas une super-classe.
299 "%1$s" est un mot réservé et ne peut pas être utilisé comme un attribut, une méthode, ou un nom d'une classe.
300 Attribut "%1$s" ne peut pas être définie avec contraintes DEFAULT et UNIQUE simultanément.
301 Attribut "%1$s" ne peut pas être définie avec une contrainte de longueur de %2$d. La contrainte de longueur maximale est de %3$d.
302 Impossible d'ajouter l'élément à un ensemble.
303 Valeur existe déjà dans l'ensemble.
304 Index d'ensemble %1$d est en dehors des limites.
305 Indice de séquence %1$d est en dehors des limites.
306 Opération demandée ne peut être réalisée que sur des séquences.
307 Opération demandée ne peut être réalisée que sur des ensembles.
308 Valeur de l'élément n'est pas dans le domaine de l'ensemble.
309 Index de l'élément d'ensemble %1$d est interdit.
310 Élément introuvable dans l'ensemble.
311 Élément introuvable dans l'ordre.
312 "%1$s" n'est pas un domaine valide de type ensemble.
313 Dépassement de capacité négatif pour tampon d'objet pendant la lecture.
314 Dépassement de tampon d'objet pendant l'écriture..
315 Définition illégale pour métaclasse a été rencontrée.
316 Discordance dans calcul de la taille du transformeur, attendue %1$d calculée %2$d.
317 Représentation incorrecte sur disque a été rencontrée pour la classe "%1$s".
318 Synchronisation rompu pendant le chargement d'objets. Base de données est probablement corrompue ou pas mis à jour.
319 Ignorant extension inconnu d'attribut.
320 Représentation corrompu sur disque, pour l'objet, a été rencontrée.
321 Rupture possible détectée dans l'espace de travail.
322 MOP pas trouvé dans l'espace de travail.
323 Tentative de mise à niveau un MOP non-temporaire dans l'espace de travail.
324 Objet sans classe a été trouvé dans l'espace de travail.
325 Tentative de libérer la mémoire d'un MOP à l'intérieur de la liste sale.
326 Modification du pointeur de classe pour l'objet dans l'espace de travail.
327 Impossible de créer MOP avec OID NULL.
328 Instance sans classe a été rencontrée dans l'espace de travail.
329 Liste des objets non allouée dans l'espace de travail.
330 Violation d'épinglage d'espace de travail.
331 Impossible d'allouer le bloc de mémoire pour l'espace de travail dans l'OS, mémoire virtuelle épuisée. Transaction annulée.
332 Estimation initiale de la taille de l'espace de travail a été dépassé. Une extension automatique a été effectué.
333 Mémoire épuisée pendant l'allocation de stockage pour l'espace de travail. Transaction annulée.
334 Allocation essayée de %1$d octets est plus grand que la taille maximale de bloc de mémoire pour l'espace de travail. Essayez d'ajuster le paramètre max_block_size. Transaction annulée.
335 Tentative de libérer un objet pas alloué dans l'espace de travail est ignorée.
336 Tentative de libérer un objet plus d'une fois est ignorée.
337 Tentative d'allouer un objet avec une taille négative est ignorée.
338 Dépassement d'identificateur d'entrée de carte.
339 Impossible de quitter la section critique, car il n'appartient pas à la transaction %1$d.
340 Fork de processus enfant est impossible.
341 Exec de processus enfant est impossible.
342 Impossible de modifier le groupe de processus.
343 Request_id est déjà utilisé.
344 %1$s.
345 Une erreur s'est produite lors de la lecture d'un message d'arrêt envoyé par le maître.
346 Une erreur s'est produite lors de la lecture d'un message d'annulation d'arrêt envoyé par le maître.
347 Impossible de créer un pipe vers le serveur maître.
348 Doit spécifier un service ou un identificateur de port.
349 Service inconnu pour TCP: %1$s.
350 Impossible de trouver le nom d'hôte ("%1$s") dans "%2$s". Veuillez vérifier les autorisations du fichier ou s'il existe le nom d'hôte.
351 Impossible de créer un socket TCP.
352 tcp_open: ne peut pas obtenir un port TCP réservé.
353 Impossible d'établir la connexion au serveur maître sur l'hôte "%1$s".
354 Impossible de définir le nouveau propriétaire du processus pour socket.
355 Impossible de créer un flux de socket.
356 Fichier '%1$s' pour socket UNIX de domaine existe déjà.
357 Impossible de lier l'adresse locale... abandon.
358 Réception  échoué.
359 Erreur sur datagramme pendant BIND.
360 Erreur sur datagramme pendant ACCEPT.
361 Erreur sur datagramme pendant CONNECT.
362 Erreur sur datagramme du socket.
363 Recvmsg de maître socket a échoué.
364 Envoi d'une nouvelle demande au serveur.
365 Envoi d'un message diffusé au client.
366 Erreur venant du serveur: %1$s
367 Serveur %1$s existe déjà.
368 Erreur de communication pendant CONNECT pour %1$s.
369 Code d'erreur pas utilisé.
370 Code d'erreur pas utilisé.
371 Code d'erreur pas utilisé.
372 Code d'erreur pas utilisé.
373 EOF prématuré trouvé pendant la lecture: %1$d.
374 EOF prématuré trouvé pendant la lecture de %1$d ou %2$d.
375 Erreur de conversion sur (0x%1$c%2$c) %3$d et %4$d convertis en %5$d.
376 Aucune classe publique trouvé.
377 Erreur %1$d: échec de l'ajout d'attribut "%2$s" à la hiérarchie multimédia.
378 Erreur %1$d: échec de l'ajout du méthode "%2$s" implémenté comme "%3$s" à la hiérarchie multimédia.
379 Erreur %1$d: échec de l'ajout d'une super-classe à la hiérarchie multimédia.
380 Chargeur dynamique déjà initialisé.
381 Chargeur dynamique pas initialisé.
382 Chargeur dynamique incorrectement initialisé.
383 "%1$s" n'est pas un fichier objet ou une journal.
384 Impossible de déterminer le chemin absolu pour "%1$s".
385 ld processus quitté avec le code de %1$d.
386 ld processus quitté en raison de signaler %1$d.
387 ld processus quitté avec WAITVAL inconnu 0x%1$x.
388 Impossible d'accéder à l'image initiale pour "%1$s".
389 Erreur du système: %1$s.
390 Problème avec "%1$s": %2$s.
391 Conflit avec autre gestionnaire du SIGPIPE.
392 Impossible de créer le démon pour chargeur dynamique.
393 Démon du chargeur dynamique a disparu.
394 Point final de la plage pas compris entre 0 et 256.
395 Sous-expression spécifiée est interdite.
396 Chiffre octal hors des limites existe dans échappement.
397 Expression régulière n'est pas délimité correctement.
398 Recherche de texte appelé avant la compilation d'expression.
399 Une parenthèse sans correspondance se trouve dans l'expression régulière.
400 Les parenthèses sont imbriquées trop profondément dans l'expression régulière.
401 Plus de deux nombres spécifiés dans une plage.
402 Une accolade sans correspondance se trouve dans le expession régulière.
403 Premier numéro de l'expression plage est plus grande que le deuxième.
404 Un crochet sans correspondance se trouve dans l'expression régulière.
405 Le expression régulière était trop long à compiler.	
406 Identificateur d'arbre B+ d'index non valid: (vfid = (%1$d, %2$d), rt_pgid: %3$d).
407 Clé inconnue %1$s référencé dans arbre B+ d'index {vfid: (%2$d, %3$d), rt_pgid: %4$d, key_type: %5$s}.
408 Valeur inconnue (oid) %1$d|%2$d|%3$d référencé.
409 Valeur en double (oid) %1$d|%2$d|%3$d référencé.
410 Clé NULL référencé.
411 Type incorrect de clé d'arbre B+ d'index "%1$s".
412 Spécification invalide pour recherche de plage.
413 Identificateur d'attribut inconnu: %1$d.
414 Identificateur de classe inconnu: %1$d|%2$d|%3$d.
415 Identificateur de classe non valid: %1$d|%2$d|%3$d.
416 Identificateur de représentation inconnu: %1$d.
417 Identificateur de représentation non valid: %1$d.
418 Descripteur d'enregistrement n'a pas assez d'espace: %1$d.
419 Classe a atteint le maximum nombre de représentations: %1$d.
420 Classe %1$d|%2$d|%3$d déjà eu des représentations.
421 Annuaire des représentations manquant dans le catalogue pour classe: %1$d|%2$d|%3$d.
422 Fiche de renseignements sur la représentation manquante dans le catalogue pour classe - Repr_Id: %1$d|%2$d|%3$d - %4$d.
423 Session est invalide.
424 Aucune instruction à exécuter.
425 Type de données incompatible pour l'attribut "%1$s" de la classa "%2$s".
426 Type de données incompatible pour l'attribut "%1$s".
427 Dépassement de données du type de données "%1$s".
428 Instruction n'est pas modifiable.
429 Commande inconnue..
430 Variable inconnue. "%1$s".
431 Erreur dans interpréteur ou analyseur SQL/X.
432 Classe inconnue "%1$s".
433 Attribut inconnu "%1$s" dans la classe "%2$s".
434 Impossible de trouver les noms de colonnes corrects d'une requête.
435 Instructions multiples pas permises.
436 Instruction n'est pas une requête.
437 ID longue de l'objet est invalide (%1$s,%2$d, %3$s, %4$s).
438 Un conflit existe dans le descripteur long d'objet.
439 L'offset %1$d est supérieure à la longueur de l'objet long %2$d.
440 Position du curseur pas valide.
441 Opération de curseur pas valide.
442 Position du curseur est inconnue.
443 Indice du valeur de tuple %1$d est en dehors des limites.
444 Nom de l'attribut non valide: "%1$s".
445 Index de liste de valeurs %1$d est en dehors des limites.
446 Il existe des structures de résultats de la requête fermées par le gestionnaire de transaction, mais non fermées par l'application.
447 Tentative de manipuler une structure de résultat de la requête déjà fermée.
448 Ttailles des tuples sont actuellement limités à pas plus d'une page.
449 Identificateur de requête inconnu: %1$d.
450 Opérateur d'ensembe non valid: %1$d.
451 Fichier de tas à aucune instance.
452 Invalid contenu pour nœud XASL de l'arbre.
453 Pas plus de nœuds de spécification d'acess.
454 Type de données non valide a été référencé.
455 Pas plus de pages de fichiers de requêtes.
456 Références de type de données sont incompatibles.
457 Invalid type de résultat de la requête.
458 Dépassement produit dans un contexte d'addition.
459 Résultat de la requête contient plus d'un tuple unique.
460 Trop peu de variables d'hôte des entrée fourni.
461 Les variables d'hôte fournies sont plus que les colonnes de résultat.
462 La valeur de résultat est NULL, mais il n'y a pas de variable d'indicateur.
463 Instruction de curseur n'a pas encore été préparé.
464 Curseur devrait être une instruction SELECT.
465 Le curseur n'est pas ouvert.
466 Le curseur doit être fermée avant la réouverture.
467 Résultat doit renvoyer un seul objet.
468 Aucun marqueur de position este permis dans les instructions EXECUTE IMMEDIATE.
469 Type de données utilisé non valid.
470 Requête implique trop d'articles pour l'optimiseur.
471 Mémoire épuisée dans la ligne %1$d du fichier %2$s.
472 Connecteur %1$s pour la base de données locale '%2$s' sur l'hôte '%3$s' est mort.
473 Rapporté à partir de la base de données locale '%1$s' sur l'hôte '%2$s': %3$s.
474 Erreur %1$s détectée pendant %2$s.
475 Aucune spécification de requête avec index %1$s.
476 LDB %1$s existe déjà..
477 Impossible de se connecter au maître de l'hôte %2$s pour accéder le LDB %1$s.
478 La base de données locale "%1$s" n'est pas un LDB enregistré.
479 La base de données locale "%1$s" est actuellement en cours d'accès par d'autres clients, la modification ou la suppression ne sont pas autorisées.
480 La base de données locale "%1$s" n'est pas vide et ne peut être supprimée.
481 "%1$s" n'est pas une classe proxy virtuel.
482 "%1$s" n'est pas une classe virtuelle.
483 "%1$s" n'est pas un attribut de la classe "%2$s".
484 Le object_id pour la classe proxy virtuelle "%1$s" est déjà défini.
485 Un ou plusieurs attributs d'object_id sont NULL pour l'instance de la classe proxy "%1$s".
486 Objet n'est pas une instance modifiable de classe virtuelle.
487 Objet n'est pas une instance.
488 Un attribut d'une classe ne peut pas être une classe virtuelle ou une classe proxy virtuelle.
489 Un attribut d'une classe proxy virtuelle ne peut pas être une classe, classe virtuelle, ou un objet.
490 La super-classe "%1$s" doit être du même type de classe comme "%2$s".
491 Impossible d'extraire nom de l'entité de la spécification de la requête proxy "%1$s".
492 %1$s
493 Syntaxe: %1$s %2$s
494 Sémantique: %1$s %2$s
495 Exécuter: %1$s %2$s
496 Clé inconnue référencé.
497 Valeur inconnue (oid) %1$d|%2$d|%3$d référencée.
498 Valeur en double (oid) %1$d|%2$d|%3$d référencée.
499 Clé NULL référencé.
500 Clé en double référencé.
501 Priorité de déclenchement non valide.
502 Classe cible manquant dans le déclencheur.
503 Déclencheur "%1$s" pas trouvé.
504 Erreur interne: traitement du déclencheur "%1$s".
505 Un déclencheur avec le nom "%1$s" existe déjà.
506 Un déclencheur peut pas être définie sur "%1$s" parce que c'est une classe virtuelle.
507 Classe cible "%1$s" inappropriée pour déclencheur.
508 Attribut cible "%1$s" inapproprié pour déclencheur.
509 Condition de déclencheur pas valide "%1$s".
510 Condition de déclencheur pas valide "%1$s".
511 Non autorisé à accéder le déclencheur "%1$s".
512 Non autorisé à supprimer le déclencheur "%1$s".
513 Non autorisé à mettre à jour le déclencheur "%1$s".
514 Non autorisé à modifier le déclencheur "%1$s".
515 L'heure d'exécution de l'action de déclencheur %2$s ne peut pas être antérieure à l'heure d'exécution de condition de %1$s.
516 La profondeur maximale %1$d de déclencheur dépassée au déclencheur "%2$s".
517 L'opération a été rejetée par le déclencheur "%1$s".
518 Erreur interne: traitement du déclencheur "%1$s".
519 Type interdit pour condition de déclenchement.
520 L'action de REJECT ne peut pas être utilisé avec un temps d'action de AFTER ou DEFERRED.
521 Le REJECT action ne peut pas être utilisé avec les événements ABORT ou TIMEOUT.
522 Expression de la condition de déclenchement n'a pas été donnée.
523 Expression d'action de déclenchement n'a pas été donnée.
524 L'activité spécifié ne peut pas être supprimée car elle est détenue par un autre utilisateur.
525 Erreur pendant la compilation de la condition pour "%1$s": %2$s
526 Erreur pendant la compilation de l'action pour "%1$s", %2$s
527 Erreur pendant l'évaluation de la condition pour "%1$s": %2$s
528 Erreur pendant l'évaluation de l'action pour "%1$s", %2$s
529 Transaction ne peut être enregistrée, il a été invalidé par le déclencheur "%1$s".
530 Expression régulière manquante.
531 Expression régulière est trop longue ou complexe.
532 Parenthèses ou crochets déséquilibrées dans l'expression régulière.
533 Référence est en dehors des limites dans l'expression régulière.
534 Caractère ou syntaxe interdits dans l'expression régulière.
535 Aucun texte donné pour la recherche avec expressions régulières.
536 Opcode interdit trouvé dans l'expression régulière.
537 Code de commande de recherche pour le compilateur d'expressions régulières est interdit.
538 Tampon d'expression régulière de travail doit être initialisé.
539 Tentative de division par zéro.
540 %1$s.
541 Nombre de pages libres pour le volume "%1$s" est inconsistent. %2$d et %3$d ont été trouvés selon les en-tête de volume et bitmap, respectivement.
542 Nombre de secteurs libres pour le volume "%1$s" est inconsistent. %2$d et %3$d ont été trouvés selon les en-tête de volume et bitmap, respectivement.
543 En-tête de disque pour le volume "%1$s" is inconsistent.
544 Erreur interne: INDEX %1$s ON CLASS %2$s (CLASS_OID: %3$d|%4$d|%5$d). Clé B+tree %6$s pour OID d'ojet: %7$d|%8$d|%9$d est introuvable dans l'arbre B+: %10$d|%11$d|%12$d.
545 Erreur interne: INDEX %1$s ON CLASS %2$s (CLASS_OID: %3$d|%4$d|%5$d). Clé et OID: %6$d|%7$d|%8$d dans l'arbre B+: %9$d|%10$d|%11$d sont incorrects. L'objet n'existe pas.
546 Erreur interne: INDEX %1$s ON CLASS %2$s (CLASS_OID: %3$d|%4$d|%5$d). Attendre  %6$d valeurs d'entrée OID, mais %7$d ont été trouvés dans l'arbre B+: %8$d|%9$d|%10$d.
547 Version du serveur %1$s est différente de version du client %2$s.
548 Il n'y a pas un object_id défini pour la classe proxy "%1$s".
549 L'instance de proxy n'a pas été trouvé.
550 Nom de point de sauvegarde inconnu %1$s
551 Impossible de localiser le chemin du fichier d'information de volume "%1$s"... Continue la lecture des tables internes
552 Dépassement arithmétique de capacité négatif sur les dates.
553 Dépassement arithmétique de capacité négatif sur les temps.
$ LOADDB
554 Le chargeur est entré dans un état non valide. Pas d'autres opérations sont possibles.
555 Erreur d'allocation de mémoire lors du chargement de base de données.
556 Trop de valeurs fourni. S'attendant à %1$d.
557 Pour attribut %1$s de %2$s, type %3$s n'est pas permis dans le domaine de l'ensemble.
558 Pour attribut %1$s de %2$s, type attendu %3$s, avait reçu un ensemble constant.
559 Pour attribut %1$s de %2$s, type attendu %3$s, avait reçu %4$s.
560 Pour attribut %1$s de %2$s, domaine n'est pas suffisamment spécifique pour supporter\n des références des objets non qualifiés.
561 Ensembles imbriqués ne sont pas autorisés.
562 Classe de système %1$s ne peut pas être rempli en utilisant le chargeur de la base de données.
563 Référence à la classe interne %1$s convertie en NULL.
564 Violé la contrainte UNIQUE pour attribut %1$s of %2$s.
565 Méthode constructeur %1$s n'est pas défini sur la classe de %2$s.
566 Aucune classe spécifiée ou aucun attribut dans la classe.
567 Trop d'arguments de méthode de constructeur fourni. Attendu %1$d.
568 Paramètres de la méthode constructeur sont manquants. Attendu %1$d, trouvé %2$d.
569 Valeurs d'attributs sont manquants. Attendu %1$d, trouvé %2$d.
570 Impossible d'accéder au fichier de données Glo "%1$s".
571 Instance a déjà été créée par une référence avancée.\nCe n'est pas autorisé pour les instances créées à l'aide des méthodes de constructeur.
572 ERREUR INTERNE: ne peut pas construire une représentation du disque pour instance.
573 ERREUR INTERNE: Impossible d'insérer nouvelle instance dans la base de données.
574 ERREUR INTERNE: Impossible de mettre à jour une nouvelle instance dans la base de données.
575 Pour argument %1$d du constructeur %2$s, type attendu %3$s, reçu %4$s.
576 Référence à la classe %3$s n'est pas compatible avec le domaine %1$s de %2$s.
577 Pour argument %1$d du constructeur %2$s, domaine n'est pas suffisamment spécifique pour supporter les\n références des objets non qualifiés.
578 Référence à la classe %3$s n'est pas compatible avec le domaine d'argument %1$d \n du constructeur %2$s.
579 Domaine cible doit inclure le type "object" pour permettre les références aux classes.
580 Attribut %1$s n'est pas défini pour la classe %2$s.
581 Tentative de mettre à jour la base de données lors de mises à jour sont désactivées.
582 Buts de stockage inconnus %1$d. La plage valide est de %2$d à %3$d.
583 Essayer d'attribuer un numéro non valide (%1$d) de pages.
584 Erreur interne: Une boucle a été détectée dans la table de fichiers du %1$d en volume "%2$s". La boucle peut être causée par la page %3$d|%4$d.
585 Tas inconnu %1$s|%2$d|%3$d
586 Erreur interne: Impossible de mettre à jour l'en-tête du chaîne dans %1$d|%2$d pour tas %3$d dans volume "%4$s".
587 Enregistrements de volumes permanents ne sont pas triés dans votre "%1$s" volinfo fichier. Enregistrement %2$d: %3$d %4$s est hors séquence.
588 ERREUR INTERNE: Échec de l'assertion '%1$s'.
589 Nom d'utilisateur non valide "%1$s".
590 Le domaine "%1$s" d'attribut d'une classe ne peut pas être une \nclasse virtuelle ou une classe proxy virtuelle.
591 Le domaine "%1$s" d'attribut d'une classe proxy virtuelle \ndoit être une classe proxy virtuelle.
592 Le domaine "%1$s" d'attribut d'une classe proxy virtuelle \net la classe proxy virtuelle doit être sur la même base de données locale.
593 Une instance virtuelle non modifiable a été réutilisé et ne peut pas être reconstruit.
594 Une clause d'object_id doit être fournie sans l'aide d'attributs (%1$s) de types de données approximatifs (float ou double).
595 Le nom de base de données "%1$s" est trop long. Nom de la base doit être inférieure à %2$d caractères.
596 Les %1$d pages de l'espace temporaire total permis a été dépassée.
597 Nombre de pages pour le fichier de tas %1$d|%2$d|%3$d est inconsistent. \n%4$d et %5$d ont été trouvés selon la chaîne tas et le table des fichiers, respectivement.
598 Nombre de fichiers est inconsistent. %1$d ont été attendue, %2$d ont été trouvés
599 Un erreur E/S s'est produite pendant la synchronisation d'état de volume "%1$s".
600 Fonction "%1$s" n'est pas mis en œuvre sur le PC.
601 "%1$s".
602 Erreur dl: "%1$s" est défini plus d'une fois.
603 Erreur interne: la table des secteurs/pages pour le VFID %1$d|%2$d semble corrompu.
604 Erreur interne: Une ensemble d'allocation le VFID %1$d|%2$d(Volume "%3$s") semble inconsistent dans %4$d pages supprimés ou marquées comme supprimées et %5$d trous de page dans la table
605 Erreur interne: Nombre inconsistente des pages marquées comme supprimées pour le VFID %1$d|%2$d(Volume "%3$s"). Attendu %4$d, Trouvé %5$d.
606 Impossible de localiser odbc.ini avec chemin "%1$s".
607 Base de données "%1$s" n'a pas été trouvé dans odbc.ini.
608 Base de données "%1$s" n'a pas une spécification d'hôte dans le fichier odbc.ini.
609 Votre transaction ne peut pas être annulée car la journalisation a été ignoré. Votre base de données peut être corrompue.
610 Votre base de données est susceptible d'être corrompu car la journalisation a été désactivé pendant que votre base de données s'est plantagée.
611 %1$s ne peut pas être exécuté en mode client / serveur.
612 La journalisation peut pas être désactivé en ce moment car il ya des actions en attente de restaurer.
613 Dans la classe "%3$s", composante locale "%1$s" ne peut pas servir comme un substitut d'alias pour la classe "%2$s". Les domaines sont incompatibles.
614 Nombre des journaux actifs de transactions a été dépassé. Le nombre maximum souhaité est de %1$d.
615 Impossible d'établir le contact avec l'interface Winsock. Erreur Winsock: %1$d.
616 Impossible de trouver le nom d'hôte ("%1$s") dans "%2$s". Veuillez vérifier les autorisations du fichier ou s'il existe le nom d'hôte.
617 Impossible de trouver le nom d'hôte ("%1$s") dans "%2$s". Veuillez vérifier les autorisations du fichier ou s'il existe le nom d'hôte.
618 Attribut n'est pas modifiable.
619 Mauvais jeux de caractères codés de source.
620 Mauvais codeset de destination.
621 Type de données non valide. Les arguments contiennent un type de données non valide.
622 Codesets incompatibles. Les codesets des arguments sont incompatibles.
623 Séquence d'échappement non valide. Une séquence d'échappement valide a provoqué une erreur dans le compilateur d'expressions régulières.
624 Caractère d'échappement non valid. Le caractère d'échappement est non NULL, avec la longueur supérieure à 1.
625 Erreur interne. Essayer de mettre à jour le modèle incorrecte d'information d'attributs %1$d|%2$d|%3$d avec l'objet d'instance %4$d|%5$d|%6$d.
626 Erreur interne. %1$d attributs demandés n'ont pas été trouvés.
627 Invalid opérande pour TRIM. L'opérande de TRIM a une longueur supérieure à 1.
628 Type de devises non valide: %1$d.
629 Pagesize %1$d n'est pas une puissance de 2 ou Pagesize est trop petit. Pagesize de %2$d est utilisé au lieu.
630 La conversion n'est pas supportée par %1$s.
631 Instruction SQL rompe contrainte NOT NULL.
632 %1$s n'est pas un volume de sauvegarde.
633 %1$s est une sauvegarde de base de données %2$s créé sur %3$s au lieu de donnée base de données %4$s créé sur %5$s
634 Un volume/fichier de base de données a été attendu dans la sauvegarde.
635 AVERTISSEMENT: Pool de %1$d tampons de journal semble très faible pour l'environnement actuel.\n  Il est possible que certains tampons ne sont pas libérés par le système en raison d'une ERREUR INCONNUE\n ou qu'il ya beaucoup de transactions concurrentes abandonnées dans le même temps. Le pool de mémoire tampon de journal est élargi avec %2$d plus tampons.
636 AVERTISSEMENT: Num_buffers %1$d  est trop petit. La valeur minimale de %2$d a été supposé.
637 Erreur de système: trop de mémoire libérée pour une mémoire tampon du journal. Nombre est mis à zéro.
638 Avertissment: Vidage d'un page de journal de transactions qui ne peuvent pas être mis à jour, pageid = %1$d
639 Erreur de système: Précédente page du journal de séquence %1$d n'est pas la page %2$d vidée en retard.
640 Erreur de système: un point de sauvegarde ne peut pas être ajoutée lorsque la transaction n'est pas active (par exemple, lors de l'enregistration ou l'anullation).
641 Une nom doit être donné pour un point de sauvegarde.
642 Erreur de système: Aucune opération supérieure active du système pour la transaction en cours.
643 Peut-être une erreur du système: Enregistrer / Annuler la transaction = %1$d (indice = %2$d) ayant opérations permanents attachées.\nAttachera ces opérations du système à la transaction
644 ERREUR FATALE DU JOURNAL: %1$s
645 ERREUR DU SYSTÈME: Etat = %1$s de la Transaction = %2$d (index = %3$d) \n n'est pas l'état correct pour appliquer des actions postpone/undo du client ... ignoré
646 SYSTEM ERROR: Il semble que le dossier d'équilibrage est manquant pour la journalisation logique rcvindex = %1$s\n. Sans cet enregistrement d'équilibrage, la récupération après plantage ne se fera pas correctement
647 Sauvegarde "%1$s" n'appartient pas à la base de données.
648 La sauvegarde est incompatible avec courant "%1$s" version "%2$s".
649 La précision fournie de %1$d est invalide, elle doit être supérieure à %2$d et pas plus de %3$d.
650 Impossible de créer assez des fils d'exécution pour 'max_clients=%1$d'.
651 Pas de mémoire virtuelle pour pré-allouer %1$d tampons de tri pour (chacun des) %2$d fil(s) d'exécution.
652 Mauvais offset %1$d a été donnée de partager l'enregistrement avec la longueur %2$d stocké sur fente %3$d
653 Mauvais offset %1$d ou longueur %2$d a été donnée à enlever une partie des données de l'enregistrement d'une longueur de %3$d stocké sur fente %4$d
654 Mauvais offset %1$d ou longueur %2$d a été donné à remplacer une partie des données de l'enregistrement d'une longueur de %3$d stocké sur fente %4$d
655 Impossible d'ouvrir le fichier de configuration du gestionnaire d'événements, "%1$s".
656 Avertissment: Id/nom null du fichier de configuration du gestionnaire d'événements, "%1$s", ligne %2$d
657 Avertissment: Nom de l'événement pas permis, "%1$s", dans le fichier de configuration du gestionnaire d'événements, "%2$s", ligne %3$d
658 Avertissment: id %1$d d événement pas dans la plage d'erreur %2$d <> %3$d, file "%4$s", ligne %5$d
659 Impossible d'accéder au processus de gestionnaire d'événements, "%1$s".
660 Impossible d'ouvrir/connecter le processus de gestionnaire d'événements, "%1$s".
661 Impossible d'écrire dans le processus de gestionnaire d'événements, "%1$s".
662 Échec d'initialisation du mécanisme de gestion des événements.
663 Avertissment: Ligne trop longue dans le fichier de configuration du gestionnaire d'événements, "%1$s", ligne %2$d, elle a été tronqué.
664 Mécanisme de gestion des événements a commencé.
665 Pipe de gestionnaire d'événements cassé, "%1$s"
666 Mécanisme de gestion des événements arrêté.
667 Impossible d'assortir la classe '%1$s' à la classe c++ correspondant.
668 Erreur interne: type de domaine '%1$d' inconnu.
669 Serveur a refusé la connexion du client: le nombre maximal des clients (%1$d) a été dépassé.
670 Opération aurait causé une ou plusieurs violations de contraintes uniques. INDEX %1$s%2$s ON CLASS %3$s%4$s. clé: %5$s%6$s.
671 Une erreur de lecture/écriture de réseau s'est produite pendant pour socket %1$d associé à votre transaction (indice %2$d, %3$s@%4$s|%5$d)
672 Socket %1$d associé à votre transaction (indice %2$d, %3$s@%4$s|%5$d) est fermé.
673 Votre connexion au serveur a été fermé parce que le serveur s'arrête immédiatement.
674 Il n'ya pas assez des fils d'exécution actifs de poursuivre l'exécution du serveur actuel. Nombre actuel des fils d'exécution actifs est de %1$d. Jusqu'à %2$d fils d'exécution peut être nécessaire pour l'exécution propre du serveur dans votre environnement. Transaction avec indice %3$d a expiré à poursuivre l'exécution du serveur.
675 Impossible de lire le fichier d'emplacement de la base de données, '%1$s'.
676 Base de données '%1$s' ne peut être trouvé dans le fichier d'emplacement de la base de données, '%2$s'
677 Impossible de se connecter au serveur de base de données '%1$s' sur l'hôte suivant (s): %2$s
678 Erreur interne. Module de redémarrage du client a reçu le nom du serveur de base de données NULL.
679 Cette transaction C++ a déjà commencé.
680 Tentative de dépasser le niveau maximal d'imbrication de transactions C++ (%1$d).
681 %1$s transaction a été tentée sur une transaction C++ qui n'a pas encore commencé.
682 Impossible de %1$s la transaction jusqu'à ce que toutes les transactions subordonnées sont terminées.
683 Tentative de création de chaîne avec une longueur interdite - %1$d
684 Méthode a retourné un code d'erreur %1$d défini par l'utilisateur.
685 Classe "%1$s" n'est pas valide.
686 Notification: le gestionnaire d'événements a été redémarré.
687 Non admis à effectuer une conversion de type de (%1$s *) à (%2$s *).
688 Indice hors limites. Tentative d'accès à l'élément %1$lld. Taille de la collection = %2$lld.
689 Erreur interne. Itérateur contient état corrompu.
690 Tentative de déréférencer une instance non initialisée de odb_Ref<>.
691 Tentative d'utilisation d'un itérateur invalide.
692 Tentative d'utilisation d'un itérateur avec une collection sans lien.
693 Dépassement s'est produite sur le type de données numérique.
694 ERREUR DU SYSTÈME: Impossible de charger arbre B+.
695 Interface incorrecte a été utilisée pour tuer un client.
696 Transaction inconnu (index %1$d, %2$s@%3$s|%4$d).
697 Indice fourni pour transaction (index %1$d, %2$s@%3$s|%4$d) ne correspond pas avec l'indice transaction en cours (indice %5$d, %6$s@%7$s|%8$d). Probablement la transaction fourni est terminée et son indice de transaction a été réattribué à une autre transaction.
698 Erreur interne: INDEX %1$s ON CLASS %2$s (CLASS_OID: %3$d|%4$d|%5$d). le nombre d'OID dans la hiérarchie unique: %6$d n'est pas égal au nombre d'OID: %7$d trouvé dans l'unique arbre B+, plus le nombre de valeurs NULL: %8$d trouvé dans la hiérarchie unique pour l'arbre B+: %9$d|%10$d|%11$d.
699 Erreur interne: INDEX %1$s ON CLASS %2$s (CLASS_OID: %3$d|%4$d|%5$d). le nombre d'OID dans la hiérarchie unique: %6$d n'est pas égal au nombre d'OID: %7$d trouvé dans les statistiques de racine d'unique arbre B+ pour l'arbre B+: %8$d|%9$d|%10$d.
700 Erreur interne: INDEX %1$s ON CLASS %2$s (CLASS_OID: %3$d|%4$d|%5$d). le nombre d'OID: %6$d n'est pas égal au nombre de valeurs NULL: %7$d plus le nombre de clés: %8$d dans l'arbre B+ unique: %9$d|%10$d|%11$d.
701 Pas de proxy est défini sur "%1$s" à ldb "%2$s".
702 Erreur interne: INDEX %1$s ON CLASS %2$s (CLASS_OID: %3$d|%4$d|%5$d).  le nombre de valeurs NULL dans la hiérarchie unique: %6$d n'est pas égal au nombre de valeurs NULL: %7$d  trouvé dans les statistiques de racine d'arbre B+ pour l'arbre B+: %8$d|%9$d|%10$d.
703 Erreur interne: INDEX %1$s ON CLASS %2$s (CLASS_OID: %3$d|%4$d|%5$d). OID: %6$d|%7$d|%8$d  trouvé dans l'unique arbre B+: %9$d|%10$d|%11$d n'appartient pas à l'une des classes de la contrainte d'unicité.
704 L'évaluation de la fonction générique de serveur a échoué.
705 %1$d volumes inconsistents permanents ont été trouvés lors de  %2$d sont attendues.
706 Impossible d'agrandir les volumes permanents. Volume permanents "%1$s" avec but %2$s a été donné.
707 Impossible d'agrandir le volume temporaire "%1$s" avec %2$d pages
708 Impossible d'agrandir le volume temporaire de disque "%1$s" avec %2$d pages (%3$lld Ko) en raison d'un espace insuffisant. L'espace actuellement disponible est %4$d pages (%5$lld Ko).
709 Contrainte "%1$s" est introuvable.
710 Contrainte non valide.
711 Un objet avec la valeur d'attribut fourni n'existe pas.
712 Contrainte" %1$s" existe déjà.
713 Un index n'existe pas sur cet attribut.
714 La requête a échoué en raison d'espace insuffisant du fichier temporaire.
715 Impossible de vérifier le schéma: %1$s
716 Contraintes NOT NULL ne sont pas permises dans les classes virtuelles ou proxy.
717 Contraintes UNIQUE ne sont pas permises dans les classes virtuelles ou proxy.
718 Gadget invalid.
719 Le nombre d'attributs (%1$d) et des valeurs (%2$d) ne sont pas égaux.
720 Impossible d'utiliser un gadget à insérer dans une classe virtuelle ou proxy.
721 Requête d'insertion donne plus d'une ligne.
722 Nombre incorrect d'attributs pour contrainte NOT NULL.
723 Impossible de modifier le domaine d'un attribut existant.
724 Paramètre(s) invalid(s) pour la génération de nom pour défaut contrainte.
725 Erreur interne: OID temporaire attendu et OID permanente rencontré.
726 Contrainte UNIQUE doit être ajouté à l'aide d'une instruction de modification distincte\naprès les instances ont été créées. Par exemple, au lieu de:\n\talter table1 add attribute a int unique;\n utilise:\n\talter table1 add attribute a int;\n\talter table1 add unique(a);
727 Événement de déclencheur non valide.
728 La requête a échoué car vfid du fichier temporaire n'est pas valide pour la transaction %1$d.
729 Dépassement produite dans le contexte de soustraction.
730 Dépassement produite dans le contexte de multiplication.
731 Dépassement produite dans le contexte de division.
732 Dépassement s'est produit dans le contexte de moins unaire.
733 Dépassement s'est produit dans le contexte de coercition.
734 Erreur interne: En-tête du VFID du fichier %1$d|%2$d(Volume "%3$s") est corrompu.
735 Inconnu indice de transaction de %1$d.
736 Doit spécifier un service ou identificateur de port. Erreur de Winsock: %1$d.
737 Service inconnu pour TCP: %1$s. Erreur de Winsock: %2$d.
738 Impossible de créer un flux de socket. Erreur de Winsock: %1$d.
739 Impossible de lier l'adresse locale ... une nouvelle tentative. Erreur de Winsock: %1$d.
740 Impossible de lier l'adresse locale ... abandon.. Erreur de Winsock: %1$d.
741 Accept échoué. Erreur de Winsock: %1$d.
742 Envoi d'un message diffusé au client. Erreur de Winsock: %1$d.
743 Échec lors de la négociation entre le client et le serveur. (homologue hôte %1$s)
744 Erreur dans le re-hachage d'un MOP proxy/vclass.
745 Invalid phase de ramasse-miettes.
746 Invalid callback de ramasse-miettes.
747 Ticket invalid de callback de ramasse-miettes.
748 Pointeur d'objet invalid rencontré par db_gc_mark_object.
749 Le nombre d'instances extraites ne correspondent pas: %1$d attendues, %2$d reçues.
750 Le nombre d'instances extraites ne correspondent pas: %1$d attendues, %2$d reçues.
751 L'OID d'un nouveau objet n'est pas disponible dans un déclencheur BEFORE INSERT
752 Erreur pendant la restauration de sauvegarde unit_num %1$d.
753 Erreur pendant la restauration de sauvegarde unit_num %1$d, pageid %2$d dépasse nombre total de pages %3$d pour volid %4$d.
754 Pnstance proxy OO a un type non-chaîne ou clé nulle.
755 %1$s ne peut pas être exécuté en mode autonome.
756 Tampon de chaîne spécifiée est trop petite pour encoder cet objet.
757 Erreur interne: ne peut pas attribuer OID permanente au cours de coder objet.
758 Chaîne spécifiée n'est pas valide pour le décodage de l'objet.
759 L'objet cible a été supprimé.
760 Erreur interne: instance de l'objet proxy a la clé NULL au cours de coder objet.
761 Erreur interne: l'instance d'objet vclass correspond à une invalide instance réelle.
762 Erreur interne dans la résolution d'instance VClass à une instance réelle.
763 Erreur interne dans le codage d'une instance d'objet non modifiable.
764 Erreur interne dans le codage objet en forme vobj interne.
765 Argument d'objet de sortie a une adresse NULL.
766 Erreur interne dans le décodage de l'objet.
767 Impossible de créer une sauvegarde de niveau %1$d sans créer au préalable une sauvegarde de niveau %2$d.
768 La base de données locale "%1$s" a été consultée lors de cette session, la modification ou la chute est interdite.
769 Attribut "%1$s" du classe "%2$s" n'est pas une classe valide ou un attribut partagé.
770 Pas de fonctions de table.
771 Paramètre invalide pour la fonction.
772 db_serial du classe est introuvable.
773 Serial "%1$s" est introuvable.
774 Serial "%1$s" existe déjà.
775 La prochaine valeur dépasse la valeur MAX(MIN).
776 Impossible d'extraire l'objet de série.
777 Impossible de mettre à jour l'objet de série.
778 Impossible de créer un lien symbolique "%1$s" au fichier "%2$s".
779 Résultat dépasse la limite: année de la date DOIT être en 1 et 9999.
780 Défaillance interne du système: impossible pour obtenir le temps.
781 Chaîne de format est trop long. Il doit être inférieure à 16Ko.
782 Chaîne vide pas permis ici.
783 Format non valide.
784 Deux arguments sont incompatibles.
785 Chaîne du première argument est trop long. Il doit être inférieure à 16Ko.
786 Format est dupliqué
787 Erreur de conversion en format de l'heure.
788 Erreur de conversion en format d'horodatage.
789 Mauvais numéro.
790 Exécution de la requête a été interrompue par l'utilisateur.
791 Valeur de série incorrecte.
792 Impossible d'allouer de la mémoire pour css.
793 pthread_attr_init() a échoué.
794 pthread_attr_destroy() a échoué.
795 pthread_attr_setdetachstate() a échoué.
796 pthread_attr_setscope() a échoué.
797 pthread_attr_setstacksize() a échoué.
798 pthread_create() a échoué.
799 pthread_join() a échoué.
800 pthread_mutex_init() a échoué.
801 pthread_mutex_destroy() a échoué.
802 pthread_mutex_lock() a échoué.
803 pthread_mutex_trylock() a échoué.
804 pthread_mutex_unlock() a échoué.
805 pthread_mutexattr_init() a échoué.
806 pthread_mutexattr_destroy() a échoué.
807 pthread_mutexattr_settype() a échoué.
808 pthread_mutexattr_gettype() a échoué.
809 pthread_cond_init() a échoué.
810 pthread_cond_destroy() a échoué.
811 pthread_cond_wait() a échoué.
812 pthread_cond_timedwait() a échoué.
813 pthread_cond_signal() a échoué.
814 pthread_cond_broadcast() a échoué.
815 pthread_key_create() a échoué.
816 pthread_key_delete() a échoué.
817 pthread_setspecific() a échoué.
818 pthread_getspecific() a échoué.
819 pthread_once() a échoué.
820 Impossible d'initialiser une connexion.
821 Arrêt d'une connexion.
822 Opération de mutex a échoué pendat l'obtention d'Id suivant du client.
823 Opération de mutex a échoué pendat l'initialisation de la liste des connexions.
824 Impossible de détruire un mutex pendant la finalisation liste des connexions.
825 Appel de pread() a échoué.
826 Appel de pwrite() a échoué.
827 Fonction traversant de la liste des connexions retourne une valeur non valide.
828 Section critique non valide de l'indice a été donné.
829 Ce verrou de mutex a été déverrouillé déjà.
830 Impossible d'allouer entrée de requête. Nombre maximal d'entrées allouables est de %1$d.
831 Tous les descripteurs de transaction(%1$d) sont en cours d'utilisation. Augmente le paramètre max_clients.
832 Sauvegarde est déjà en cours d'exécution. Sauvegarde ne peut pas être exécuté par deux processus.
833 Le nom de l'index "%1$s" est ambigu. Spécifiez le nom de la classe de l'index.
834 Il ya quelques incohérences entre la chaîne source "%1$s" et la chaîne de format "%2$s" donnée dans to_number().
835 Objet de statistique pas defini.
836 LATCH ON PAGE(%1$d|%2$d) a expiré.
837 Impossible de supprimer l'utilisateur qui possède des objets de base de données.
838  Impossible d'ouvrir plus de %1$d analyses d'index simultanément.
839 "%1$s": Paramètre de système inconnu ou mauvaise valeur.
840 Impossible de modifier le paramètres de système "%1$s".
841 Opération demandée ne peut être exécutée que par seul client (transaction).
842 Ne peut pas mettre en cache le verrou de l'objet %1$d|%2$d|%3$d.
843 Arguments erronés dans %1$s, un %2$s a été transmis.
844 Isolement inconnue(%1$d) est trouvé. L'indice transaction est %2$d.
845 Type d'objet non valide(%1$d) est trouvé. L'objet verrouillable est %2$d|%3$d|%4$d.
846 %1$s de tran(%2$d) ne se trouve pas dans la liste des détenteurs d'un objet(%3$d|%4$d|%5$d).
847 %1$s sur un %2$s(%3$d|%4$d|%5$d) ne se trouve pas dans la liste des détenteurs(cnt=%6$d) de la transaction(%7$d).
848 %1$s sur un objet(%2$d|%3$d|%4$d) ne se trouve pas dans la liste non2pl de la transaction(%5$d).
849 Essayer d'annuler une transaction(%1$d) deux fois.
850 Tran(%1$d) n'est pas un titulaire de verrou ni attendeur du verrou d'un objet(%2$d|%3$d|%4$d).
851 Impossible d'allouer la ressource de verrouillage (%1$s). 
852 Mode de détenteurs totals(%1$d) d'une liste vide des détenteurs de verrou n'est pas NULL_LOCK.
853 Pour un objet(%1$d|%2$d|%3$d), tran(%4$d) d'une lecture pas enregistrée a détenu un verrou de faute(%5$s).
854 ATTENTION: Titulaire de verrou manquant, mais il y a des attendeurs du verrou. Reportez-vous à %1$s.
855 ATTENTION: Deux ou plusieurs fils d'exécution sont en attente de verrouillage pour une transaction(%1$d).
856 ATTENTION: Etrange lockwait état(%1$d|%2$d), fil d'exécution(%3$d|%4$lld) et transaction(%5$d).
857 Une erreur d'E/S s'est produite lors de tronquer la page %1$d de volume "%2$s".
858 Volume "%1$s" est inconnu au redémarrage du serveur.
859 LATCH ON PAGE(%1$d|%2$d) ANNULÉ
860 Impossible d'effectuer des transactions en cours dans le cadre d'une transaction globale, car son état est '%1$s'.
861 Impossible de préparer pour valider la transaction en cours avec identifiant de transaction %1$d car cette transaction n'est pas faite dans le cadre d'une transaction globale.
862 Impossible de définir l'information d'utilisateur de la transaction globale avec l'identifieur %1$d car son état est '%2$s'.
863 Impossible d'obtenir l'information d'utilisateur de la transaction globale avec l'identifieur %1$d parce qu'il n'est pas définie.
864 Impossible d'ouvrir fichier de backupdb/restoredb '%1$s'.
865 Impossible d'exécuter l'instruction en raison de marqueurs d'entrée de type inconnu.
866 Code d'erreur pas utilisé.
867 Code d'erreur pas utilisé.
868 Code d'erreur pas utilisé.
869 Code d'erreur pas utilisé.
870 Code d'erreur pas utilisé.
871 Code d'erreur pas utilisé.
872 Code d'erreur pas utilisé.
873 Erreur d'authentification PKI "%1$s".
874 Argument de power() est hors limites.
875 Dépassement produite dans le contexte de puissance.
876 Code d'erreur pas utilisé.
877 Pas de données d'être déchargés.
878 Fichier de placement de la base de données est invalid '%1$s'.
879 Impossible d'obtenir la permission: '%1$s'.
880 Impossible de modifier permission '%1$s'.
881 Impossible d'obtenir verrou pour fichier '%1$s(FILE ID: %2$d)'.
882 Impossible de libérer verrou pour fichier 'FILE ID: %1$d'.
883 Impossible d'obtenir l'état du fichier '%1$s'.
884 Volext-chemin '%1$s' n'est pas accessible en écriture.
885 Échec de déplacer '%1$s' en '%2$s'. Utilise le même périphérique (disque).
886 "%1$s" causé violation de contrainte unique.
887 La procédure stockée '%1$s' existe déjà.
888 Nombre de paramètres n'est pas valide. attendu: %1$d, effectif: %2$d
889 Erreur d'exécution de procédure stockée: %1$s
890 Partition a échoué.
891 Partition appropriée n'existe pas.
892 Clé primaire "%2$s" déjà définie pour la classe "%1$s".
893 Attribut '%1$s', membre de la clé primaire, ne pouvait pas être supprimée.
894 La procédure/fonction stockée '%1$s' n'existe pas.
895 Type incorrect du procédure stockée: '%1$s' est le '%2$s'.
896 Compression échoué. Méthode d'archivage Zip: %1$d (%2$s), Niveau Zip: %3$d (%4$s)
897 Décompression a échoué.
898 Erreur de réplication: "%1$s"
899 Demandes de partition non valides.
900 Bibliothèque Java VM est introuvable:: %1$s.
901 Machine virtuelle Java ne peut pas être démarré: %1$s.
902 Machine virtuelle Java ne fonctionne pas.
903 Impossible de connecter Java VM: %1$s
904 Nom incorrect du procédure stockée.
905 Mise en réseau avec JVM a échoué: %1$d
906 Invalid signature de méthode Java.
907 Le propriétaire ou un membre du groupe DBA peut chuter procédure stockée.
908 Trop d'arguments de procédure stockée '%1$s'.
909 Classe de catalogue/VClass est manquant ou invalide.
910 Accès à la partition n'es pas permis.
911 Appel invalide: il ne peut pas retourner un ResultSet.
912 ResultSet peut pas être utilisé comme paramètre d'entrée.
913 Un trop grand nombre d'appels de procédure stockée imbriquée.
914 Un objet serial existe déjà comme une contrainte d'incrémentation automatique.
915 Valeur d'augmentation d'une contrainte d'incrémentation automatique doit être supérieure à 0.
916 Le volume du journal actif de transactions n'est pas inclus dans ce volume de sauvegarde(%1$s).
917 Volume du journal actif de transactions existe déjà.
918 La classe '%1$s' refferencée par la clé étrangère n'existe pas.
919 La classe '%1$s' refferencée par la clé étrangère ne possède pas la clé primaire.
920 La clé étrangère '%1$s' ne comprend pas le membre de clé primaire '%2$s'.
921 Le domaine de l'élément '%1$s' de clé étrangère est différente de celui de l'élément '%2$s' de clé primaire. (%3$s: %4$s vs. %5$s)
922 La contrainte de la clé étrangère '%1$s' est invalide, en raison de la valeur de '%2$s'.
923 La clé primaire '%1$s' référencée par une clé étrangère '%2$s' n'est pas censé à être supprimé.
924 Opérations de UPDATE/DELETE sont limitées par la clé étrangère '%1$s'.
925 Acquisition de verrouillage pour la clé étrangère '%1$s' a échoué..
926 L'instance ayant la clé étrangère '%1$s' ne peut pas être supprimé.
927 Le nombre de clés de la clé étrangère '%1$s' est différent de celui de la clé primaire '%2$s'.
928 Pas un utilisateur, mais le système peut assigner l'attribut '%1$s' créé par 'ON OBJET CACHE' de la clé étrangère.
929 Une clé étrangère ne peut pas être définie dans la classe virtuelle.
930 Il est possible de déposer l'attribut '%1$s' créé par 'ON OBJET CACHE' de clé étrangère seulement après la suppression de la contrainte de la clé étrangère.
931 Valeur de départ d'une contrainte d'incrémentation automatique doit être inférieure à la valeur maximale.
932 Pas possible de réparer une incohérence du nombre de pages libres pour le volume "%1$s" parce que %2$d pages obtenues à partir de l'entête de volume sont incompatibles avec %3$d pages du bitmap.
933 Pas possible de réparer une incohérence du nombre de secteurs libres pour le volume "%1$s" parce que %2$d secteurs obtenues à partir de l'entête de volume sont incompatibles avec %3$d secteurs du bitmap.
934 Domaine nul référencé.
935 Argument de la fonction %1$s est hors limites.
936 Dépassement s'est produit dans le contexte exp.
937 Erreur de base de données.
938 Argument non valide.
939 Il ya trop de connexions.
940 Le handle n'est pas valid.
941 L'opération n'est pas pris en charge.
942 Dépassement du délai pour handle en attendant des verrous.
943 Erreur générique.
944 L'instruction n'est pas préparé.
945 L'instruction n'a aucun jeu de résultats.
946 L'instruction n'est pas exécuté.
947 Il n'existe pas plus des ResultSets.
948 Le taille du tampon n'est pas suffisante.
949 Il n'y a pas d'information disponible.
950 Le nom n'est pas valid.
951 Le ResultSet n'est pas modifiable.
952 La ligne est supprimée.
953 Paramètres de l'instruction préparée ne sont pas définis.
954 L'instruction n'est pas une instruction par lots.
955 Impossible d'effacer cette instruction par lots.
956 Impossible d'exécuter par lots.
957 L'instruction est une instruction préparée.
958 L'instruction n'est pas une instruction préparée.
959 L'instruction est une instruction par lots.
960 Il n'y a pas plus d'erreurs.
961 Il n'y a pas plus de résultats.
962 Mémoire épuisée.
963 Erreur de Broker.
964 Le handle du ResultSet est fermé.
965 Impossible d'utiliser des noms d'attributs en double dans la liste de clé d'index. Nom de l'attribut '%1$s' inscrit plus d'une fois.
966 Votre transaction (indice %1$d, %2$s@%3$s|%4$d) a expiré en attente sur le(s) verrou(s) %5$s sur l'objet %6$d|%7$d|%8$d en raison d'un interblocage. Vous êtes en attente pour utilisateur(s) %9$s à la fin.
967 Votre transaction (indice %1$d, %2$s@%3$s|%4$d) a expiré en attente sur le(s) verrou(s) %5$s sur la classe %6$s en raison d'un interblocage. Vous êtes en attente pour utilisateur(s) %7$s à la fin.
968 Votre transaction (indice %1$d, %2$s@%3$s|%4$d) a expiré en attente sur le(s) verrou(s) %5$s sur l'instance %6$d|%7$d|%8$d de la classe %9$s en raison d'un interblocage. Vous êtes en attente pour utilisateur(s) %10$s à la fin.
969 Plate-forme de bit de serveur (%1$d) est différente de la plate-forme de bit du client (%2$d).
970 Le mode HA du serveur est modifié de '%1$s' à '%2$s'.
971 Programme '%1$s' (pid %2$d) s'est connectée à le serveur de base de données '%3$s' sur l'hôte '%4$s' (port %5$d).
972 Programme '%1$s' (pid %2$d)a été connecté à partir de l'hôte '%3$s'. (indice de transaction %4$d)
973 L'état du serveur est %1$s.
974 Journal de transactions "%1$s" est créé pour la journalisation des pages à partir de %2$lld à %3$lld.
975 La version actuelle de la réplication ne permet pas de modifier plusieurs lignes avec une seule instruction UPDATE qui peuvent violer la contrainte UNIQUE.
976 Erreur interne: dépassement de la taille du tableau (taille allouée: %1$d, taille consultée: %2$d) à la page de fichier de table de %3$d|%4$d(volume "%5$s")
977 Point de contrôle commencé (id de la page précédente du point de contrôle: %1$lld, id de la page REDO précédente: %2$lld).
978 Point de contrôle terminé (id de la page de point de contrôle: %1$lld, id de la page REDO du point de contrôle: %2$lld, nombre de pages écrit: %3$d).
979 Boucle CONNECT BY dans les données d'utilisateur.
980 Fil d'exécution est en attente en %1$s depuis plus de %2$d msec.
981 Transaction %1$d a atteint le seuil des statistiques de surveillance %2$s.
982 Interruption de la transaction %1$d.
983 Instances d'une classe OID réutilisable ne sont pas attribuables. Cette opération est interdite sur les non-attribuables instances.
984 Impossible de configurer %3$s à "%6$s" dans la section "[%5$s]" quand il est configuré sur "%4$s" dans la section "[%2$s]" du fichier de configuration "%1$s".
985 Le nom d'hôte sur la chaîne de connexion de base de données doit être spécifié lors de multihôte est configuré dans "databases.txt". ex) csql demodb@localhost
986 Fonction heartbeat du CUBRID commencée.
987 Fonction heartbeat du CUBRID arrêtée.
988 Événement de noeud: %1$s.
989 Événement de processus: %1$s. %2$s
990 Exécution de la commande: %1$s. %2$s
991 Candidats pour victimes de FLUSH de mémoire tampon des pages sont commencés.
992 Candidats pour victimes de FLUSH de mémoire tampon des pages sont finis. (nombre: %1$d).
993 Un dépassement s'est produit dans le contexte d'opération de bits.
994 Cette instruction ne peut pas être une instruction préparée.
995 Une instruction préparée avec le nom %1$s n'existe pas.
996 Nombre incorrect de valeurs données. %1$d  valeurs ont été donnés, mais %2$d valeurs sont nécessaires.
997 Impossible d'ajouter la contrainte de clé étrangère %1$s à le %2$s partitionné. Les actions référentielles que les attributs de mise à jour ne sont pas encore pris en charge sur les classes partitionnées.
998 Impossible d'ajouter la contrainte de clé étrangère %1$s à l'attribut %2$s. L'attribut ne peut pas avoir de contrainte NOT NULL, car il doit correspondre à l'action SET NULL référentielle.
999 Impossible de créer la '%1$s' comme la table '%2$s' parce que la table existante possède des fonctionnalités qui ne seront pas dupliqués (%3$s).
1000 '%1$s' est un attribut SHARED (partagée) ou du CLASS mais seuls les attributs normaux sont permises dans ce contexte.
1001 Une situation ou état inattendu a été atteinte. '%1$s'
1002 La transaction actuelle ne pouvait pas acquérir un verrou de base de données dont elle a besoin pour poursuivre le traitement.
1003 La contrainte '%1$s' existe mais a un type différent.
1004 S'il vous plaît noter que lorsque vous utilisez ALTER TABLE DROP FOREIGN KEY, CUBRID supprimet la contrainte et son index associé.
1005 Code d'erreur pas utilisé.
1006 Code d'erreur pas utilisé.
1007 Impossible de créer un index avec longueur du préfixe sur contraintes unique, de clé étrangère ou de clé primaire.
1008 Impossible de créer un index avec longueur du préfixe sur la classe partitionné.
1009 COMPACTDB déjà commencé.
1010 Impossible de définir avec longueur du préfixe sur le domaine "%1$s".
1011 Impossible d'ajouter la contrainte %1$s de clé étrangère sur l'attribut partagée %2$s.
1012 Impossible de créer un tableau avec un type de colonne NULL.
1013 Réglage de DEFAULT ou SHARED sur colonne typée %1$s est interdit.
1014 Réglage de NOT NULL sur la colonne typée %1$s n'est pas autorisée.
1015 Répertoire spécifié '%1$s' n'existe pas.
1016 %1$s erreur de stockage externe: %2$s
1017 Chemin pour stockage externe '%1$s' n'est pas valide.
1018 Impossible de copier le fichier externe sur le type différent de stockage. (source %1$s dest %2$s)
1019 Stockage externe n'est pas initialisé parce que le chemin n'est pas spécifié dans "databases.txt".
1020 Fichier externe "%1$s" n'a pas été trouvé.
1021 Un cycle d'interblocage est détecté. %1$s.
1022 Valeur non valide "%1$d" pour la longueur du préfixe de l'index.
1023 log applier filtre: %1$s.
1024 log writer: échec d'obtenir les pages de journal à partir de la page ID %1$lld.
1025 HA delay info: Le délai de réplication (%1$d secs) a dépassé la limite (%2$d secs).
1026 HA delay info: Le délai de réplication (%1$d secs) est diminué en dessous du niveau acceptable (%2$d secs).
1027 Applicateur du journal: pas réussi à changer l'état d'application '%1$s' à '%2$s'.
1028 Applicateur du journal: enregistrement EOF inattendu dans le journal de transactions. LSA: %1$lld|%2$d.
1029 Applicateur du journal: invalide la page du journal de réplication. page HDR: %1$1lld|%2$d, finale: %3$lld|%4$d, LSA annexé: %5$lld|%6$d, LSA EOF: %7$lld|%8$d, l'état des fichiers ha: %9$d, est en fin de journal (end-of-log): %10$d.
1030 Applicateur du journal: enregistrement invalide de réplication. LSA: %1$lld|%2$d, forw LSA: %3$lld|%4$d, backw LSA: %5$lld|%6$d, Trid: %7$d, prev tran LSA: %8$lld|%9$d, type: %10$d.
1031 log applier: n'a pas réussi à appliquer la déclaration suivante. classe: "%1$s", déclaration: "%2$s", erreur du serveur: %3$d, %4$s.
1032 log applier: Défaut d'appliquer le journal de réplication INSERT. classe: "%1$s", clé: "%2$s", erreur du serveur: %3$d, %4$s
1033 log applier: Défaut d'appliquer le journal de réplication UPDATE. classe: "%1$s", clé: "%2$s", erreur du serveur: %3$d, %4$s
1034 log applier: Défaut d'appliquer le journal de réplication DELETE. classe: "%1$s", clé: "%2$s", erreur du serveur: %3$d, %4$s
1035 Applicateur du journal: taille de la mémoire(%1$d Mo) d'applicateur de journal est supérieure à la taille maximale de la mémoire (%2$d Mo) ou a été augmenter de plus de 2 fois (%3$d Mo). LSA nécessaire: %4$lld|%5$d. Dernière LSA enregistré: %6$lld|%7$d.
1036 Applicateur du journal: applicateur du journal s'est arrêté par un signal.
1037 Écrivain du journal: écrivain du journal s'est arrêté par un signal.
1038 Applicateur du journal: applicateur du journal a commencé. LSA requis: %1$lld|%2$d. Dernière LSA enregistré: %3$lld|%4$d. Dernière LSA repl enregistré: %5$lld|%6$d.
1039 Écrivain du journal: écrivain du journal a commencé. Mode: %1$d.
1040 Générique HA: %1$s. 
1041 Une chaîne a été tronquée dans le contexte de "%1$s".
1042 Tentative de créer une chaîne de %1$d octets de mémoire, alors que le maximum autorisé est de %2$d octets.
1043 Impossible de modifier l'attribut "%1$s". CUBRID ne peut pas modifier les propriétés de l'attribut demandé si la classe possède des sous-classes.
1044 Impossible de modifier l'attribut "%1$s". CUBRID ne peut pas changer les attributs qui sont des clés pour le partitionnement.
1045 Impossible de modifier l'attribut "%1$s". CUBRID ne peut pas modifier les attributs utilisés dans les clés étrangères (soit référencée ou de référencement).
1046 Impossible de modifier l'attribut "%1$s". CUBRID ne peut pas changer de domaine de l'attribut. Ce changement de domaine n'est pas pris en charge.
1047 Impossible de modifier l'attribut "%1$s". CUBRID ne peut pas changer de domaine de l'attribut. Le nouveau domaine peut ne pas représenter correctement toutes les valeurs d'attributs existants.
1048 Impossible de modifier l'attribut "%1$s". CUBRID ne peut actuellement pas changer l'AUTO_INCREMENT d'un attribut si le domaine de l'attribut change aussi.
1049 Impossible de modifier l'attribut "%1$s". CUBRID ne peut actuellement pas changer de domaine de l'attribut. La conversion de domaine est possible, mais cette fonction est interdit par la configuration.
1050 Impossible de modifier l'attribut "%1$s". CUBRID ne peut actuellement pas changer de domaine de l'attribut. L'attribut possède un index sur lui-même.
1051 Impossible de modifier l'attribut "%1$s". CUBRID ne peut actuellement pas changer l'attribut à ajouter une contrainte. Il est possible que les valeurs des attributs existants ne satisfont pas la contrainte.
1052 Attribut "%1$s" n'a pas changé. CUBRID n'a pas détecté de changements réels dans la représentation de l'attribut.
1053 Les instructions REPLACE INTO... et INSERT ... ON DUPLICATE KEY UPDATE ne sont pas autorisés pour les classes qui font partie d'une chaîne d'héritage.
1054 La nouvelle valeur de la contrainte d'incrémentation automatique doit être supérieure ou égale à la valeur courante.
1055 La nouvelle valeur d'une contrainte d'incrémentation automatique doit être inférieure à la valeur maximale.
1056 Pour éviter toute ambiguïté, l'option AUTO_INCREMENT de la table nécessite que la table possède exactement une colonne de type AUTO_INCREMENT et aucune spécification de graine/incrément.
1057 Impossible d'ajouter un attribut '%1$s' de type NOT NULL typé sans valeur par défaut.
1058 ALTER TABLE .. CHANGE : changer à nouveau domaine : cast échoué, la configuration actuelle ne permet pas la troncature ou de dépassement.
1059 ALTER TABLE .. CHANGE : changer à nouveau domaine : cast échoué, valeur par défaut de nouveau domaine was set.
1060 ALTER TABLE .. CHANGE : changer à nouveau domaine : cast échoué, valeur minimale de nouveau domaine was set.
1061 ALTER TABLE .. CHANGE : changer à nouveau domaine : cast échoué, valeur maximale de nouveau domaine was set.
1062 Impossible de modifier l'attribut "%1$s". Le changement se traduirait par plusieurs clés primaires étant définis.
1063 Impossible d'ajouter la contrainte NOT NULL pour l'attribut "%1$s": il ya des valeurs NULL pour cet attribut.
1064 ALTER TABLE .. CHANGE : adding NOT NULL : toutes les valeurs NULL existantes ont été modifiées au défaut de domaine.
1065 Impossible de modifier l'attribut "%1$s". CUBRID ne pouvez pas ajouter de contrainte NOT NULL, une valeur par défaut n'existe pas pour le nouveau domaine.
1066 La session est expirée.
1067 Colonne '%1$s' ne peut pas avoir de contrainte NOT NULL et une valeur par défaut NULL.
1068 Profondeur maximale de déclenchement ne peut pas dépasser %1$d.
1069 Trop des instructions préparées.
1070 Variable de session '@%1$s' n'est pas défini.
1071 Variables de session trop nombreux.
1072 Adresse IP (%1$s) n'est pas autorisée.
1073 Format non valide dans le fichier(%1$s).
1074 Impossible de lire le fichier de liste d'accès(%1$s).
1075 Scan d'index décroissant abandonnée en raison de moindre priorité d'arbre B+ avec identifiant d'index: (vfid = (%1$d, %2$d), rt_pgid: %3$d).
1076 Impossible de charger le paramètre du système.
1077 Le paramètre '%1$s' à la ligne %2$d dans le fichier '%3$s' : paramètre inconnu.
1078 Caractère au offset %1$d n'est pas valide avec jeu de caractères codés actuelle.
1079 Jeux de codes de base de données(%1$s) et la configuration du serveur(%2$s) sont incompatibles.
1080 La longueur maximale de la chaîne de filtration avec prédicat doit être %1$d.
1081 Impossible de modifier un attribut impliqué dans un index de filtration ou de fonction.
1082 Tous les tampons de pages sont sales (LRU: %1$d).
1083 Des informations spécifiques sur interblocage.\n%1$s
1084 Passer page invalide dans point de contrôle. (page id: %1$d, "%2$s", oldest_unflush_lsa: %3$lld|%4$d, lsa du point de contrôle REDO précédent: %5$lld|%6$d)
1085 Impossible de compiler expression régulière: '%1$s'
1086 Impossible d'exécuter expression régulière: '%1$s'
1087 Journal actif de sauvegarde '%1$s' a commencé.
1088 Journal actif de sauvegarde '%1$s' est terminé.
1089 L'allocation des ressources a échoué. Augmentez 'max_bestspace_entries=%1$d'.
1090 Initialisation de paramètres régionaux: %1$s.
1091 Génération de paramètres régionaux: %1$s.
1092 Impossible de préparer instruction de type '%1$s' avec des variables d'hôte.
1093 Le arg '%1$s' pour inet_aton n'est pas une chaîne valide formatée pour une adresse IPv4.
1094 Le arg '%1$lld' pour inet_ntoa n'est pas un nombre valid formaté pour une adresse IPv4.
1095 Nom d'utilisateur est trop long.
1096 La modification de schéma de partitionnement n'est pas autorisée lorsque la classe partitionnée est référencée par une clé étrangère.
1097 Colonne '%1$s' ne peut pas avoir une contrainte PRIMARY KEY et une valeur par défaut NULL.
1098 Paramètres régionaux pour la langue '%1$s' ne sont pas disponibles avec jeux de caractères codés '%2$s'.
1099 Instruction DDL n'est pas autorisé par la configuration (block_ddl_statement=yes).\n Texte SQL: %1$s
1100 Instruction sans clause WHERE est interdit par la configuration (block_nowhere_statement=yes).
1101 Code d'erreur pas utilisé.
1102 Paramètre du système inconnu ou mauvaise valeur.
1103 Impossible de changer le paramètre du système.
1104 Requête lente (%1$d msec)\n%2$s
1105 Erreur interne: partiellement échoué à vider objet sale.
1106 Plusieurs lignes dans la table source correspond à la même ligne dans la table de destination.
1107 Numéro pas valide de seau pour NTILE. Doit être supérieur à zéro et pas plus de 2.147.483.647.
1108 Numéro pas valide de seau pour WIDTH_BUCKET. Doit être supérieur à zéro et pas plus de 2.147.483.647.
1109 Valeur incorrecte pour la définition de la partition.
1110 Espace insuffisant dans la page d'une feuille de B-arbre. (longueur de la clé: %1$d)\n%2$s
1111 Valeur résultat est tronqué, car la précision(%1$d) est inférieure à sa longueur(%2$d).
1112 Un caractère ne peut pas être converti à partir de '%1$s' à '%2$s'.
1113 Indice d'élément hors de portée..
1114 Argument '%1$s' est hors de portée..
1115 Commencé à mettre à jour les statistiques (classe "%1$s", oid : %2$d|%3$d|%4$d).
1116  Fini de mettre à jour les statistiques (classe "%1$s", oid : %2$d|%3$d|%4$d, code d'erreur : %5$d).
1117 Impossible de modifier l'attribut "%1$s". CUBRID ne peut pas changer un attribut à SHARED(partagée) et vice versa.
1118 L'argument de "%1$s" ne peut pas être forcé au domaine souhaité "%2$s".
1119 Erreur interne: ID de page %1$d est allouée selon la carte d'allocation du volume "%2$s", mais il n'appartient pas à un fichier. 
1120 Erreur interne: ID de page %1$d du volume "%2$s" est actuellement utilisé, mais il n'est pas alloué selon la carte d'allocation du volume.
1121 Contraintes NOT NULL ne permettent pas la valeur NULL.
1122 Délai d'attente en réception de données.
1123 pthread_cond_timedwait() a expiré. 
1124 Erreur d'exécution de requête. ERROR_CODE = %1$d, /* SQL_ID: %2$s */ %3$s
1125 Création du fichier de clé de débordement. INDEX %1$s%2$s ON CLASS %3$s%4$s. clé: %5$s%6$s.
1126 Création d'une nouvelle page de débordement. INDEX %1$s%2$s ON CLASS %3$s%4$s. clé: %5$s%6$s.
1127 Suppression d'une page de débordement vide. INDEX %1$s%2$s ON CLASS %3$s%4$s. clé: %5$s%6$s.
1128 Reprise du journal est démarré.
1129 Reprise du journal est finie.
1130 Transaction est abandonnée parce que nombre de verrous de la transaction dépasse %1$d.
1131 Erreur interne: La page %1$d du volume "%2$s" peut être corrompue.\n%3$s
1132 Echec de la bibliothèque de cryptage: %1$s
1133 Copylogdb pour %1$s existe déjà.
1134 Applylogdb pour %1$s existe déjà.
1135 Un lien précédent de l'arbre B+(%1$s) est corrompu: vpid = (%2$d, %3$d)
1136 Un lien précédent de l'arbre B+(%1$s) est réparé: vpid = (%2$d, %3$d)
1137 La requête a été rejetée en raison de tenter de dépasser le niveau maximal autorisé de nidification(%1$d).
1138 Erreur de prise de contact (hôte homologue de %1$s): interruptibilité incompatible. (client: %2$s, serveur: %3$s)
1139 Erreur de prise de contact (hôte homologue de %1$s): mode de lecture/écriture incompatible. (client: %2$s, serveur: %3$s)
1140 Erreur de prise de contact (hôte homologue de %1$s): réplication HA retardé.
1141 Erreur de prise de contact (hôte homologue de %1$s): réplique-seul client à serveur non-réplique.
1142 Erreur de prise de contact (hôte homologue de %1$s): version du serveur non identifiée.
1143 Erreur de prise de contact (hôte homologue de %1$s): l'accès à distance au serveur n'est pas autorisé.
1144 Expiré tentative de connexion à %1$s. (délai: %2$d sec(s))
1145 Modification du propriétaire d'une classe de système n'est pas autorisé.
1146 Identificateur de volume %1$d n'existe pas.
1147 La taille de XASL flux cache(%1$d) dépasse le maximum(%2$d). Nouvelle entrée est ajoutée bien que rien est victime parce que toutes les entrées du cache sont utilisées.
1148 La taille de filtre prédicat flux cache(%1$d) dépasse le maximum(%2$d). Nouvelle entrée est ajoutée bien que rien est victime parce que toutes les entrées du cache sont utilisées.
1149 Impossible de trouver la page %1$d du volume %2$d.
1150 Contexte oblige à avoir classements compatibles.
1151 La page %1$d du volume %2$d non est pas une page fendue.
1152 Seulement le propriétaire ou un membre du groupe DBA ont le droit de terminer la transaction (%1$d).
1153 Essai d'utiliser la 'date zéro'.
1154 MVCC ligne %1$d|%2$d|%3$d ne satisfait pas la réévaluation.
1155 MVCC ligne pas valide pour suppression: %1$d|%2$d|%3$d.
1156 MVCC ne peut pas obtenir le snapshot.
1157 Le niveau d'isolation dans MVCC doit être 'read committed', 'repeatable read' ou 'serializable'.
1158 Mises à jour simultanées provoque un conflit de 'serializable'.
1159 Erreur compilation fuseau horaire: %s
1160 Erreur du chargeur logithèque fuseau horaire: %s
1161 Erreur conversion fuseau horaire.
1162 Fuseau horaire erroné ou manquant.
1163 Heure d'été erronée ou manquante.
1164 L'heure d'été n'est pas supportée avec ce fuseau horaire.
1165 Combinaison non valide de spécificateurs pour la date, l'heure, le fuseau horaire et l'heure d'été.
1166 La combinaison spécifiée de la date et de l'heure non existe pas (pendant l'intervalle d'heure d'été).
1167 La chaîne de caractères commentaire ne peut pas avoir plus de 1024 octets.
1168 Incapable de mettre à jour les statistiques de la table (%1$s) parce qu'un verrou non est pas immédiatement accordé.
1169 Les attributs de la clé de partition doivent être présents dans la clé d'index.
1170 Échoué d'écrire les articles de réplication (code erreur : %1$d).
1171 Le volume %1$d n'est pas vide, alors il ne peut pas être enlevé.
1172 Valeur procentuelle %1$f non valide, devrait être comprise entre 0 et 1.
1173 Valeur procentuelle a changé dans le même groupe.
1174 Hériter à partir d'une table partitionnée non est pas permis.
1175 Fuseau horaire géographique non est pas permis sans le contexte de la date.
1176 Promotion du loquet pour page %1$d du volume %2$d a échoué.
1177 Données fuseau horaire incompatibles: %1$s a une somme de contrôle différente de %2$s.
1178 Essai de libérer une entrée non alloué ou double libérer dans un lock free bitmap.
1179 Détection des entrées non nettoyées dans le tas.
1180 Rencontré des OID  non nettoyées. INDEX %1$s EN CLASSE %2$s (CLASS_OID: %3$d|%4$d|%5$d).
1181 Nettoyage manuel est désactivé pour le mode client-serveur.
1182 Pas possible de re-loquer la page %1$d,%2$d, l'erreur précédente a été %3$d.
1183 Erreur pendant l'essai de loquer vpid (%1$d,%2$d), rencontré inconsistance dans le vpid (%3$d,%4$d) préalablement loquet: %5$s.
1184 Trop de changements simultanées à la page lors de l'accès à l'OID: %1$d,%2$d,%3$d.
1185 Re-loquer de la page pas attendu sur la page %1$d,%2$d, pendant l'essaye de loquer la page %3$d,%4$d.
1186 checksumdb: %1$s (code d'erreur: %2$d).
1187 Accès non valide sur la page %1$d,%2$d la quelle faisait partie d'un tas supprimé. 
1188 Suppression d'un utilisateur actif '%1$s' non est pas autorisée.
1189 La combinaison spécifiée de date et d'heure non existé pas (durant la transition des règles du décalage fuseau horaire).
1190 Exécution de nettoyage autonome est démarré.
1191 Exécution de nettoyage autonome est terminé.
1192 La précision de la valeur de %1$zu dépasse le maximum autorisé %2$d.
1193 La dimension de l'expression de partition traité dépasse le maximum autorisé(%1$d).
1194 Impossible de vérifier le fichier %1$d|%2$d car le verrou sur la classe %3$d|%4$d|%5$d n'est pas immédiatement accordé.
1195 La partie récursive d'un CTE ne doit pas contenir de fonctions agrégées sans clause GROUP BY.
1196 Récursions maximales %1$d atteint l'exécution de CTE.
1197 JSON invalide: %1$s (%2$d)
1198 Un objet JSON doit être fourni.
1199 Le JSON fourni a été invalidé par le schéma JSON (Chemin du schéma non valide: %1$s, Mot-clé: %2$s, Chemin JSON fourni non valide: %3$s)
1200 Chemin JSON non valide.
1201 Le nom d'objet JSON ne peut pas être NULL.
1202 Chemin JSON "%1$s" n'existe pas dans %2$s
1203 Type JSON non valide dans le chemin %1$s. %2$s attendu, mais %3$s trouvé.
1204 La clé JSON "%1$s" est dupliquée.
1205 Type non valide %1$s. Type de données compatible avec le document JSON attendu (STRING ou JSON).
1206 Le chemin JSON "%1$s" ne pointe pas une cellule dans un tableau JSON.
1207 Chemin JSON non valide. L'index est plus grand que celui autorisé par le paramètre système 'json_max_array_idx'.
1208 Árgument non valide un / tout. L'argument one / all ne peut prendre que l'une de ces deux valeurs: "one", "all".
1209 Reserved error for JSON.
1210 Reserved error for JSON.
1211 Reserved error for JSON.
1212 Reserved error for JSON.
1213 Reserved error for JSON.
1214 Reserved error for JSON.
1215 Plus de données à lire dans le flux %1$s à la position %2$lld, montant %3$zu.
1216 Identifiant d'objet invalide %1$d lors de la tentative de décompression.
1217 Reserved error for stream/replication.
1218 Reserved error for stream/replication.
1219 Reserved error for stream/replication.
1220 Reserved error for stream/replication.
1221 Reserved error for stream/replication.
1222 Reserved error for stream/replication.
1223 Reserved error for stream/replication.
1224 Reserved error for stream/replication.
1225 Reserved error for stream/replication.
1226 Reserved error for stream/replication.
1227 Reserved error for stream/replication.
1228 Reserved error for stream/replication.
1229 Reserved error for stream/replication.
1230 Reserved error for stream/replication.
1231 Reserved error for stream/replication.
1232 Reserved error for stream/replication.
1233 Reserved error for stream/replication.
1234 Reserved error for stream/replication.
1235 Reserved error for stream/replication.
1236 Double Write Buffer est désactivé.
1237 Impossible de changer le statut sur %1$s car %2$s est un %3$s.
1238 Valeur manquante pour la colonne JSON_TABLE '%1$s'.
1239 Impossible de contraindre la valeur de JSON "%1$s" du chemin "%2$s" dans la colonne JSON_TABLE "%3$s" du domaine "%4$s". 
1240 Online index n'est pas autorisé sur les classes faisant partie d'une chaîne hiérarchique.
1241 L'arbre XASL doit être recompilé.
1242 Impossible de créer une partition sur une classe faisant partie d'une chaîne hiérarchique.
1243 Le chargement de l'index a été abandonné après une erreur
1244 Le chargement de mises à jour d'attributs partagés à partir de fichiers objet n'est pas pris en charge en mode CS.
1245 Le chargement de mises à jour d'attributs de classe à partir de fichiers objets n'est pas pris en charge en mode CS.
1246 Impossible d'obtenir l'adresse et le nom canonique pour le nom d'hôte ("%1$s") dans "%2$s". Veuillez vérifier l'autorisation du fichier ou s'il existe le nom d'hôte.
1247 Le temps (%1$s) spécifié doit être postérieure à l'heure (%2$s) de la sauvegarde spécifiée.
1248 Fichier de clé non valide: %1$s
1249 Impossible de trouver la clé (index: %1$d).
1250 La clé principale définie dans la base de données et ce qui est donné ne correspondent pas. L'index de clé défini sur la base de données: %1$d
1251 Erreur lors du cryptage TDE.
1252 Erreur lors du décryptage TDE.
1253 Le module TDE n'est pas chargé.
1254 Impossible de créer une clé.
1255 Impossible de charger le module TDE. Vous ne pouvez pas utiliser la fonction TDE.\n\
Vérifiez le chemin du fichier de clé (_keys) et assurez-vous qu'il inclut la clé appropriée.
1256 Impossible de copier le fichier de clé (_keys). Vous ne pouvez pas utiliser la fonction TDE sur la base de données copiée.
1257 Impossible de sauvegarder le fichier de clé (_keys). Vous ne pouvez pas utiliser la fonction TDE sur la base de données restaurée en fonction de ce volume de sauvegarde.
1258 Impossible de trouver le jeu de clés sur la base de données à partir de%1$s. Le fichier clé du volume de sauvegarde va être utilisé.
1259 Renommez le fichier de clé de «%1$s» en «%2$s».
1260 Copiez le fichier de clé "%1$s" dans "%2$s".
1261 La première clé (index de clé : %1$d, heure de création : %2$s) sur le fichier de clé restauré a été définie.
1262 Le fichier clé est plein.
1263 Le chiffrement TDE de la page de journal échoue (pageid: %1$lld). Il ne sera plus essayé de crypter cette page.
1264 Error reserved for scalability development.
1265 Error reserved for scalability development.
1266 Error reserved for scalability development.
1267 Error reserved for scalability development.
1268 Error reserved for scalability development.
1269 Error reserved for scalability development.
1270 Error reserved for scalability development.
1271 Error reserved for scalability development.
1272 Error reserved for scalability development.
1273 Error reserved for scalability development.
1274 Error reserved for scalability development.
1275 Error reserved for scalability development.
1276 Error reserved for scalability development.
1277 Error reserved for scalability development.
1278 Error reserved for scalability development.
1279 Error reserved for scalability development.
1280 Error reserved for scalability development.
1281 Error reserved for scalability development.
1282 Error reserved for scalability development.
1283 Error reserved for scalability development.
1284 Impossible de tronquer la table en raison de la clé primaire référencée sur %1$s. Essayez à nouveau avec l'option CASCADE.
1285 Impossible de tronquer en cascade car l'action ON DELETE de la clé étrangère (%1$s) n'est pas définie sur CASCADE.

1286 Impossible de trouver le journal lsa au moment de l'extraction. (temps d'entrée : %1$s).
1287 Délai expiré lors de la tentative d'extraction des informations du journal. (temps écoulé : %1$d s, délai d'extraction : %2$d s)
1288 Ignorer la production d'informations de journal pour un enregistrement de journal non pris en charge en interne.
1289 Ignorer la production d'informations de journal pour une transaction non valide. (trid : %1$d)
1290 Lsa du journal non valide (%1$lld|%2$d) pour extraire les informations du journal.
1291 Impossible de se connecter au serveur pour extraire les informations du journal. Réessayez en définissant le paramètre 'supplemental_log'.
1292 Impossible de trouver le journal lsa à ce moment (%1$s). Log lsa est ajusté à l'heure (%2$s).
1293 Impossible d'obtenir la page de journal lors de la production d'informations de journal. Log lsa pour générer les informations de journal indique NULL.
1294 Les informations du journal ont été générées. (tapez : "%1$s").
1295 Ignorer la production d'informations de journal pour une table non valide. (class OID : %1$d|%2$d|%3$d)

1296 Récupération des billes : la phase d'ANALYSE commence.
1297 Récupération des logs : la phase REDO est lancée. Pages de log à refaire : %1$lld, enregistrements de log à refaire : %2$lld.
1298 Récupération des logs : la phase de la DEOD est lancée. Pages de journal à défaire : %1$lld, transactions à défaire : %2$d.
1299 Récupération des logs : %1$s La phase est en cours d'achèvement.
1300 Récupération des billes : %1$s La phase est terminée.
1301 Récupération du journal : %1$s progrès : (%2$lld/%3$lld), %4$.2f pourcent, temps écoulé : %5$.2f (s), temps restant estimé : %6$.2f (s).

1302 dblink - %1$s
1303 dblink - invalid number of columns specified.
1304 dblink - catalog _db_server class not found.
1305 dblink - server "%1$s" not found.
1306 dblink - server "%1$s" already exists.
1307 dblink - Cannot update server object.
1308 dblink - not supported type %1$s.
1309 dblink - invalid bind param.
1310 dblink - password length exceeds max size.
1311 dblink - encrypted password length is incorrect.
1312 dblink - the checksum of the encrypted password does not match.
1313 dblink - invalid cipher string format.
1314 dblink - Failed to decryption password. error=%1$d".
1315 dblink - Failed to encryption password. error=%1$d".
1316 dblink - Multiple "%1$s" Server found.
1317 dblink - Not allowed "%1$s" Server.

1318 [%1$5.5s][%2$d] %3$s
1319 Parameter binding error.
1320 Invalid ODBC handle.
1321 Type conversion error.
1322 not supported type %1$s(%2$d).
1323 Invalid Statement handle.
1324 Invalid db connection handle.
1325 Link server connection url do not exist.
1326 Invalid numeric value.
1327 Invalid precision value of "%1$s" column.

1328 Invalid Descriptor handle.
1329 Not supported dbms.
1330 Unable to allocate an environment handle.
1331 A null column binder was referenced.

1332 Le volume de journal actif (%1$s) est trop sain pour être recréé. Si vous supprimez le journal actif, cela peut provoquer un problème inattendu et irréversible.

1333 Heure invalide (%1$s) pour démarrer le flashback. Le temps doit être défini entre (%2$s) et (%3$s).
1334 Impossible de trouver la classe à flashback (%1$s).
1335 Trop de transactions pour revenir en arrière. Moins de %1$d transactions peuvent faire l'objet d'un flashback.
1336 Impossible de prendre en charge le flashback pour cette classe (nom : %1$s , OID : %2$d|%3$d|%4$d). Le schéma de classe a été modifié.
1337 L'enregistrement de journal n'existe pas (lsa : %1$lld|%2$d). Le volume du journal d'archivage a été supprimé.
1338 Flashback est déjà en cours d'exécution. Flashback ne peut pas être exécuté par plus d'un utilisateur à la fois.

1339 Type d'argument de procédure stockée non pris en charge: %1$s
1340 Type de retour de procédure stockée non pris en charge: %1$s

1341 Invalid arguments to authorization internal function.
1342 AUTO_INCREMENT does not allow change of owner.
1343 RENAME does not allow change of owner.
1344 DBA, members of DBA group, and owner can perform CREATE SERIAL.
1345 DBA, members of DBA group, and owner can perform CREATE TRIGGER.

1346 Public synonym "%1$s" already exists.
1347 Public synonym "%1$s" does not exist.
1348 Synonym "%1$s" already exists.
1349 Synonym "%1$s" does not exist.
1350 Invalid synonym value.

1351 The maximum length of the function expression string must be %1$d.

1352 Invalid number of columns specified.

1353 Internal CAS error : %1$d 
1354 Internal CAS error : %1$d, %2$s


1355 Le fichier "%1$s" est introuvable.
1356 Il n'y a pas d'indication dans la requête DBLink ou le type d'instruction est incorrect. %1$s
1357 La conversion d'une chaîne SQL en chaîne large a échoué.
1358 Le nombre de lignes affectées est inconnu.

1359 Java VM crashed: %1$s
1360 In line %1$d, column %2$d\nStored procedure compile error: %3$s
1361 Dropping system generated stored procedure is not allowed.
1362 PL/CSQL Stored procedure/function does not support Invoker's rights
1363 Dernière erreur

$set 6 MSGCAT_SET_INTERNAL
1 Erreur dans le sous-système d'erreur (ligne %1$d):
2 Aucun message d'erreur disponible.
3 Impossible d'allouer %1$d octets.
4 Impossible de trouver le catalogue de messages "%1$s".
5 Message manquant pour le code d'erreur %1$d.
6 ... ABANDONER/QUITTER IMMÉDIATEMENT ...\n
7 Voulez-vous quitter? 1/0
8 Fichier inconnu.
9 Pas de message disponible, ce message a été remplacé par le message erroné intial.
10 er_init: *** Valeur incorrecte de exit_ask = %1$d; assumera %2$s au lieu. ***\n
11 er_start: *** WARNING: Impossible d'ouvrir le journal de messages "%1$s"; assumera stderr au lieu. ***\n
12 er_study_fmt: Message bizarre pour le code d'erreur %1$d.
13 er_estimate_size: code de conversion inconnu (%1$d).
14 \n\n*** Enveloppement  journal de messages. Messages continuera à la partie supérieure du fichier. ***\n\n
15 \nTemps: %1$s - %2$s *** %3$s CODE = %4$d, Tran = %5$d%6$s\n%7$s\n
16 CUBRID (pid: %1$d) *** %2$s *** %3$s CODE = %4$d, Tran = %5$d %6$s
17 \nTemps: %1$s - %2$s *** file %3$s, ligne %4$d %5$s CODE = %6$d Tran = %7$d%8$s\n%9$s\n
18 CUBRID (pid: %1$d) *** %2$s *** fichier %3$s, ligne %4$d, %5$s CODE = %6$d, Tran = %7$d. %8$s
19 \n*** Le message d'erreur précédent est le dernier. ***\n\n
20 \nTemps: %1$s - DEBUG *** file %2$s, ligne %3$d\n
21 Mail -s "Le serveur a été arrêté"
22 --->>>\n %1$s a été arrêté à la demande lors de l'erreur suivante a été fixé:\n errid = %2$d, %3$s\nUtilisateur: %4$s, pid: %5$d, hôte: %6$s, temps: %7$s<<<---\n
23 %1$s a été arrêté avec errid = %2$d. Utilisateur: %3$s, pid: %4$d
24 er_init: ne peut pas installer de gestionnaire d'événements "%1$s"\n

$set 7 MSGCAT_SET_PARSER_SYNTAX
1 s'il vous plaît vérifier la syntaxe dans '%1$s', s'attendant à %2$s.
2 s'il vous plaît vérifier la syntaxe dans '%1$s', s'attendant à %2$s en %3$s.
3 s'il vous plaît vérifier l'exactitude de token '%1$s'.
4 'read uncommitted schema' n'est pas acceptable, en utilisant \n'read committed schema' au lieu.
5 Longueur maximale de chaînes de caractères est 16383.
6 %1$s dépasse la limite de %2$lld.
7 Longueur maximale de chaînes de bits est %1$d bits.
8 Ne peut utiliser une sous-requête dans la clause de condition de jointure.
9 Puis spécifiez pas l'attribut "(%1$s)" à l'intérieur de la clause de mise à jour les privilège de l'instruction grant/revoke.
10 Utilisation incorrecte du mot-clé '%1$s', s'attendent à %2$s.
11 Longueur de token est trop long.
12 Type de données non valide
13 instruction non valide: attach statement\n  attach_statement: ATTACH unsigned_integer
14 instruction non valide: prepare statement\n  prepare_statement:  PREPARE {to} COMMIT unsigned_integer
15 instruction non valide: execute statement\n  execute_statement:  EXECUTE DEFERRED TRIGGER [identifier {, identifier}* | ALL TRIGGERS]
16 instruction non valide: scope statement\n  scope_statement: SCOPE trigger_action { FROM table_spec_list }
17 instruction non valide: set system parameter\n  set_system: SET SYSTEM PARAMETERS 'STRING' {, 'STRING_N'}*
18 instruction non valide: set transaction\n  set_transaction: SET TRANSACTION ISOLATION LEVEL expression {, expression}\n                 | SET TRANSACTION LOCK TIMEOUT timeout_spec
19 instruction non valide: set trigger trace\n  set_trigger: SET TRIGGER TRACE [ON|OFF|unsigned_integer|parameter|host_param]
20 instruction non valide: set trigger depth\n  set_trigger: SET TRIGGER {MAXIMUM} DEPTH [unsigned_integer|parameter|host_param]
21 instruction non valide: set optimization level\n  SET OPTIMIZATION LEVEL {=|to} [ON|OFF|unsigned_integer|parameter|host_param]
22 instruction non valide: set optimization cost\n  SET OPTIMIZATION COST {of} 'STRING' {=|to} literal_
23 instruction non valide: get optimization level\n  GET OPTIMIZATION LEVEL {[INTO|TO] [host_param|parameter|identifier]}
24 instruction non valide: get optimization cost\n  GET OPTIMIZATION COST {of} 'STRING' {[INTO|TO] [host_param|parameter|identifier]}
25 instruction non valide: get transaction isol\n  GET TRANSACTION ISOL LEVEL {[INTO|TO] [host_param|parameter|identifier]}
26 instruction non valide: get transaction lock\n  GET TRANSACTION LOCK TIMEOUT {[INTO|TO] [host_param|parameter|identifier]}
27 instruction non valide: get trigger trace\n  GET TRIGGER TRACE {[INTO|TO] [host_param|parameter|identifier]}
28 instruction non valide: get trigger depth\n  GET TRIGGER {MAXIMUM} DEPTH {[INTO|TO] [host_param|parameter|identifier]}
29 instruction non valide: get stat\n  GET STATISTICS 'STRING' {[INTO|TO] [host_param|parameter|identifier]}
30 instruction non valide: create index\n  CREATE {REVERSE} {UNIQUE} INDEX identifier ON {only} class_name index_column_name_list {WHERE where_clause}
31 instruction non valide: create user\n  CREATE USER identifier {PASSWORD 'STRING'} {GROUPS identifier {, identifier}* } {MEMBERS identifier {, identifier}* }
32 instruction non valide: create trigger\n  CREATE TRIGGER identifier {STATE [ACTIVE|INACTIVE]} {PRIORITY unsigned_real}\n    [BEFORE|AFTER|DEFERRED] event_spec {IF trigger_condition}\n    EXECUTE {AFTER|DEFERRED} trigger_action
33 instruction non valide: create serial\n  CREATE SERIAL identifier {START WITH integer} {INCREMENT BY integer}\n    serial_min_max {CYCLE|NOCYCLE} {CACHE unsigned_integer|NOCACHE}
34 instruction non valide: create procedure\n  CREATE [OR REPLACE] PROCEDURE identifier '(' {sp_param_list} ')' {IS|AS} {[LANGUAGE PLCSQL|LANGUAGE JAVA]} {procedure_source|procedure_spec}
35 instruction non valide: create function\n  CREATE [OR REPLACE] FUNCTION identifier '(' {sp_param_list} ')' RETURN {data_type|CURSOR} {IS|AS} {[LANGUAGE PLCSQL|LANGUAGE JAVA]} {function_source|function_spec}
36 instruction non valide: groups\n  groups spec: GROUPS identifier {, identifier}*
37 instruction non valide: members\n  member spec: MEMBERS identifier {, identifier}*
38 instruction non valide: password\n  password spec: PASSWORD 'STRING'
39 manquant liste des commandes autorisées\n  commande autorisée = SELECT, INSERT, INDEX, DELETE, UPDATE, ALTER, ADD, DROP, EXECUTE, REFERENCES, ALL PRIVILEGES, ALL 
40 liste de spec des classes manquante
41 liste d'identificateurs manquante
42 expression manquante
43 identifiant invalide
44 utilisation non valide de substring\n  SUBSTRING( expression FROM expression FOR expression )\n  SUBSTRING( expression FROM expression )
45 utilisation non valide de trim\n  TRIM ( [LEADING|TRAILING|BOTH] expression FROM expression )\n  TRIM ( [LEADING|TRAILING|BOTH] FROM expression )\n  TRIM ( expression FROM expression )\n  TRIM ( expression )
46 utilisation non valide de cast\n  CAST ( expression AS data_type )
47 fonction add_months a besoin de deux paramètres
48 octet_length a besoin d'un paramètre.
49 bit_length a besoin d'un paramètre.
50 lower needs a besoin d'un paramètre.
51 upper needs a besoin d'un paramètre.
52 translate a besoin de trois paramètres
53 replace a besoin de deux ou trois paramètres
54 utilisation non valide de to_number\n  TO_NUMBER ( expression , char_string )\n  TO_NUMBER ( expression )
55 opérateur de liaison des chaînes n'est pas '|' mais '||'
56 instruction non valide: alter statement
57 instruction non valide: drop statement
58 instruction non valide: create statement
59 opérateur relationnel invalid
60 opérateur d'égalité n'est pas '==' mais '='
61 opérateur d'inégalité n'est pas '!=' mais '<>'
62 minus invalid (ou minus dans la liste)
63 règle de référence dupliquée
64 SYS_CONNECT_BY_PATH a besoin de deux paramètres et la seconde doit être une chaîne littérale.
65 nombre entier non signé invalid. %1$s.
66 IF a besoin de trois paramètres: le premier doit être une expression logique, le deuxième et le troisième doivent être des expressions évaluant soit à un type numérique ou chaîne.
67 IFNULL besoin de deux paramètres qui doivent être des expressions évaluant soit à un type numérique ou chaîne.
68 utilisation non valide de isnull\n  ISNULL ( expression )
69 utilisation non valide de left\n  LEFT ( str , len )
70 utilisation non valide de right\n  RIGHT ( str , len )
71 utilisation non valide de mod\n MOD( expression, expression )
72 utilisation non valide de adddate\n ADDDATE( expression, expression )
73 utilisation non valide de date_add\n DATE_ADD( expression, INTERVAL expression unit)
74 utilisation non valide de subdate\n SUBDATE( expression, expression )
75 utilisation non valide de date_sub\n DATE_SUB( expression, INTERVAL expression unit)
76 utilisation non valide de user / system_user\n USER() / SYSTEM_USER()
77 utilisation non valide de timestamp\n TIMESTAMP( expression ), TIMESTAMP( expression, expression )
78 utilisation non valide de database\n DATABASE()
79 utilisation non valide de current_time\n CURRENT_TIME()
80 utilisation non valide de current_date\n CURRENT_DATE()
81 utilisation non valide de current_timestamp\n CURRENT_TIMESTAMP()
82 utilisation non valide de now\n NOW()
83 utilisation non valide de default\n DEFAULT(column_name)
84 utilisation non valide de date\n DATE(expression)
85 utilisation non valide de localtime\n LOCALTIME()
86 utilisation non valide de localtimestamp\n LOCALTIMESTAMP()
87 utilisation non valide de schema\n SCHEMA()
88 utilisation non valide de truncate\n TRUNCATE( expression, expression )
89 utilisation non valide de str_to_date\n STR_TO_DATE( expression, string_literal )
90 utilisation non valide de current_datetime\n CURRENT_DATETIME()
91 utilisation non valide de insert\n INSERT( expression, expression , expression, expression )
92 utilisation non valide de elt\n ELT(expression [, expression]...)
93 utilisation non valide de year\n YEAR( expression )
94 utilisation non valide de month\n MONTH( expression )
95 utilisation non valide de day\n DAY( expression )
96 utilisation non valide de hour\n HOUR( expression )
97 utilisation non valide de minute\n MINUTE( expression )
98 utilisation non valide de second\n SECOND( expression )
99 utilisation non valide de quarter\n QUARTER( expression )
100 utilisation non valide de week\n WEEK( expression ), WEEK( expression, expression)
101 utilisation non valide de time\n TIME(expression)
102 utilisation non valide de group_concat\n GROUP_CONCAT (([DISTINCT] {col | expr} \n [ORDER BY {col | unsigned_int} [ASC | DESC] ] \n [SEPARATOR str_val])
103 utilisation non valide de index hint
104 La longueur maximale des chaînes d'octets est %1$d octets.
105 Erreur de syntaxe: unexpected
106 , expecting '{'
107 , expecting SELECT or '('
108 , expecting
109 unexpected
110 END OF STATEMENT
111 In line %1$d, column %2$d before '%3$c%4$s'\n
112 In line %1$d, column %2$d before %3$s\n
113 before ' %1$s'\n
114 before END OF STATEMENT\n
115 instruction invalide: set names\n  set_names: SET NAMES charset [COLLATE collation]\n
116 utilisation invalide du chr\n  CHR ( number [using charset] )\n
117 utilisation invalide du charset\n CHARSET ( expression )\n
118 utilisation invalide du collation\n COLLATION ( expression )\n
119 utilisation invalide du clob_to_char\n CLOB_TO_CHAR ( expression [using charset] )\n
120 utilisation invalide du index_prefix\n  INDEX_PREFIX ( expression, expression, expression )\n
121 Utilisation incorrecte de UNION et ORDER BY.
122 Expectant ON. Outer Joins nécessitent une condition de jointure.
123 Utilisation non valide de fuseau horaire\n set timezone 'timezone_val' or set time zone 'timezone_val'
124 Utilisation non valide de dbtimezone\n dbtimezone
125 Utilisation non valide de sessiontimezone\n sessiontimezone
126 La dimension maximale d'un commentaire class/vclass est %1$d octets.
127 La dimension maximale d'un commentaire est %1$d octets.
128 Nombre d'arguments non valide pour JSON_OBJECTAGG
129 L'argument de compte PARALLELE doit être compris entre %1$d et %2$d.
130 dblink - Server name cannot contain periods.
131 Utilisation non valide de ALTER SYNONYM.\n  ALTER [PRIVATE] SYNONYM [<schema_name>.]<synonym_name> {FOR [<schema_name>.]<target_name> [COMMENT 'comment_string'] | COMMENT 'comment_string'}
132 Utilisation non valide de CREATE SYNONYM.\n  CREATE [OR REPLACE] [PRIVATE] SYNONYM [<schema_name>.]<synonym_name> FOR [<schema_name>.]<target_name> [COMMENT 'comment_string']
133 Utilisation non valide de DROP SYNONYM.\n  DROP [PRIVATE] SYNONYM [IF EXISTS] [<schema_name>.]<synonym_name>
134 Utilisation non valide de RENAME SYNONYM.\n  RENAME [PRIVATE] SYNONYM [<schema_name>.]<old_synonym_name> {AS|TO} [<schema_name>.]<new_synonym_name>
135 Aucune option spécifiée pour ALTER SYNONYM.
136 Maximum length of a server dbname is %1$d bytes.
137 Maximum length of a server user is %1$d bytes.
138 Invalid deduplicate level. Valid level between %1$d and %2$d.

$set 8 MSGCAT_SET_PARSER_SEMANTIC
1 Mémoire épuisée.
2 Fonction %1$s n'est pas défini.
3 Impossible de trouver ldb '%1$s' dans la base de données.
4 Le nombre de colonnes, %1$d, dans la requête gauche ne correspondent pas au nombre de colonnes, %2$d, dans la requête de droite.
5 '%1$s'  n'est pas compatible à union avec '%2$s'.
6 %1$s n'est pas défini.
7 Le domaine de %1$s ne peut pas être un VClass.
8 Le domaine de %1$s ne peut pas être un VClass proxy.
9 Le domaine de %1$s ne peut pas être une classe.
10 %1$s  n'est pas un attribut de %2$s.
11 %1$s ne peut pas être changé de cette classe.\nIl a été hérité de %2$s.
12 La classe %1$s n'existe pas.
13 %1$s n'est pas un %2$s.
14 %1$s n'est pas une méthode ou un attribut de %2$s.
15 %1$s n'a pas et ne doit pas avoir des spécifications de requête.
16 %1$s n'est pas défini dans la base de données.
17 %1$s n'est pas une super-classe de %2$s.
18 Classe %1$s hérite de non-classe %2$s.
19 VClass %1$s hérite de non-VClasse %2$s.
20 VClass Proxy %1$s hérite de non-proxy VClass %2$s.
21 %1$s est déjà une super-classe de of %2$s.
22 %1$s ne peut pas être une super-classe pour elle-même.
23 %1$s est déjà une sous-classe de %2$s.
24 %1$s n'est pas une valeur unique. Attributs exposés dans les requêtes d'agrégation doit également figurer dans la clause group by.
25 Le nombre de colonnes(%1$d) et into_names(%2$d) ne sont pas égaux.
26 La class %1$s existe déjà.
27 Super-classe %1$s dans '%2$s' n'existe pas.
28 S'attendant à une clause SUBCLASS de faire clause INHERIT '%1$s' significative.
29 Clause INHERIT '%1$s' fait référence à une classe qui n'est pas dans la clause SUBCLASS '%2$s'.
30 Classe ne peut pas avoir une spécification de requête.
31 %1$s n'est pas un ldb enregistré.
32 Un héritier proxy peut ne pas avoir sa propre clause object_id. Il ne peut pas remplacer son attribut hérité object_id(s).
33 VClass proxy a plus d'une spécification de requête.
34 Le nombre d'attributs, %1$d, ne correspond pas au nombre de colonnes, \n%2$d, dans la spécification de la requête.
35 Manquant un nom d'attribut attendu pour %1$s.
36 Attribut '%1$s' n'est pas compatible avec la colonne '%2$s' de la spécification de la requête.
37 %1$s n'est pas une classe.
38 Les indices peuvent pas être créés sur des classes virtuelles.
39 Les indices peuvent être créés que sur un seul attribut.
40 Utilisation de plusieurs classes dans la clause FROM est interdite.
41 Erreur du système -- Résolution échoué sur %1$s.
42 Vous ne pouvez pas supprimer d'une table dérivée.
43 L'utilisateur %1$s n'est pas dans la base de données.
44 Mise à jour ne peut pas avoir d'agrégation.
45 Les noms des attributs de chaque classe doit être unique. Nom de l'attribut '%1$s' dans la classe '%2$s' est spécifié plus d'une fois.
46 Il existe plusieurs assignations à %1$s.%2$s.
47 Nombre de spécification de tri n'est pas un entier.
48 %1$d dans la spécification de tri est hors limites.
49 Élément ORDER BY n'est pas un entier.
50 %1$s dans la spécification de tri ne correspond pas à une colonne de sélection.
51 Il ya des directions contradictoires de tri pour la colonne %1$s.
52 %1$s dans spécification de tri n'est pas une expression de type numéro, nom ou chemin.
53 Expression INSERT ne peut figurer dans l'instruction d'insertion.
54 Le nombre d'attributs(%1$d) et des colonnes de sélection(%2$d) ne sont pas égaux.
55 Le nombre d'attributs(%1$d) and valeurs(%2$d) ne sont pas égaux.
56 Dépassement de données sur le type de données de %1$s.
57 Type de données incompatible sur l'attribut %1$s.
58 %1$s\n n'est pas un SELECT à partir d'une seule classe.
59 `*' n'est pas une liste de sélection valide dans une spécification de requête du VClass proxy.
60 %1$s n'est un VClass ni un VClass proxy.
61 Il ya plus d'une clause de niveau d'isolement.
62 Il ya plus d'un clauses de délai d'expiration (TIMEOUT).
63 Aucune niveau d'isolation a été entré.
64 Opérateur BETWEEN n'est pas défini sur les types %1$s, %2$s et %3$s.
65 Opérateur '%1$s' n'est pas défini sur les types %2$s et %3$s.
66 La fonction doit avoir des arguments: %1$s.
67 Opérandes incompatibles: %1$s(%2$s).
68 Fonction d'agrégation doit avoir 1 argument: %1$s.
69 Tentative de division par zéro.
70 Dépassement pendant coercition du type %1$s à type %2$s.
71 Coercition impossible du type %1$s à type %2$s.
72 Le type de '%1$s' doit être SET, MULTISET, ou SEQUENCE.
73 '%1$s' doit avoir exactement un type d'élément d'ensemble.
74 %1$s a plus d'un nom de colonne dérivée.
75 %1$s a aucun nom de colonne dérivée.
76 %1$s n'a pas un nombre correspondant de colonnes (%2$d) et de noms de colonnes (%3$d).
77 Il n'y a aucun attribut dans %1$s.
78 S'attendant seule table dans %1$s.
79 Nom exposé %1$s est ambigu.
80 Noms de colonnes dérivées '%1$s' sont interdits pour les spécifications simples des classes.
81 Table dérivée '%1$s' doit avoir un nom de corrélation.
82 Échec d'autorisation pour SELECT, classe %1$s.
83 Référence d'instance de classe %1$s à un nom de table dérivée n'est pas autorisée.
84 Corrélation du chemin (%1$s) apparaît à l'extérieur un terme de chemin intérieur.
85 Référence à %1$s est ambigu.
86 Classe of %1$s  n'a pas l'attribut %2$s.
87 Pas toutes les classes (%1$s) ont l'attribut %2$s.
88 Classe (%1$s)  n'a pas l'attribut %2$s.
89 %1$s est un %2$s type, pas un type d'objet.
90 Sélecteur {%1$s} ne résout pas à une spécification de classe exposée dans \n le contexte requis (%2$s).
91 Sélecteur {%1$s} se réfère à la spécification de non-classe (%2$s).
92 Sélecteur {%1$s} ne peut pas référencer la racine de l'expression de chemin qui se definit elle-même.
93 Sélecteur {%1$s} est défini circulairement en termes de sélecteur {%2$s}.
94 Sélecteur {%1$s} est redéfinie à %2$s.
95 %1$s (domaine d'objet) ne possède pas l'attribut %2$s.
96 %1$s dans la spécification EXCEPT n'est pas une sous-classe.
97 Liste de ALL ... EXCEPT exclut TOUT à l'intérieur de la classe.
98 '%1$s' est incompatible avec\ntoute autre utilisation du sélecteur de chemin '%2$s' ou de la chemin racine '%3$s'.
99 Argument pas défini.
100 Argument n'est pas un objet.
101 %1$s n'est pas une méthode de classe ou d'un attribut de %2$s.
102 La spécification de requête ne doit pas avoir un clause INTO.
103 Spécification proxy de requête ne doit pas avoir d'expression agrégate,\naucun clause GROUP-BY, et aucun clause HAVING.
104 Spécification proxy de requête ne doit pas avoir le mot-clé DISTINCT,\nni UNIQUE dans la liste de sélection.
105 Spécification proxy de requête doit être une instruction SELECT simple.
106 Spécification proxy de requête doit faire référence à une seule table ou\nune classe à partir de la base de données locale.
107 L'utilisateur '%1$s' n'est pas le propriétaire de %2$s.
108 Proxy '%1$s' est déjà défini sur la classe '%2$s' de ldb '%3$s'.
109 CUBRID ne supporte pas des proxys avec des objets dans des ensembles hétérogènes.
110 Clause WHERE doit être une expression de type logique.
111 Clause ESCAPE du LIKE doit être une chaîne littérale ou une variable hôte.
112 Combinaison incorrecte de précision (%1$d) et l'échelle (%2$d).
113 La précision donnée de %1$d est invalide, elle doit être supérieure à %2$d et pas plus de %3$d.
114 Précision (%1$d) trop élevée. Précision maximale est %2$d.
115 Méthode %1$s doit avoir un type de retour.
116 Nombre d'arguments fournis à la méthode n'est pas égal au \nNombre défini pour la méthode.
117 Appel de méthode doit avoir une cible.
118 Méthode %1$s n'est pas défini pour la cible fournie.
119 Les méthodes d'instance ne peut pas être appelée sur des objets de classe.
120 Les méthodes de classe ne peut pas être appelée sur les objets d'instance.
121 Les méthodes de classe nécessitent un objet de classe pour leur cible.
122 Méthodes ont besoin d'un objet pour pour leur cible.
123 Méthode %1$s n'est pas entièrement entré, vérifiez définition de la méthode dans le schéma de classe.
124 Dépassement de capacité négatif du calcul de temps.
125 Dépassement de capacité négatif du calcul de date.
126 Côté gauche invalide pour une clause d'attribution.
127 Appels de méthode sur les tables dérivées d'ensemble en corrélation avec \nune portée externe ne sont pas prises en charge sauf l'expression d'ensemble est enveloppé dans une sous-requête.
128 La colonne de spécification de requête qui correspond à \nl'attribut partagé '%1$s' doit être NULL ou NA.
129 Une colonne NULL n'est pas autorisée sur la liste de sélection de la spécification requête de vue si la définition de l'attribut est omis.
130 Objets de type VClass dans ensembles ne sont pas pris en charge.
131 S'attendant à une valeur de chaîne.
132 S'attendant à une instruction ou une valeur de chaîne.
133 Attribut '%1$s' du object_id proxy ne doit pas correspondre \nà une expression de colonne de spécification de la requête.
134 Contrainte %1$s ignorée.
135 Déclarations de contrainte sont interdites dans ce contexte.
136 Conversion de type %1$s en type %2$s n'est pas pris en charge.
137 %1$s n'est pas une chaîne de bits valide.
138 L'opérateur '%1$s' n'est pas défini sur le type %2$s.
139 L'opérateur '%1$s' n'est pas défini sur les types de %2$s à %3$s et %4$s.
140 Opérandes de l'opérateur '%1$s' ne peut pas être tous les deux des variables hôtes dynamiques.
141 Trop d'aguments Trop pour la fonction générique %1$s. \nSeulement %2$d arguments sont permises pour les fonctions génériques.
142 Pour sélecteur {%1$s}, la classe '%2$s' n'est pas une sous-classe de '%3$s'.
143 Impossible d'extraire le champ '%1$s' type %2$s.
144 La spécification de requête ne doit pas avoir une clause ORDER BY.
145 Condition CASE doit être une expression de type logique.
146 Expression doit être de type %1$s.
147 Serial '%1$s' existe déjà.
148 Serial '%1$s' n'est pas défini.
149 La valeur d'augmentation ne doit pas être égal à zéro.
150 Valeur maximale dépasse 1.0e37.
151 La valeur minimale est invalide.
152 Valeur d'incrément n'est pas valide.
153 Valeur minimale dépasse -1.0e36.
154 Valeur maximale n'est pas valide.
155 Spécifiez option pour ALTER SERIAL.
156 Le second argument de la fonction serial_next_value doit être supérieure à 0.
157 Valeurs de série ne peuvent pas dépasse son minimum ou maximum.
158 Erreur E/S interne pour serial.
159 Impossible de trouver l'index '%1$s'.
160 Le nom d'index qualifié '%1$s' se réfère à une classe, mais il n'est pas précisé dans la clause FROM.
161 Deux ou plusieurs classes ont le même index '%1$s'. Utilisez les noms d'index qualifiés.
162 Utilisation invalide de %1$s. \nExpression %2$s ne peut pas être utilisé avec attribut ou sous-requête corrélée.
163 La version actuelle limite une expression qui contient ORDERBY_NUM () dans la liste de sélection.
164 Expression du chemin '%1$s' dans la condition de jointure.
165 '%1$s' dans la condition de jointure n'est pas défini.
166 La version actuelle limite les tables dérivées d'ensembles pour RIGHT OUTER JOIN.
167 Impossible d'insérer avec requête sur autre ldb.
168 Une seule colonne peut être spécifiée dans la liste de sélection quand la sous-requête n'est pas introduite par EXISTS.
169 Côté droite interdit pour une clause d'attribution. Contexte exige une requête d'être seule-colonne.
170 Impossible d'utiliser une sous-requête dans la condition de clause JOIN.
171 Définition de partition non valide.
172 Colonne de partition doit être spécifiée.
173 Une seule colonne peut être spécifiée comme colonne de partition.
174 Type de la colonne de partition n'est pas pris en charge.
175 Définition de la partition est dupliqué. '%1$s'
176 Incompatibilité  de type du constante. '%1$s'
177 Taille de partition non valide.
178 '%1$s' n'est pas une classe partitionnée.
179 '%1$s' est déjà une classe partitionnée.
180 Demandes de partition non valides.
181 %1$s ne peut pas être changé de cette classe (colonne clé de partition).
182 %1$s ne peut pas être gérés dans le cadre des partitions avec déclencheurs actifs.
183 Partition %1$s n'existe pas.
184 Incompatibilités de type de partition. '%1$s'
185 Information du partition n'est pas valide.
186 Ll'ajout de partitions est permise seulement avec une plage plus grande que celle existant.
187 Réorganisation des partitions est interdit car cela pourrait provoquer la perte de données.
188 La plage de la partition '%1$s' n'est pas valide.
189 Un attribut de classe ne peut pas avoir une contrainte d'incrémentation automatique.
190 Un attribut de classe virtuelle ne peut pas avoir une contrainte d'incrémentation automatique.
191 Le domaine de l'attribut '%1$s' ayant une contrainte d'incrémentation automatique n'est pas valide.
192 Le système et pas un utilisateur peut assigner l'attribut '%1$s' créé par 'ON OBJET CACHE' de la clé étrangère.
193 Impossible d'utiliser des noms d'attributs en double dans la liste de clé d'index. Nom de l'attribut '%1$s' inscrit plus d'une fois.
194 Fonction %1$s n'est pas définie ou donné un numéro invalid de paramètres.
195 '%1$s' peut être utilisé seulement dans les requêtes hiérarchiques. Spécifiez une clause CONNECT BY.
196 '%1$s' est interdit ici.
197 Utilisation de CONNECT_BY_ISCYCLE est permise seulement si la requête a une clause CONNECT BY NOCYCLE.
198 Aucune table utilisée.
199 ORDER BY NULL nécessite GROUP BY.
200 Le nombre à CACHE doit être inférieure à un cycle (%1$s).
201 '%1$s' est interdit dans une requête avec la clause LIMIT.
202 WITH ROLLUP nécessite GROUP BY.
203 Un paramètre nom de colonne doit être transmise à la fonction DEFAULT. Les expressions de chemin sont pas encore pris en charge.
204 Option de table en double '%1$s'
205 La classe '%1$s' est marqué comme REUSE_OID et il n'est pas rapportables. Classes non rapportablées ne peuvent pas être le domaine d'un attribut et les OID de leurs instances ne peuvent être retournés.
206 Option 'serial %1$s' en double.
207 La colonne '%1$s' dans la clause de tri est ambigu.
208 Attribut '%1$s' n'a pas de valeur par défaut.
209 Éléments d'ORDER BY doivent apparaître dans la liste de sélection si SELECT DISTINCT est spécifié.
210 Variable d'hôte est interdite dans les colonnes de la spécification de la requête.
211 %1$s ne peut pas être une colonne de ORDER BY
212 %1$s ne peut pas être une colonne de GROUP BY
213 Impossible de définir '%1$s de %2$s' comme un type de colonne.
214 Valeur invalide "%1$s" pour la longueur du préfixe de l'indice.
215 Fonction '%1$s' n'est pas définie sur types %2$s ,%3$s, %4$s et %5$s.
216 Fonction '%1$s' n'est pas définie sur types %2$s, %3$s et %4$s.
217 Fonction '%1$s' n'est pas définie sur types %2$s et %3$s.
218 Fonction '%1$s' n'est pas définie sur type %2$s.
219 Fonction '%1$s' n'est pas définie pour un argument d'index de type %2$s.
220 ALTER VIEW '%1$s' AS SELECT est interdit pour les vues qui ont des sous-classes ou des superclasses. Utilisez ALTER VIEW CHANGE QUERY au lieu.
221 Les attributs du vue ne peuvent pas être modifiés à l'aide de cette instruction. 'ALTER VIEW nom AS requête' pourrait aider au lieu.
222 CUBRID nécessite ORDER BY d'être la même expression comme argument GROUP_CONCAT ou un entier (position d'argument).
223 Le prédicat LIKE nécessite un caractère d'échappement d'être spécifié. Consultez la documentation pour les paramètres de configuration '%1$s' et '%2$s'.
224 KEYLIMIT ne peut pas être utilisé dans la clause INDEX NONE.
225 Variable de session interdite dans ce contexte.
226 Conflit d'indicateur d'index entre '%1$s' et '%2$s'.
227 Fonction '%1$s' ne peut pas être utilisée dans la clause DEFAULT.
228 Mise à jour des tables tables dérivées est interdite.
229 Mise à jour des attributs de classe et les attributs d'instance est interdite dans le même instruction.
230 Mise à jour des hiérarchies de classes virtuelles est interdite.
231 Les variables hôte sont interdits dans une instruction DDL.
232 Expression de filtration non valide (%1$s) pour l'indice.
233 Fonctions multiples ou imbriqués sont interdits dans une définition d'index de fonction.
234 Spécification d'index non valide.
235 SHARED, DEFAULT et AUTO_INCREMENT ne peut pas être définie avec l'autre.
236 Trop valeurs de l'énumération (%1$d). Un type énumération peut avoir un maximum de valeurs de %2$d.
237 Des valeurs en double dans le type enum.
238 Impossible de fusionner (MERGE) en une table dérivée.
239 Impossible d'affecter la table source dans une instruction MERGE.
240 MERGE avec des hiérarchies de classes est interdit.
241 Nom d'utilisateur est trop long.
242 L'expression constante ne peut pas être utilisé comme index de fonction.
243 Nom de la classe ou l'alias ne sont pas uniques dans la liste: '%1$s'
244 Clause DEFAULT non valide. '%1$s' ne peut pas être utilisée dans une expression imbriquée.
245 '%1$s' nécessite des arguments avec classements compatibles.
246 Jeu de caractères codés non valide.
247 Jeu de caractères codés et le classement requis ne sont pas compatibles.
248 Classement '%1$s' inconnue.
249 Contexte nécessite collection avec des éléments ayant des jeux de caractères et des collations identiques.
250 Index de préfixe est interdit sur l'attribut '%1$s' (a une classement avec des expansions).
251 Valeur initiale n'est pas valide.
252 Index de préfixe multi-colonne est interdit.
253 Fonction '%1$s' ne peut pas être utilisée pour un index à base de fonctions.
254 Définition de colonne d'index non valide: %1$s
255 '%1$s' est interdit dans une expression de filtration pour l'index.
256 Impossible d'utiliser GROUPBY_NUM() et la clause WITH ROLLUP dans la même requête.
257 Impossible d'utiliserMERGE UPDATE sur colonne %1$s référencée dans la clause ON.
258 Le nombre de colonnes, %1$d, dans (%2$s) ne correspond pas \nà le nombre de colonnes, %3$d, (%4$s).
259 Préfixes de colonnes interdits dans l'expression d'index à base de fonctions.
260 %1$s ne peut pas être une collone de PARTITION BY ou d'ORDER BY
261 Requête doit doit s'évaluer en une valeur unique \n (%1$s).
262 Fonctions analytiques imbriquées sont interdits.
263 Un attribut hérité ne peut pas être utilisé comme clé de partitionnement.
264 La taille de l'agrégat d'éléments d'énumération est trop grand.
265 Impossible d'utiliser la table cible dans la spécification de la source.
266 COLLATE n'est pas autorisée dans ce contexte.
267 Modificateur COLLATE  ne peut pas changer de jeu de codes (de '%1$s' à '%2$s'). Essayez d'utiliser CAST au lieu.
268 Jeu de codes invalid '%1$s' pour la valeur de la partition. S'attendant jeu de codes '%2$s'.
269 Variable de session ne peut pas avoir un classement différent de classement du système ('%1$s').
270 Expression invalide pout index de fonction.
271 La spécification de la requête de %1$s contient une référence cyclique pour lui-même.
272 Expression %1$s n'est pas permis dans condition du JOIN.
273 ORDER BY n'est pas autorisé en fonction MEDIAN.
274 Les arguments de la fonction '%1$s' doit être constants.
275 La fonction '%1$s' doit avoir la clause ORDER BY.
276 Pour la fonction '%1$s', le nombre d'arguments ne correspond pas au nombre de colonnes ORDER BY.
277 Pour la fonction '%1$s', la clause ORDER BY n'est pas valide.
278 Une seule table, à l'intérieur d'une vue, peut être mise à jour.
279 Multiples cibles d'insertion pas autorisées.
280 '%1$s' est de type vclass, supprimer vclass avec des contraintes en cascade n'est pas autorisée.
281 La FOR UPDATE clause ne peut pas être utilisé dans les sous-requêtes, unions, avec des clauses GROUP BY, l'opérateur DISTINCT, des fonctionnes d'agrégation.
282 Attend %1$s dans la position %2$d de l'argument.
283 Trop d'arguments spécifiés.
284 Trop peu d'arguments, nécessite %1$d arguments. 
285 Attend %1$s pour l'argument %2$s.
286 L'argument %1$s est manquant.
287 Argument %1$s pas reconnu.
288 Impossible de supprimer toutes les partitions, utilisez DROP TABLE à la place.
289 L'expression incluant %1$s non est pas permise dans ce contexte.
290 L'ID de la transaction non est pas un entier.
291 Sous-requête non est pas autorise dans une clause ORDER BY FOR.
292 Usage non valide de fonctions d'agrégation.
293 La valeur doit être strictement croissante pour chaque partition.
294 Impossible d'utiliser des index de fonction ou de filtre pour les colonnes avec local timezone type.
295 SELECT INTO n'est pas autorisé dans les sous-requêtes.
296 Le nom du CTE est ambigu, il y a plus d'un CTE avec le même nom: '%1$s'.
297 Les clauses imbriquée WITH ne sont pas prises en charge.
298 Le CTE récursif '%1$s' doit être référencé directement dans sa requête récursive.
299 Erreur dans CTE '%1$s': la partie non récursive et la partie récursive doivent être connectées avec UNION ALL.
300 La sous-requête n'est pas autorisée dans la clause DEFAULT.
301 Impossible de trouver les signatures pour la fonction %1$s()
302 Type d'argument incompatible %1$s, le type attendu est: %2$s.
303 Nombre d'arguments inattendu %1$d.
304 Impossible de trouver une signature compatible pour la fonction %1$s()
305 La signature %1$s n'est pas compatible avec les arguments de la fonction.
306 dblink - Les informations requises sont manquantes.
307 dblink - not supported type %1$s.
308 DBA, members of DBA group, and owner can perform CREATE TABLE/VIEW.
309 Invalid synonym name "%1$s".\n  The system class/vclass name cannot be a synonym name.
310 DBA, members of DBA group, and owner can perform %1$s.
311 Public synonym "%1$s" already exists.
312 Public synonym "%1$s" does not exist.
313 Synonym "%1$s" already exists.
314 Synonym "%1$s" does not exist.
315 Rename cannot change owner.
316 Rename cannot be changed to the same name.
317 Identifiers cannot be in a LIMIT clause.
<<<<<<< HEAD
318 Stored procedure/function "$1$s" does not exist.
<<<<<<< HEAD
319 Attempting to assign DEFAULT on an Out parameter is not allowed: '%1$s'.
320 Only trailing default parameter is allowed: invalid at '%1$s'.
=======
=======
>>>>>>> upstream/develop
>>>>>>> 196464d5

$set 9 MSGCAT_SET_PARSER_RUNTIME
1 Mémoire virtuelle épuisée: impossible d'allouer %1$d octets.
2 Niveau d'isolement de la transaction doit être de 1, 2, 3, 4, 5 ou 6.
3 Valeur du délai d'expiration doit être -1, 0 ou >0.
4 Niveaux d'isolation définie à:\n
5          Unknown isolation.\n
6          Unknown isolation.\n
7          Unknown isolation.\n
8          READ COMMITTED\n
9          REPEATABLE READ\n
10 Une requête non modifiable est interdite dans un appel db_query_execute_oid.
11 Un délai d'expiration s'est passé pour transaction en attente des verrous.
12 Tentative d'accès à le variable hôte de l'index %1$d lorsque seulement\n%2$d variables d'entrée ont été donnés.
13 Conversion pas implémenté.
14 Erreur interne, conversion indéfinie.
15 '%1$s' ne donne aucun résultat.
16 '%1$s' donne plus d'une ligne.
17 La variable d'interpreteur %1$s n'est pas définie.
18 Impossible d'évaluer '%1$s'.
19 Variable %1$s inconnue.
20 Attribut partagé %1$s inconnu.
21 '%1$s' donne plus d'une colonne.
22 Utilisation imbriquée ou invalide de la fonction d'agrégation.
23 Fonction %1$s n'est pas défini.
24 Contexte nécessite requête d'être seule colonne \n (%1$s).
25 Valeurs trop nombreux ont été spécifiés.
26 Cible d'attribution virtuelle (%1$s) n'est pas inversible.
27 Il ya plus de colonnes dans la spécification de requête que les attributs de la classe %1$s.
28 Il ya plus d'attributs dans la classe %1$s que les colonnes de la spécification de la requête.
29 Version actuelle limite l'agrégation de vclasses SANS \n spécifications de requête d'agrégat.
30 La version actuelle limite l'agrégation de vclasses SANS spécifications \n de requête d'union.
31 Utilisation de VClass (%1$s) dans une hiérarchie de composition nécessite qu'il soit actualisable. \n Il ne peut pas être mis à jour à l'égard de la classe réel %2$s.
32 pas utilisé
33 Construction interdite dans l'expression de chemin '%1$s'.
34 Expression de chemin '%1$s' dépasse la limite de db à %2$s, avec VClass %3$s.
35 Expression de chemin '%1$s' dépasse la limite de db à partir de %2$s, à la classe %3$s.
36 %1$s est interdit sur %2$s.
37 SELECT est interdit sur %1$s.
38 VClass %1$s n'est pas modifiable.
39 %1$s n'est pas un VClass proxy.
40 Spécification de la requête de VClass proxy ne doit pas être un JOIN.
41 %1$s n'a pas d'identifiant d'objet affecté.
42 Classes (%1$s) avec plusieurs champs object_id dans une hiérarchie \nde composition ne sont pas pris en charge.
43 Attribut d'objet, %1$s de %2$s, n'est pas un VClass sur ldb %3$s.
44 Type de la spécification de requête incompatible avec l'attribut %1$s.
45 La spécification de la requête de %1$s contient une référence cyclique pour lui-même.
46 Aucune expression donnée à évaluer.
47 Aucune classe réelle trouvée pour VClass %1$s.
48 Exécution de '%1$s' sur ldb '%2$s' \n a donné: %3$s.
49 ​​Mise valeur '%1$s' dans attribut '%2$s' a donné: %3$s.
50 Nom de ldb ne doit pas être null dans %1$s.
51 Nom de l'hôte ldb ne doit pas être null dans %1$s.
53 Nom d'hôte ne doit pas être null dans %1$s.
54 Nom d'utilisateur ne doit pas être null dans %1$s.
55 Mot de passe d'utilisateur ne doit pas être null dans %1$s.
56 INSERT se traduit par une instruction vide.
57 UPDATE se traduit par une instruction vide.
58 DELETE se traduit par une instruction vide.
59 INGRES ne supporte pas les dates (%1$s) avant Janvier 1, 1582.
60 Ressources épuisées dans la génération de requêtes.
61 Rendements de requêtes sans résultat, donc variable '%1$s' n'est pas définie.
62 Avec option de vérification LOCAL n'est pas pris en charge.
63 Exception d'option CHECK sur vue %1$s.
64 Date non valide: '%1$s'.
65 Temps non valide: '%1$s'.
66 utime non valide: '%1$s'.
67 Sous-requêtes dans une spécification de requête d'une proxy ne sont pas pris en charge.
68 Argument de la fonction ldb n'est pas compatible avec ldb dans '%1$s'.
69 Invalid numérique: '%1$s'.
70 Optimisation de requête OUTER JOIN a échoué.
71         SERIALIZABLE.\n
72 VClass %1$s n'est pas modifiable. Seulement vclasses actualisables sont permis à sélectionner des VIDs.
73 Partitionnement échoué.
74 Partition n'existe pas.
75 Accés à la partition '%1$s' est interdit.
76 Le serial '%1$s' n'est pas encore défini.
77 Seulement le propriétaire ou DBA peut modifier la définition de la série cible.
78 Il est interdit aux utilisateurs de modifier l'objet serialisé créée par une contrainte d'incrémentation automatique.
79 Niveau d'isolement invalid: schéma %1$s, %2$s instances.
80 La valeur de niveau d'isolement dans MVCC doit être 'read committed', 'repeatable read' ou 'serializable'.
81 '%1$s' est un objet 'auto_increment', qui n'est pas autorisé à être modifié comme 'serial'.
82 JSON invalide: '%1$s'.
83 Vclass %1$s is not updatable. Please check if any of its related classes are marked as REUSE_OID.

$set 11 MSGCAT_SET_AUTHORIZATION
1 *** cache invalide ***
2 classe %1$s
3 de %1$s:
4 Autorisation pour l'utilisateur %1$s \n
5 Autorisation pour l'utilisateur pas défini \n
6 L'utilisateur: %1$s \n
7            Identifiant: %1$d \n
8       membres:
9        groupes:
10 L'utilisateur %1$s \n
11 l'utilisateur courant est: %1$s \n
12 Objet d'autorisation de root: \n
13    utilisateurs:
14 *** Impossible de publier toutes les droits pour l'utilisateur "%1$s"*** \n
15 AUTORISATIONS \n
16 direct_groups :

$set 12 MSGCAT_SET_HELP
1 Classe racine
2 %1$s %2$s\n
3 Super-classes : \n
4 Sous-classes : \n
5 Attributs: \n
6 Méthodes: \n
7 Attributs de classe: \n
8 Méthodes de classe: \n
9 Résolutions de conflits:\n
10 Fichiers de méthodes: \n
11 Spécification de requête: \n
12 Objet de %1$s \n
13 \nDescription:\n
14 \nStructure:\n
15 \nExample:\n
16 Nom de META CLASS
17 Nom de classe
18 Nom de VClass
$  Don't delete the space at the end of the next message
19 VClass sur ldb
20 GÉNÉRAL

$set 13 MSGCAT_SET_TRIGGER
1 TRACE: Évaluer la condition pour déclencheur '%1$s'.
2 TRACE: Exécution de l'action pour déclencheur '%1$s'.

$set 14 MSGCAT_SET_LOCK
1 \n
2 Fil d'exécution (indice %1$3d) de transaction (indice %2$3d, %3$s, %4$s@%5$s|%6$d) a été suspendu.\n
3 Fil d'exécution (indice %1$3d) de transaction (indice %2$3d, %3$s, %4$s@%5$s|%6$d) a été repris.\n
4 Indice de transaction %1$3d ACQUIS (ACQUIRED) %2$s verrou sur objet %3$d|%4$d|%5$d.\n
5 Indice de transaction %1$3d ACQUIS (ACQUIRED) %2$s verrou sur page %3$d|%4$d.\n
6 Indice de transaction %1$3d CONVERTIT (CONVERTED) son verrou à %2$s verrou sur objet %3$d|%4$d|%5$d.\n
7 Indice de transaction %1$3d CONVERTIT (CONVERTED) son verrou à %2$s verrou sur page %3$d|%4$d.\n
8 Indice de transaction %1$3d ATTEND (WAIT FOR) %2$s verrou sur objet %3$d|%4$d|%5$d.\n
9 Indice de transaction %1$3d ATTEND (WAIT FOR) %2$s verrou sur page %3$d|%4$d.\n
10 Indice de transaction %1$3d LIBÉRET (RELEASE) %2$s verrou sur objet %3$d|%4$d|%5$d.\n
11 Indice de transaction %1$3d LIBÉRET (RELEASE) %2$s verrou sur page %3$d|%4$d.\n
12 Indice de transaction %1$3d RÉTROGRADE (DEMOTE) verrou à %2$s sur objet %3$d|%4$d|%5$d.\n
13 Indice de transaction %1$3d RÉTROGRADE (DEMOTE) verrou à %2$s sur page %3$d|%4$d.\n
14 OID = %1$2d|%2$6d|%3$4d\n
15 Type d'objet: Classe racine.\n
16 Type d'objet: Classe = %1$s.\n
17 Type d'objet: Instance de class (%1$2d|%2$6d|%3$4d) = %4$s.\n
18 Type d'objet: Inconnu.\n
19 Mode total de détenteurs = %1$8s, Mode total d'attendeurs = %2$8s.\n
20 Num détenteurs=%1$3d, Num détenteurs bloqués=%2$3d, Num attendeurs=%3$3d\n
21 LOCK HOLDERS:\n
22 BLOCKED LOCK HOLDERS:\n
23 LOCK WAITERS:\n
24 NON_2PL_RELEASED:\n
25 %1$4sTran_index = %2$3d, Granted_mode =%3$8s, Count = %4$3d\n
26 %1$4sTran_index = %2$3d, Granted_mode =%3$8s, Count = %4$3d, Nsubgranules = %5$2d\n
27 %1$4sTran_index = %2$3d, Granted_mode =%3$8s, Count = %4$3d\n\t%5$13s Blocked_mode = %6$8s\n\t%7$17s Start_waiting_at = %8$-30s\n\t%9$17s Wait_for_secs = %10$.2f\n
28 %1$4sTran_index = %2$3d, Granted_mode =%3$8s, Count = %4$3d, Nsubgranules = %5$2d\n\t%6$13s Blocked_mode =%7$8s\n\t%8$13s Start_waiting_at = %9$-30s\n\t%10$13s Wait_for_secs = %11$.2f\n
29 %1$4sTran_index = %2$3d, Blocked_mode =%3$8s \n\t%4$13s Start_waiting_at = %5$-30s \n\t%6$13s Wait_for_secs = %7$.2f\n
30 %1$4sTran_index = %2$3d, Non_2_phase_lock =%3$8s\n
31 VPID (volid|pageid) = %1$3d|%2$6d.\n
32 *** Dump de table de verrouillage ***\n L'augmentation de verrous à = %1$d, interval de blocage-exec = %2$5.2f\n
33 Transaction (indice %1$2d, %2$s, %3$s@%4$s|%5$d)\n
34 Isolation %1$s\n
35 State %1$s\n
36 Timeout_period %1$s\n
37 Opérations avortées unilatéralement avec des indices:\n
38 %1$d ,
39 Transactions Timed_out avec indices:\n
40 %1$d ,
41 Résoudre le blocage en sélectionnant une transaction et une fonction \n pour sortir de le blocage: %1$d %2$s
42 , %1$d %2$s
43 Type d'objet: Clé d'index de classe (%1$2d|%2$6d|%3$4d) = %4$s.\n
44 Nom d'index: %1$s\n
45 Object type: Generic object for Repeatable Read consistency.\n
46 MVCC info: insert ID = %1$s, delete ID = %2$s.\n

$set 15 MSGCAT_SET_IO
1 \n*************************************************************************\n
2 Sauvegarde = %1$s est nécessaire. \n Il doit être monté/chargé pour continuer. \n Tapez 1 pour continuer après la sauvegarde est monté/chargé. \nTapez 0 pour quitter. \n
3 \n\n*** INFORMATIONS D'EN-TÊTE DE SAUVEGARDE ***\n\n
4 Identification de fichiers magiques de sauvegarde %1$s,\n
5              Version: %1$s\n\
    Version du disque: %2$g\n
6    Nom de la base de données: %1$s\n\
      Temps de création du DB: %2$s\
            Taille de la page: %3$d\n
7     Backup Level: %1$d (%2$s)\n\
        Start_lsa: %3$lld|%4$d\n\
         Last_lsa: %5$lld|%6$d\n
8           Temps du sauvegarde: %1$s\
  Numéro d'unité de sauvegarde: %2$d\n
9    Le nom du volume de base de données: %1$s\n\
   Identificateur de volume: %2$d, Taille: %3$lld octets (%4$d pages)\n
10   Nom de la base de données: %1$s\n\
                Nom du volume: %2$s\n\
               Numéro d'unité: %3$d\n\
         Niveau de sauvegarde: %4$d (%5$s)\n\
Entrez l'une des options suivantes:\n
11 Tapez\n \
  -  %1$d pour quitter.\n \
  -  %2$d pour continuer après le volume est monté / chargé. (réessayer) \n \
  -  %3$d pour continuer après le changement de répertoire du volume ou du périphérique.\n
12 Donnez nouveau répertoire ou d'un dispositif pour le volume de sauvegarde.\n
13 Erreur en entrée, choisissez une valeur comprise entre %1$d et %2$d.\n
14 ** ATTENTION ** volume de sauvegarde incorrecte monté.\n
15 Volume de sauvegarde %1$s est d'un autre niveau de sauvegarde \n. (Niveau: %2$d, s'attendent %3$d).\n\n
16 Volume de sauvegarde %1$s a une page ou un identification magique incorrect.\n\n
17 Volume de sauvegarde %1$s est d'une autre base de données \n. (Nom: %2$s, s'attendent %3$s).\n\n
18 Volume de sauvegarde %1$s de séquence pas valide\n (Num Unité: %2$d, s'attendant %3$d).\n\n
19 Incohérences dans l'horodatage du volume de sauvegarde %1$s \n (Horodatage: %2$s, s'attendant %3$s).\n\n
20 Erreur de fichier du volume de sauvegarde, ligne %1$d.\n
21 Étiquette de volume de sauvegarde: Niveau: %1$d, unité: %2$d,%3$s base de données, Temps de sauvegarde: %4$s \n
22     Niveau sauvegarde précédente: %1$d Temps: %2$s (start_lsa était %3$lld|%4$d)\n
23 Le volume suivant de sauvegarde de base de données est nécessaire pour continuer la restauration:\n\n
24 Destination de sauvegarde est rempli, une nouvelle destination est nécessaire pour continuer:\n\n
25  Nom du volume précédent de sauvegarde: %1$s\n
26     Nom du volume suivant de sauvegarde: %1$s\n
27  Taille de page du sauvegarde: %1$d\n
28       Méthode Zip: %1$d (%2$s)\n\
        Niveau Zip: %3$d (%4$s)\n
29 Incluent journal actif: %1$s\n

$set 16 MSGCAT_SET_LOG
1 \n*************************************************************************\n
2 Journal de transactions %1$s \n est nécessaire pour poursuivre l'exécution normale   \n \
  Tapez\n \
  -  0 pour quitter.\n \
  -  1 pour continuer sans journal actuelle. (Recouvrement partiel)\n \
  -  2 pour continuer après le journal est monté/chargé.       \n \
  -  3 pour continuer après avoir changé emplacement/nom du journal.\n
3 Fichier d'informations de sauvegarde %1$s \n est nécessaire pour continuer la restauration. \n \
  Tapez\n \
  -  0 pour quitter.\n \
  -  1 pour continuer après le journal est monté/chargé.       \n \
  -  2 pour continuer après avoir changé emplacement/nom du journal.\n
4 Tapez nouvel emplacement/nom.\n
5 COMMENTAIRE: %1$s pour la base de données %2$s\n
6 COMMENTAIRE: Journal de transactions %1$s n'est pas nécessaire plus longtemps moins qu'un accident multimédia de la base de données survient.\n
7 COMMENTAIRE: Journal de transactions de %1$s à %2$s ne sont pas nécessaires plus longtemps moins q'un accident multimédia de la base de données survient.\n
8 COMMENTAIRE: from renamed database = %1$s\n
9 ARCHIVE: %1$d %2$s %3$lld %4$lld\n
10 ARCHIVE:
11 RETIRE: %1$d %2$s to \n \
       %3$d %4$s.\n \
       RAISON: %5$s\n
12 ACTIVE: %1$s %2$d pages\n
13  Fin d'enregistrer le tran_index %1$d avec tranid = %2$d,\n avant LSA= %3$lld|%4$d et à %5$s
14  Fin d'annuler le tran_index %1$d avec tranid = %2$d,\n avant LSA= %3$lld|%4$d et à %5$s
15  Récupération incomplète des médias est en vigueur. La base de données sera \n \
 récupéré jusq'à l'adresse de point de LSA %1$lld|%2$d. Temps de dernière \n \
 enregistration/annulation est approximativement à %3$s \n \
 La base de données a perdu toutes les informations sur les transactions validées \n \
 après cette heure.\n
16 Réinitialiser du journal en raison d'une récupération incomplète.
17 Base de données de sauvegarde a été prise.
18 Accident de média n'est pas important pour l'application.
19 Sauvegarde dans le répertoire %1$s qui semble contenir une sauvegarde antérieure.\n\
Volumes de sauvegarde obsolètes de la base de données à cet emplacement seront supprimé,\n\
aussi ceux de la sauvegarde au niveau actuel et supérieur.\n
20 Tapez 'y' pour continuer ou sur une autre touche pour annuler.\n
21 Sauvegarde de la Base de données a été interrompue par l'utilisateur.\n
22 SUPPRESSION REPORTÉ: Journals des transactions %1$d %2$s à \n \
        %3$d %4$s \n \
        ne sont plus nécessaire à moins qu'une restauration à partir de sauvegarde en cours apparaît.\n
23 Un plus nouveau sauvegarde a libéré les journaux marqué précédemment comme DELETE POSTPONED.\n
24 COMMENTAIRE: journaux des transactions %1$s n'est pas encore SUPPRESSION REPORTÉ en raison de plus récente\n \
   sauvegarde et n'est donc pas nécessaire à moins que un accident survient base de données multimédia.\n
25 COMMENTAIRE: journaux des transactions de %1$s à %2$s ne sont pas encore are not SUPPRESSION REPORTÉs en raison\n \
   d'une plus récente sauvegarde et ne sont donc pas nécessaire à moins que une base de données média\n \
   accident se produit.\n
26 Une erreur s'est produite lors d'une restauration de base de données, pendant le traitement\n\
          Volume de sauvegarde: %1$s\n\
                Numéro d'unité: %2$d\n\
     Nom de la base de données: %3$s\n\
   Volid de la base de données: %4$d\n\
** AVERTISSEMENT: Ne pas utiliser la base de données jusqu'à ce qu'une restauration sans erreur est obtenu.\n
27 Erreur en entrée, choisissez une valeur comprise entre %1$d et %2$d.\n
28 Le temps (%1$s) spécifié doit être postérieure à l'heure (%2$s) de la sauvegarde spécifiée.\n
29 COMMENTAIRE: Journal de transactions %1$s, qui contient les pages du journal avant %2$lld, ne sont pas nécessaire plus longtemps par les utilitaires HA.\n
30 Nombre de journal actif de transactions a été dépassé le nombre maximum désirée.<|MERGE_RESOLUTION|>--- conflicted
+++ resolved
@@ -1933,15 +1933,9 @@
 315 Rename cannot change owner.
 316 Rename cannot be changed to the same name.
 317 Identifiers cannot be in a LIMIT clause.
-<<<<<<< HEAD
 318 Stored procedure/function "$1$s" does not exist.
-<<<<<<< HEAD
 319 Attempting to assign DEFAULT on an Out parameter is not allowed: '%1$s'.
 320 Only trailing default parameter is allowed: invalid at '%1$s'.
-=======
-=======
->>>>>>> upstream/develop
->>>>>>> 196464d5
 
 $set 9 MSGCAT_SET_PARSER_RUNTIME
 1 Mémoire virtuelle épuisée: impossible d'allouer %1$d octets.
