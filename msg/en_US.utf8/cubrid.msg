--- conflicted
+++ resolved
@@ -1944,16 +1944,13 @@
 316 Rename cannot be changed to the same name.
 317 Identifiers cannot be in a LIMIT clause.321 %TYPE type specification is allowed only for PL/CSQL
 322 Table column '%1$s.%2$s' has not been defined
-<<<<<<< HEAD
-323 Stored procedure/function "%1$s" does not exist.
-324 Attempting to assign DEFAULT on an Out parameter is not allowed: '%1$s'.
-325 Only trailing default parameter is allowed: invalid at '%1$s'.
-326 Stored procedure/function '%1$s' has OUT or IN OUT arguments
-327 Grant option is not allowed for %1$s.
-=======
 323 Stored procedure/function '%1$s' has OUT or IN OUT arguments
 324 '%1$s' is not a record variable.
->>>>>>> f0d7981c
+325 Stored procedure/function "%1$s" does not exist.
+326 Attempting to assign DEFAULT on an Out parameter is not allowed: '%1$s'.
+327 Only trailing default parameter is allowed: invalid at '%1$s'.
+328 Stored procedure/function '%1$s' has OUT or IN OUT arguments
+329 Grant option is not allowed for %1$s.
 
 $set 9 MSGCAT_SET_PARSER_RUNTIME
 1 Out of virtual memory: unable to allocate %1$d bytes.
