--- conflicted
+++ resolved
@@ -1020,18 +1020,11 @@
   if(WITH_LIBEDIT STREQUAL "EXTERNAL")
     set(LIBEDIT_TARGET libedit)
     externalproject_add(${LIBEDIT_TARGET}
-<<<<<<< HEAD
       URL               ${WITH_LIBEDIT_URL}
+      TIMEOUT 300
       CONFIGURE_COMMAND "LDFLAGS=-L${CMAKE_CURRENT_BINARY_DIR}/external/lib" ${DEFAULT_CONFIGURE_OPTS}
       BUILD_COMMAND     make all AUTOCONF=: AUTOHEADER=: AUTOMAKE=: ACLOCAL=:
       INSTALL_COMMAND   make install AUTOCONF=: AUTOHEADER=: AUTOMAKE=: ACLOCAL=:
-=======
-      URL http://thrysoee.dk/editline/libedit-20170329-3.1.tar.gz
-      TIMEOUT 300
-      CONFIGURE_COMMAND ${DEFAULT_CONFIGURE_OPTS}
-      BUILD_COMMAND make all AUTOCONF=: AUTOHEADER=: AUTOMAKE=: ACLOCAL=:
-      INSTALL_COMMAND make install AUTOCONF=: AUTOHEADER=: AUTOMAKE=: ACLOCAL=:
->>>>>>> 15c75405
       )
     if(TARGET ${LIBNCURSES_TARGET})
       add_dependencies(${LIBEDIT_TARGET} ${LIBNCURSES_TARGET})
@@ -1067,12 +1060,8 @@
     #compile LZO library given an internet url to a LZO archive
     #e.g. http://www.oberhumer.com/opensource/lzo/download/lzo-2.10.tar.gz
     externalproject_add(${LIBLZO_TARGET}
-<<<<<<< HEAD
       URL               ${WITH_LIBLZO_URL}
-=======
-      URL ${WITH_LIBLZO}
       TIMEOUT 300
->>>>>>> 15c75405
       CONFIGURE_COMMAND ${DEFAULT_CONFIGURE_OPTS}
       BUILD_COMMAND     make all AUTOCONF=: AUTOHEADER=: AUTOMAKE=: ACLOCAL=:
       INSTALL_COMMAND   make install AUTOCONF=: AUTOHEADER=: AUTOMAKE=: ACLOCAL=:
