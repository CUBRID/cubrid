#
# Copyright (C) 2016 Search Solution Corporation. All rights reserved.
#
#   This program is free software; you can redistribute it and/or modify
#   it under the terms of the GNU General Public License as published by
#   the Free Software Foundation; either version 2 of the License, or
#   (at your option) any later version.
#
#  This program is distributed in the hope that it will be useful,
#  but WITHOUT ANY WARRANTY; without even the implied warranty of
#  MERCHANTABILITY or FITNESS FOR A PARTICULAR PURPOSE. See the
#  GNU General Public License for more details.
#
#  You should have received a copy of the GNU General Public License
#  along with this program; if not, write to the Free Software
#  Foundation, Inc., 51 Franklin Street, Fifth Floor, Boston, MA 02110-1301 USA
#
<<<<<<< HEAD
message(STATUS "======== CMakeLists.txt")

=======
>>>>>>> 6299a39f
cmake_minimum_required(VERSION 2.8)

function(with_unit_tests res) # checks for -DUNIT_TESTS=ON or -DUNIT_TEST_???=ON
  get_cmake_property(vars VARIABLES)
  foreach(var ${vars})
    if(var MATCHES "^(UNIT_TESTS|UNIT_TEST_.*)$")
      if(${${var}} STREQUAL "ON")
        set(${res} 1 PARENT_SCOPE)  #at least one unit test was requested
      endif()
    endif()
  endforeach()
endfunction(with_unit_tests)

with_unit_tests(AT_LEAST_ONE_UNIT_TEST)

#also searches for modules onto cubrid/cmake
# add other Find[LIBRARY].cmake scripts in cubrid/cmake
set(CMAKE_MODULE_PATH ${CMAKE_SOURCE_DIR}/cmake ${CMAKE_MODULE_PATH})

if(NOT CMAKE_BUILD_TYPE AND NOT CMAKE_CONFIGURATION_TYPES)
  message(STATUS "No build type selected, default to Debug")
  set(CMAKE_BUILD_TYPE "Debug" CACHE STRING "Build type (default Debug)")
endif()

project(CUBRID)

#TODO: see why the lines below have no effect
#list(APPEND CMAKE_CXX_SOURCE_FILE_EXTENSIONS "c")
#list(REMOVE_ITEM CMAKE_C_SOURCE_FILE_EXTENSIONS "c")

if(UNIX)
  message(STATUS "  OS = UNIX")
elseif(WIN32)
  message(STATUS "  OS = WIN32")
else()
  message(FATAL_ERROR "OS not supported")
endif()

# options
if(UNIX)
  set(ENABLE_SYSTEMTAP_DEFAULT ON)
  set(CMAKE_INSTALL_RPATH "${CMAKE_INSTALL_PREFIX}/lib")
else(UNIX)
  set(ENABLE_SYSTEMTAP_DEFAULT OFF)
endif(UNIX)

set(CMAKE_RUNTIME_OUTPUT_DIRECTORY ${CMAKE_BINARY_DIR}/bin)
message(STATUS "  CMAKE_RUNTIME_OUTPUT_DIRECTORY=${CMAKE_RUNTIME_OUTPUT_DIRECTORY}")

if(WIN32)
  set(WINDOWS_BASE_DIR ${CMAKE_SOURCE_DIR}/win)
  set(WINDOWS_EXTERNAL_DIR ${WINDOWS_BASE_DIR}/external)
  set(WINDOWS_EXTERNAL_LIB_DIR ${WINDOWS_EXTERNAL_DIR}/lib64)
  set(WINDOWS_EXTERNAL_INCLUDE_DIR ${WINDOWS_EXTERNAL_DIR}/include)
  # I could not load debug dll for jansson. disabled for now.
  # if(CMAKE_BUILD_TYPE MATCHES "Debug")
  #   set(WINDOWS_EXTERNAL_DLL_DIR ${WINDOWS_EXTERNAL_DIR}/dll_debug)
  # else()
    set(WINDOWS_EXTERNAL_DLL_DIR ${WINDOWS_EXTERNAL_DIR}/dll)
  # endif()
endif(WIN32)

macro(_EXPAND_EXTERNAL_DEPENDENCY depender prefix_dependee)
  message(STATUS "${depender} depends on external project ${prefix_dependee}")
  target_include_directories(${depender} PRIVATE ${${prefix_dependee}_INCLUDES})
  target_link_libraries(${depender} PRIVATE ${${prefix_dependee}_LIBS})
  if (TARGET ${${prefix_dependee}_TARGET})
    add_dependencies(${depender} ${${prefix_dependee}_TARGET})
  else(TARGET ${${prefix_dependee}_TARGET})
    message(STATUS "target ${prefix_dependee}_TARGET=${${prefix_dependee}_TARGET} doesn't exist")
  endif(TARGET ${${prefix_dependee}_TARGET})
endmacro(_EXPAND_EXTERNAL_DEPENDENCY)

function(target_external_dependencies depender)
  foreach (arg IN LISTS ARGN)
    _EXPAND_EXTERNAL_DEPENDENCY(${depender} ${arg})
  endforeach()
endfunction(target_external_dependencies)

# FIXME: linux 32bit build mode not working now
option(ENABLE_32BIT "Build for 32-bit banaries (on 64-bit platform)" OFF)
option(ENABLE_SYSTEMTAP "Enable dynamic tracing support using systemtap" ${ENABLE_SYSTEMTAP_DEFAULT})
option(USE_DUMA "Use Detect Unintended Memory Access library" OFF)
option(USE_CUBRID_ENV "Use CUBRID environment variables" ON)
option(WITH_JDBC "Build JDBC driver" ON)
option(WITH_CMSERVER "Build with Manager server" ON)
option(UNIT_TESTS "Unit tests" OFF)

# options for external libraries (BUNDLED, EXTERAL or SYSTEM)
# expat library sources URL
set(WITH_LIBEXPAT_URL "https://github.com/libexpat/libexpat/releases/download/R_2_2_5/expat-2.2.5.tar.bz2")

# jansson library sources URL
set(WITH_LIBJANSSON_URL "http://www.digip.org/jansson/releases/jansson-2.10.tar.gz")

# editline library sources URL
set(WITH_LIBEDIT_URL "http://thrysoee.dk/editline/libedit-20170329-3.1.tar.gz")

# lzo library sources URL
set(WITH_LIBLZO_URL "http://www.oberhumer.com/opensource/lzo/download/lzo-2.10.tar.gz")

# gpg-error library sources URL
set(WITH_LIBGPG_ERROR_URL "https://gnupg.org/ftp/gcrypt/libgpg-error/libgpg-error-1.27.tar.bz2")

# gcrypt library sources URL
set(WITH_LIBGCRYPT_URL "https://gnupg.org/ftp/gcrypt/libgcrypt/libgcrypt-1.5.6.tar.bz2")

# ncurses library git properties
set(WITH_LIBNCURSES_GIT_REPOSITORY "https://github.com/mirror/ncurses.git")
set(WITH_LIBNCURSES_GIT_TAG "v6.0")

<<<<<<< HEAD
# rapidjson library git properties
set(WITH_RAPIDJSON_GIT_REPOSITORY "https://github.com/miloyip/rapidjson.git")
set(WITH_RAPIDJSON_GIT_TAG "v1.1.0")

set(WITH_EXTERNAL_PREFIX "EXTERNAL" CACHE STRING "External library prefix (default: EXTERNAL)")
set(WITH_BUNDLED_PREFIX "BUNDLED" CACHE STRING "Bundled library prefix (default: BUNDLED)")
set(WITH_SYSTEM_PREFIX "SYSTEM" CACHE STRING "System library prefix (default: SYSTEM)")

set(WITH_LIBREGEX     "${WITH_BUNDLED_PREFIX}" CACHE STRING "Build with regex library (default: BUNDLED)")
set(WITH_LIBEXPAT     "${WITH_EXTERNAL_PREFIX}" CACHE STRING "Build with expat library (default: EXTERNAL)")
set(WITH_LIBJANSSON   "${WITH_EXTERNAL_PREFIX}" CACHE STRING "Build with jansson library (default: EXTERNAL)")
set(WITH_LIBEDIT      "${WITH_EXTERNAL_PREFIX}" CACHE STRING "Build with editline library (default: EXTERNAL)")
set(WITH_LIBLZO       "${WITH_EXTERNAL_PREFIX}" CACHE STRING "Build with lzo library (default: EXTERNAL)")
set(WITH_LIBGPG_ERROR "${WITH_EXTERNAL_PREFIX}" CACHE STRING "Build with gpg-error library (default: EXTERNAL)")
set(WITH_LIBGCRYPT    "${WITH_EXTERNAL_PREFIX}" CACHE STRING "Build with gcrypt library (default: EXTERNAL)")

# NCURSES - gcc 4.7+ systems: EXTERNAL, Otherwise: SYSTEM
if(UNIX)
  if(CMAKE_COMPILER_IS_GNUCC)
    if(CMAKE_CXX_COMPILER_VERSION VERSION_GREATER 4.7)
      set(WITH_LIBNCURSES   "${WITH_EXTERNAL_PREFIX}" CACHE STRING "Build with ncurses library (default: EXTERNAL)")
    else(CMAKE_CXX_COMPILER_VERSION VERSION_GREATER 4.7)
      set(WITH_LIBNCURSES   "${WITH_SYSTEM_PREFIX}" CACHE STRING "Build with ncurses library (default: SYSTEM)")
    endif(CMAKE_CXX_COMPILER_VERSION VERSION_GREATER 4.7)
  endif(CMAKE_COMPILER_IS_GNUCC)
endif(UNIX)

message(STATUS "Build with Curses library: ${WITH_LIBNCURSES}")
message(STATUS "Build with editline library: ${WITH_LIBEDIT}")
message(STATUS "Build with lzo library: ${WITH_LIBLZO}")
message(STATUS "Build with gcrypt library: ${WITH_LIBGCRYPT}")
message(STATUS "Build with gpg-error library: ${WITH_LIBGPG_ERROR}")
message(STATUS "Build with expat library: ${WITH_LIBEXPAT}")
message(STATUS "Build with jansson library: ${WITH_LIBJANSSON}")

=======
>>>>>>> 6299a39f
# Version info
# TODO: remove BUILD_NUMBER file and replace with VERSION file
if(EXISTS ${CMAKE_SOURCE_DIR}/VERSION)
  set(VERSION_FILE VERSION)
elseif(EXISTS ${CMAKE_SOURCE_DIR}/VERSION-DIST)
  set(VERSION_FILE VERSION-DIST)
else(EXISTS ${CMAKE_SOURCE_DIR}/VERSION)
  message(FATAL_ERROR "Could not find a VERSION file")
endif(EXISTS ${CMAKE_SOURCE_DIR}/VERSION)
message(STATUS "Get version information from ${VERSION_FILE}")
# Generate the same file in other directory to trigger cmake re-configure when the file changes
configure_file(${VERSION_FILE} ${CMAKE_CURRENT_BINARY_DIR}${CMAKE_FILES_DIRECTORY}/${VERSION_FILE}.check_cache COPYONLY)
file(STRINGS ${VERSION_FILE} VERSION_STR)
if(VERSION_STR MATCHES "[0-9]+\\.[0-9]+\\.[0-9]+(\\.[0-9]+)?(-[a-zA-Z0-9_]+)?")
  string(REGEX MATCHALL "[0-9]+|-([A-Za-z0-9_]+)" VERSION_MATCHES ${VERSION_STR})
  list(LENGTH VERSION_MATCHES VERSION_MATCHES_LENGTH)
  list(GET VERSION_MATCHES 0 CUBRID_MAJOR_VERSION)
  list(GET VERSION_MATCHES 1 CUBRID_MINOR_VERSION)
  list(GET VERSION_MATCHES 2 CUBRID_PATCH_VERSION)
else()
  message(FATAL_ERROR "Failed to parse a version string from ${VERSION_FILE} file")
endif()

if(VERSION_MATCHES_LENGTH GREATER 3)
  list(GET VERSION_MATCHES 3 CUBRID_EXTRA_VERSION)
  if(VERSION_MATCHES_LENGTH GREATER 4)
    list(GET VERSION_MATCHES 4 CUBRID_HASH_TAG)
  endif(VERSION_MATCHES_LENGTH GREATER 4)
else(VERSION_MATCHES_LENGTH GREATER 3)
  find_package(Git)
  if(EXISTS "${CMAKE_SOURCE_DIR}/.git" AND GIT_FOUND)
    if(GIT_VERSION VERSION_GREATER 1.7.6)
      execute_process(COMMAND ${GIT_EXECUTABLE} rev-list --count HEAD
        OUTPUT_VARIABLE commit_count RESULT_VARIABLE git_result
        ERROR_QUIET OUTPUT_STRIP_TRAILING_WHITESPACE
        WORKING_DIRECTORY ${PROJECT_SOURCE_DIR})
    else(GIT_VERSION VERSION_GREATER 1.7.6)
      # TODO: Below wc command could be failed on Windows platform
      execute_process(COMMAND ${GIT_EXECUTABLE} log --oneline
        COMMAND wc -l
        OUTPUT_VARIABLE commit_count RESULT_VARIABLE git_result
        ERROR_QUIET OUTPUT_STRIP_TRAILING_WHITESPACE
        WORKING_DIRECTORY ${PROJECT_SOURCE_DIR})
    endif(GIT_VERSION VERSION_GREATER 1.7.6)
    if(git_result)
      message(FATAL_ERROR "Could not get count information from Git")
    endif(git_result)
    set(CUBRID_EXTRA_VERSION ${commit_count})
    execute_process(COMMAND ${GIT_EXECUTABLE} rev-parse --short HEAD
      OUTPUT_VARIABLE commit_hash RESULT_VARIABLE git_result
      ERROR_QUIET OUTPUT_STRIP_TRAILING_WHITESPACE
      WORKING_DIRECTORY ${PROJECT_SOURCE_DIR})
    if(git_result)
      message(FATAL_ERROR "Could not get hash information from Git")
    endif(git_result)
    set(CUBRID_HASH_TAG -${commit_hash})
    # Generate the same file in other directory to trigger cmake re-configure when the HEAD changes
    configure_file(".git/HEAD" ${CMAKE_CURRENT_BINARY_DIR}${CMAKE_FILES_DIRECTORY}/HEAD.check_cache COPYONLY)
  else(EXISTS "${CMAKE_SOURCE_DIR}/.git" AND GIT_FOUND)
    set(CUBRID_EXTRA_VERSION 0)
  endif(EXISTS "${CMAKE_SOURCE_DIR}/.git" AND GIT_FOUND)
endif(VERSION_MATCHES_LENGTH GREATER 3)
set(CUBRID_VERSION ${CUBRID_MAJOR_VERSION}.${CUBRID_MINOR_VERSION}.${CUBRID_PATCH_VERSION}.${CUBRID_EXTRA_VERSION}${CUBRID_HASH_TAG})

set(MAJOR_RELEASE_STRING ${CUBRID_MAJOR_VERSION}.${CUBRID_MINOR_VERSION})
set(PACKAGE_STRING "${PROJECT_NAME} ${MAJOR_RELEASE_STRING}")
set(PRODUCT_STRING "${MAJOR_RELEASE_STRING}")
# TODO: change to string type for RELEASE_STRING, BUILD_NUMBER, BUILD_OS
# TODO: remove #if defined (VERSION_STRING) in src/base/release_string.c
set(RELEASE_STRING ${CUBRID_MAJOR_VERSION}.${CUBRID_MINOR_VERSION}.${CUBRID_PATCH_VERSION})
# BUILD_NUMBER (digital only version string) for legacy codes
set(BUILD_NUMBER ${CUBRID_MAJOR_VERSION}.${CUBRID_MINOR_VERSION}.${CUBRID_PATCH_VERSION}.${CUBRID_EXTRA_VERSION})
set(BUILD_OS ${CMAKE_SYSTEM_NAME})

if(MSVC)
  configure_file(cmake/version.rc.cmake version.rc)
  # TODO: remove version.rc files from win/*
endif(MSVC)

# Language setting
#enable_language(C CXX)

# System check
if(UNIX)
  if(CMAKE_COMPILER_IS_GNUCC)
    if(ENABLE_32BIT AND CMAKE_CXX_COMPILER_VERSION VERSION_LESS 4.3.4)
      message(SEND_ERROR "Cannot compile 32-bit program with gcc version (${CMAKE_CXX_COMPILER_VERSION})")
      message(FATAL_ERROR "4.3.4 or higher version is required. (ref. https://gcc.gnu.org/bugzilla/show_bug.cgi?id=16185)")
    endif(ENABLE_32BIT AND CMAKE_CXX_COMPILER_VERSION VERSION_LESS 4.3.4)
    
    if(CMAKE_CXX_COMPILER_VERSION VERSION_LESS 4.4.7)
      message(SEND_ERROR "Cannot compile with gcc version ${CMAKE_CXX_COMPILER_VERSION}. Require at least 4.4.7.")
    endif(CMAKE_CXX_COMPILER_VERSION VERSION_LESS 4.4.7)

    set(CMAKE_C_FLAGS_DEBUG "-ggdb -fno-inline -fno-omit-frame-pointer")
    set(CMAKE_CXX_FLAGS_DEBUG "-Wall -ggdb -fno-inline -fno-omit-frame-pointer -std=c++0x")
    set(CMAKE_C_FLAGS_RELEASE "-ggdb -O2 -DNDEBUG -finline-functions -fno-omit-frame-pointer -std=c++0x")
    set(CMAKE_CXX_FLAGS_RELEASE "-ggdb -O2 -DNDEBUG -finline-functions -fno-omit-frame-pointer -std=c++0x")
    set(CMAKE_C_FLAGS_RELWITHDEBINFO "-ggdb -O2 -DNDEBUG -finline-functions -fno-omit-frame-pointer -std=c++0x")
    set(CMAKE_CXX_FLAGS_RELWITHDEBINFO "-ggdb -O2 -DNDEBUG -finline-functions -fno-omit-frame-pointer -std=c++0x")

    # set has-style
    set(CMAKE_EXE_LINKER_FLAGS "${CMAKE_EXE_LINKER_FLAGS} -Wl,--hash-style=both")
    set(CMAKE_SHARED_LINKER_FLAGS "${CMAKE_SHARED_LINKER_FLAGS} -Wl,--hash-style=both")
    set(CMAKE_MODULE_LINKER_FLAGS "${CMAKE_MODULE_LINKER_FLAGS} -Wl,--hash-style=both")

  else(CMAKE_COMPILER_IS_GNUCC)
    message(FATAL_ERROR "We currently do not support ${CMAKE_CXX_COMPILER_ID} compiler")
  endif(CMAKE_COMPILER_IS_GNUCC)
else(UNIX)
  # turn off LinkIncremental option for release build
  
  #set(CMAKE_CXX_FLAGS "${CMAKE_CXX_FLAGS}")
  string(REPLACE "INCREMENTAL:YES" "INCREMENTAL:NO" replaceIncFlag ${CMAKE_EXE_LINKER_FLAGS_RELWITHDEBINFO})
  set(CMAKE_EXE_LINKER_FLAGS_RELWITHDEBINFO "/INCREMENTAL:NO ${replaceIncFlag}" )
  string(REPLACE "INCREMENTAL:YES" "INCREMENTAL:NO" replaceIncFlag ${CMAKE_SHARED_LINKER_FLAGS_RELWITHDEBINFO})
  set(CMAKE_SHARED_LINKER_FLAGS_RELWITHDEBINFO "/INCREMENTAL:NO ${replaceIncFlag}" )
  #SET( CMAKE_CXX_FLAGS  "${CMAKE_CXX_FLAGS} /WX /wd4820 /showIncludes" )
  SET( CMAKE_CXX_FLAGS  "${CMAKE_CXX_FLAGS} /W3 /wd4820" )
  SET( CMAKE_C_FLAGS  "${CMAKE_C_FLAGS} /W3" )
  set (CMAKE_CXX_STANDARD 11)
endif(UNIX)

# check target platform
# Test 32/64 bits
if(CMAKE_SIZEOF_VOID_P EQUAL 8)
  set(TARGET_PLATFORM_BITS 64)
else()
  message(FATAL_ERROR "Target platform 32bit is no longer supported")
endif()

# FIXME: remove unused checking rule
#include(CheckSymbolExists)
#if(WIN32)
#  check_symbol_exists("_M_AMD64" "" TARGET_ARCH_X64)
#  if(NOT TARGET_ARCH_X64)
#    check_symbol_exists("_M_IX86" "" TARGET_ARCH_X86)
#  endif(NOT TARGET_ARCH_X64)
#else(WIN32)
#  check_symbol_exists("__i386__" "" TARGET_ARCH_X86)
#  check_symbol_exists("__x86_64__" "" TARGET_ARCH_X64)
#endif(WIN32)

message(STATUS "Build ${PROJECT_NAME} ${CUBRID_VERSION} ${TARGET_PLATFORM_BITS}bit ${CMAKE_BUILD_TYPE} on ${CMAKE_SYSTEM_NAME} ${CMAKE_SYSTEM_PROCESSOR}")

# generate parser and lexer
set(CSQL_GRAMMAR_INPUT ${CMAKE_SOURCE_DIR}/src/parser/csql_grammar.y)
set(CSQL_GRAMMAR_OUTPUT ${CMAKE_BINARY_DIR}/csql_grammar.c)
set(CSQL_LEXER_INPUT ${CMAKE_SOURCE_DIR}/src/parser/csql_lexer.l)
set(CSQL_LEXER_OUTPUT ${CMAKE_BINARY_DIR}/csql_lexer.c)
set(LOADER_GRAMMAR_INPUT ${CMAKE_SOURCE_DIR}/src/executables/loader_grammar.y)
set(LOADER_GRAMMAR_OUTPUT ${CMAKE_BINARY_DIR}/loader_grammar.c)
set(LOADER_LEXER_INPUT ${CMAKE_SOURCE_DIR}/src/executables/loader_lexer.l)
set(LOADER_LEXER_OUTPUT ${CMAKE_BINARY_DIR}/loader_lexer.c)
set(ESQL_GRAMMAR_INPUT ${CMAKE_SOURCE_DIR}/src/executables/esql_grammar.y)
set(ESQL_GRAMMAR_OUTPUT ${CMAKE_BINARY_DIR}/esql_grammar.c)
set(ESQL_LEXER_INPUT ${CMAKE_SOURCE_DIR}/src/executables/esql_lexer.l)
set(ESQL_LEXER_OUTPUT ${CMAKE_BINARY_DIR}/esql_lexer.c)

# bison and flex check
include(FindBISON)
find_package(BISON)

if(BISON_FOUND)
  if(BISON_VERSION VERSION_GREATER 2.3)
    set(USE_BISON_NEWDIRECTIVE 1) 
  endif(BISON_VERSION VERSION_GREATER 2.3)
else(BISON_FOUND)
  if(UNIX)
    message(FATAL_ERROR "Please install bison and flex.")
  else()
    message(
      FATAL_ERROR
      "Please install bison and flex.\nDownload the latest archive from"
      " https://github.com/lexxmark/winflexbison/releases"
      " extract it to a directory in the Path (e.g. %USERPROFILE%\\AppData\\Local\\Microsoft\\WindowsApps)"
      " and retry running cmake."
    )
  endif()
endif(BISON_FOUND)

include(FindFLEX)
find_package(FLEX 2.5.34 REQUIRED)

if(USE_BISON_NEWDIRECTIVE)
  # replace old bison directives with new ones
  # use add_custom_command because we want to regenerate csql_grammar.yy
  # whenever csql_grammar.y is modified
  add_custom_command(OUTPUT ${CMAKE_CURRENT_BINARY_DIR}/csql_grammar.yy
    COMMAND ${CMAKE_COMMAND} -DGRAMMAR_INPUT_FILE=${CMAKE_SOURCE_DIR}/src/parser/csql_grammar.y -DGRAMMAR_OUTPUT_FILE=${CMAKE_CURRENT_BINARY_DIR}/csql_grammar.yy -P ${CMAKE_SOURCE_DIR}/cmake/upgrade_bison_grammar.cmake
    MAIN_DEPENDENCY ${CMAKE_SOURCE_DIR}/src/parser/csql_grammar.y
  )
else()
  # using old bison - just copy the csql_grammar.y to csql_grammar.yy
  # keeping the chain of dependencies
  # use add_custom_command because we want to regenerate csql_grammar.yy
  # whenever csql_grammar.y is modified
  add_custom_command(OUTPUT ${CMAKE_CURRENT_BINARY_DIR}/csql_grammar.yy
    COMMAND ${CMAKE_COMMAND} -E copy ${CMAKE_SOURCE_DIR}/src/parser/csql_grammar.y ${CMAKE_CURRENT_BINARY_DIR}/csql_grammar.yy
    MAIN_DEPENDENCY ${CMAKE_SOURCE_DIR}/src/parser/csql_grammar.y
  )
endif(USE_BISON_NEWDIRECTIVE)

set(CSQL_GRAMMAR_INPUT ${CMAKE_CURRENT_BINARY_DIR}/csql_grammar.yy)

# because csql_grammar.yy are generated through a custom command 
# whenever csql_grammar.y is modified, bison and flex will be 
# run to create new outputs

bison_target(csql_grammar ${CSQL_GRAMMAR_INPUT} ${CSQL_GRAMMAR_OUTPUT}
  COMPILE_FLAGS "--no-lines --name-prefix=csql_yy -d -r all")
flex_target(csql_lexer ${CSQL_LEXER_INPUT} ${CSQL_LEXER_OUTPUT}
  COMPILE_FLAGS "--noline --never-interactive --prefix=csql_yy")
add_flex_bison_dependency(csql_lexer csql_grammar)
add_custom_target(gen_csql_grammar DEPENDS ${BISON_csql_grammar_OUTPUTS})
add_custom_target(gen_csql_lexer DEPENDS ${FLEX_csql_lexer_OUTPUTS})

bison_target(loader_grammar ${LOADER_GRAMMAR_INPUT} ${LOADER_GRAMMAR_OUTPUT}
  COMPILE_FLAGS "--no-lines --name-prefix=loader_yy -d -r all")
flex_target(loader_lexer ${LOADER_LEXER_INPUT} ${LOADER_LEXER_OUTPUT}
  COMPILE_FLAGS "--noline --never-interactive --prefix=loader_yy")
add_flex_bison_dependency(loader_lexer loader_grammar)
add_custom_target(gen_loader_grammar DEPENDS ${BISON_loader_grammar_OUTPUTS})
add_custom_target(gen_loader_lexer DEPENDS ${FLEX_loader_lexer_OUTPUTS})

if(USE_BISON_NEWDIRECTIVE)
  # replace old bison directives with new ones
  # use add_custom_command because we want to regenerate esql_grammar.yy
  # whenever esql_grammar.y is modified
  add_custom_command(OUTPUT ${CMAKE_CURRENT_BINARY_DIR}/esql_grammar.yy
    COMMAND ${CMAKE_COMMAND} -DGRAMMAR_INPUT_FILE=${CMAKE_SOURCE_DIR}/src/executables/esql_grammar.y -DGRAMMAR_OUTPUT_FILE=${CMAKE_CURRENT_BINARY_DIR}/esql_grammar.yy -P ${CMAKE_SOURCE_DIR}/cmake/upgrade_bison_grammar.cmake
    MAIN_DEPENDENCY ${CMAKE_SOURCE_DIR}/src/executables/esql_grammar.y
  )
else()
  # using old bison - just copy the esql_grammar.y to esql_grammar.yy
  # keeping the chain of dependencies
  # use add_custom_command because we want to regenerate esql_grammar.yy
  # whenever esql_grammar.y is modified
  add_custom_command(OUTPUT ${CMAKE_CURRENT_BINARY_DIR}/esql_grammar.yy
    COMMAND ${CMAKE_COMMAND} -E copy ${CMAKE_SOURCE_DIR}/src/executables/esql_grammar.y ${CMAKE_CURRENT_BINARY_DIR}/esql_grammar.yy
    MAIN_DEPENDENCY ${CMAKE_SOURCE_DIR}/src/executables/esql_grammar.y
  )
endif(USE_BISON_NEWDIRECTIVE)

set(ESQL_GRAMMAR_INPUT ${CMAKE_CURRENT_BINARY_DIR}/esql_grammar.yy)


# because esql_grammar.yy are generated through a custom command 
# whenever esql_grammar.y is modified, bison and flex will be 
# run to create new outputs

bison_target(esql_grammar ${ESQL_GRAMMAR_INPUT} ${ESQL_GRAMMAR_OUTPUT}
  COMPILE_FLAGS "--no-lines --name-prefix=esql_yy -d -r all")
flex_target(esql_lexer ${ESQL_LEXER_INPUT} ${ESQL_LEXER_OUTPUT}
  COMPILE_FLAGS "--noline --never-interactive --prefix=esql_yy")
add_flex_bison_dependency(esql_lexer esql_grammar)
add_custom_target(gen_esql_grammar DEPENDS ${BISON_esql_grammar_OUTPUTS})
add_custom_target(gen_esql_lexer DEPENDS ${FLEX_esql_lexer_OUTPUTS})

# java check
include(FindJNI)
find_package(JNI 1.5)
if(JNI_FOUND)
  set(JAVA_INC ${JAVA_INCLUDE_PATH} ${JAVA_INCLUDE_PATH2})
endif(JNI_FOUND)

include(FindJava)
find_package(Java 1.5 COMPONENTS Development)

# Build types
if(CMAKE_BUILD_TYPE MATCHES "Coverage")
  set(CMAKE_CXX_FLAGS_COVERAGE "-g -O0 --coverage -fprofile-arcs -ftest-coverage -std=c++0x"
    CACHE STRING "Flags used by the c++ compiler during coverage build." FORCE)
  set(CMAKE_C_FLAGS_COVERAGE "-g -O0 --coverage -fprofile-arcs -ftest-coverage"
    CACHE STRING "Flags used by the c compiler during coverage build." FORCE)
  set(CMAKE_EXE_LINKER_FLAGS_COVERAGE ""
    CACHE STRING "Flags used for linking binaries during coverage build." FORCE)
  set(CMAKE_SHARED_LINKER_FLAGS_COVERAGE ""
    CACHE STRING "Flags used for shared libraries during coverage build." FORCE)

  mark_as_advanced(
    CMAKE_CXX_FLAGS_COVERAGE
    CMAKE_C_FLAGS_COVERAGE
    CMAKE_EXE_LINKER_FLAGS_COVERAGE
    CMAKE_SHARED_LINKER_FLAGS_COVERAGE)
endif(CMAKE_BUILD_TYPE MATCHES "Coverage")

if(CMAKE_BUILD_TYPE MATCHES "Profile")
  set(CMAKE_CXX_FLAGS_PROFILE "-g -pg -std=c++0x"
    CACHE STRING "Flags used by the c++ compiler during profile build." FORCE)
  set(CMAKE_C_FLAGS_PROFILE "-g -pg"
    CACHE STRING "Flags used by the c compiler during profile build." FORCE)

  mark_as_advanced(CMAKE_CXX_FLAGS_PROFILE CMAKE_C_FLAGS_PROFILE)
endif(CMAKE_BUILD_TYPE MATCHES "Profile")


# source directories
set(API_DIR                  ${CMAKE_SOURCE_DIR}/src/api)
set(BASE_DIR                 ${CMAKE_SOURCE_DIR}/src/base)
set(BROKER_DIR               ${CMAKE_SOURCE_DIR}/src/broker)
set(CCI_DIR                  ${CMAKE_SOURCE_DIR}/src/cci)
set(CM_COMMON_DIR            ${CMAKE_SOURCE_DIR}/src/cm_common)
set(COMMUNICATION_DIR        ${CMAKE_SOURCE_DIR}/src/communication)
set(COMPAT_DIR               ${CMAKE_SOURCE_DIR}/src/compat)
set(CONNECTION_DIR           ${CMAKE_SOURCE_DIR}/src/connection)
set(EXECUTABLES_DIR          ${CMAKE_SOURCE_DIR}/src/executables)
set(HEAPLAYERS_DIR           ${CMAKE_SOURCE_DIR}/src/heaplayers)
set(JDBC_DIR                 ${CMAKE_SOURCE_DIR}/src/jdbc)
set(JSP_DIR                  ${CMAKE_SOURCE_DIR}/src/jsp)
set(OBJECT_DIR               ${CMAKE_SOURCE_DIR}/src/object)
set(ODBC_DIR                 ${CMAKE_SOURCE_DIR}/src/odbc)
set(OLEDB_DIR                ${CMAKE_SOURCE_DIR}/src/oledb)
set(OPTIMIZER_DIR            ${CMAKE_SOURCE_DIR}/src/optimizer)
set(PARSER_DIR               ${CMAKE_SOURCE_DIR}/src/parser)
set(QUERY_DIR                ${CMAKE_SOURCE_DIR}/src/query)
set(SESSION_DIR              ${CMAKE_SOURCE_DIR}/src/session)
set(STORAGE_DIR              ${CMAKE_SOURCE_DIR}/src/storage)
set(THREAD_DIR               ${CMAKE_SOURCE_DIR}/src/thread)
set(TOOLS_DIR                ${CMAKE_SOURCE_DIR}/src/tools)
set(TRANSACTION_DIR          ${CMAKE_SOURCE_DIR}/src/transaction)
set(WIN_TOOLS_DIR            ${CMAKE_SOURCE_DIR}/src/win_tools)


include_directories(${CMAKE_CURRENT_BINARY_DIR})
include_directories(
  include
  src/api
  src/base
  src/broker
  src/cci
  src/communication
  src/compat
  src/connection
  src/executables
  src/heaplayers
  src/jsp
  src/object
  src/optimizer
  src/parser
  src/query
  src/session
  src/storage
  src/thread
  src/tools
  src/transaction
  )

include(CheckFunctionExists)
check_function_exists(asprintf HAVE_ASPRINTF)
check_function_exists(vasprintf HAVE_VASPRINTF)
check_function_exists(basename HAVE_BASENAME)
check_function_exists(dirname HAVE_DIRNAME)
check_function_exists(ctime_r HAVE_CTIME_R)
check_function_exists(localtime_r HAVE_LOCALTIME_R)
check_function_exists(drand48_r HAVE_DRAND48_R)
check_function_exists(gethostbyname_r HAVE_GETHOSTBYNAME_R)
check_function_exists(getopt_long HAVE_GETOPT_LONG)
check_function_exists(open_memstream HAVE_OPEN_MEMSTREAM)
check_function_exists(strdup HAVE_STRDUP)
check_function_exists(strlcpy HAVE_STRLCPY)

if(WIN32)
  set(NOMINMAX 1)
endif(WIN32)

include(CheckIncludeFile)
check_include_file(err.h HAVE_ERR_H)
check_include_file(getopt.h HAVE_GETOPT_H)
check_include_file(inttypes.h HAVE_INTTYPES_H)
check_include_file(libgen.h HAVE_LIBGEN_H)
check_include_file(limits.h HAVE_LIMITS_H)
if(NOT HAVE_LIMITS_H)
  set(PATH_MAX 512)
  set(NAME_MAX 255)
  set(LINE_MAX 2048)
endif(NOT HAVE_LIMITS_H)
if(WIN32)
  set(LINE_MAX 2048)
endif(WIN32)

check_include_file(memory.h HAVE_MEMORY_H)
check_include_file(nl_types.h HAVE_NL_TYPES_H)
check_include_file(regex.h HAVE_REGEX_H)
check_include_file(rpc/des_crypt.h HAVE_RPC_DES_CRYPT_H)
check_include_file(stdbool.h HAVE_STDBOOL_H)
check_include_file(stdint.h HAVE_STDINT_H)
check_include_file(stdlib.h HAVE_STDLIB_H)
check_include_file(stddef.h HAVE_STDDEF_H)
check_include_file(string.h HAVE_STRING_H)
check_include_file(strings.h HAVE_STRINGS_H)
check_include_file(sys/param.h HAVE_SYS_PARAM_H)
check_include_file(sys/stat.h HAVE_SYS_STAT_H)
check_include_file(sys/types.h HAVE_SYS_TYPES_H)
check_include_file(unistd.h HAVE_UNISTD_H)
if(HAVE_STDLIB_H AND HAVE_STDDEF_H)
  set(STDC_HEADERS 1)
endif(HAVE_STDLIB_H AND HAVE_STDDEF_H)

include(CheckTypeSize)
check_type_size(char SIZEOF_CHAR)
check_type_size(short SIZEOF_SHORT)
check_type_size(int SIZEOF_INT)
check_type_size(long SIZEOF_LONG)
check_type_size("long long" SIZEOF_LONG_LONG)
check_type_size("void *" SIZEOF_VOID_P)
check_type_size(byte_t BYTE_T)
check_type_size(int8_t INT8_T)
check_type_size(int16_t INT16_T)
check_type_size(int32_t INT32_T)
check_type_size(int64_t INT64_T)
check_type_size(intptr_t INTPTR_T)
check_type_size(uint8_t UINT8_T)
check_type_size(uint16_t UINT16_T)
check_type_size(uint32_t UINT32_T)
check_type_size(uint64_t UINT64_T)
check_type_size(uintptr_t UINTPTR_T)
check_type_size("off_t" SIZEOF_OFF_T)
if(NOT SIZEOF_OFF_T)
  set(off_t "long int")
endif()
check_type_size("size_t" SIZEOF_SIZE_T)
if(NOT SIZEOF_SIZE_T)
  set(size_t "unsinged int")
endif()
check_type_size("pid_t" SIZEOF_PID_T)
if(NOT SIZEOF_PID_T)
  # TODO: util_sa.c:79 remove typedef int pid_t
  if(NOT WIN32)
    set(pid_t "int")
  endif(NOT WIN32)
endif()
set(CMAKE_REQUIRED_FLAGS "-D_LARGEFILE64_SOURCE -finline-functions")
check_type_size("off64_t" SIZEOF_OFF64_T)
unset(CMAKE_REQUIRED_FLAGS)

include(CheckPrototypeDefinition)
if(HAVE_GETHOSTBYNAME_R)
  check_prototype_definition(gethostbyname_r
    "int gethostbyname_r(const char *name, struct hostent *hp, char *buf, size_t buflen, struct hostent **result, int *herr)"
    "0"
    "netdb.h"
    HAVE_GETHOSTBYNAME_R_GLIBC)
  check_prototype_definition(gethostbyname_r
    "struct hostent *gethostbyname_r(const char *name, struct hostent *hp, char *buf, size_t buflen, int *herr)"
    "NULL"
    "netdb.h"
    HAVE_GETHOSTBYNAME_R_SOLARIS)
  check_prototype_definition(gethostbyname_r
    "int gethostbyname_r(const char *name, struct hostent *hp, struct hostent_data *hdata)"
    "0"
    "netdb.h"
    HAVE_GETHOSTBYNAME_R_HOSTENT_DATA)
endif(HAVE_GETHOSTBYNAME_R)

include(CheckSymbolExists)
if(NOT HAVE_STDBOOL_H)
  check_symbol_exists( "_Bool" stdbool.h HAVE__BOOL)
endif(NOT HAVE_STDBOOL_H)

include(CheckCSourceCompiles)
check_c_source_compiles("#include <sys/time.h>\n#include <time.h>\nmain(){}" TIME_WITH_SYS_TIME)
check_c_source_compiles("#include <stdint.h>
int main() {
  uint64_t i, j, r;
  i = 100; j = 200; r = __sync_bool_compare_and_swap(&i, 100, j);
  if (r == 0 || i != 200) { return(1); }
  i = 100; j = 200; r = __sync_bool_compare_and_swap(&i, 101, j);
  if (r != 0 || i != 100) { return(1); }
  i = 100; j = 200; r = __sync_add_and_fetch(&i, j);
  if (r != 300 || i != 300) { return(1); }
  i = 100; r = __sync_lock_test_and_set(&i, 200);
  if (r != 100 || i != 200) { return(1); }
  return(0);
}"
  HAVE_GCC_ATOMIC_BUILTINS)

include(TestBigEndian)
test_big_endian(WORDS_BIGENDIAN)

find_library(GCRYPT_LIBRARIES gcrypt)
if(GCRYPT_LIBRARIES)
  set(HAVE_LIBGCRYPT 1)
endif(GCRYPT_LIBRARIES)

if(UNIX)
  include(FindCurses)
  find_package(Curses REQUIRED)
  include(CheckLibraryExists)
  CHECK_LIBRARY_EXISTS("${CURSES_LIBRARIES}" wtimeout "" CURSES_HAS_WTIMEOUT)
  if(NOT CURSES_HAS_WTIMEOUT)
    find_library(TINFO_LIBRARY NAMES tinfo)
    if(TINFO_LIBRARY)
      CHECK_LIBRARY_EXISTS("${TINFO_LIBRARY}" wtimeout "" TINFO_HAS_WTIMEOUT)
      if(TINFO_HAS_WTIMEOUT)
        set(CURSES_LIBRARIES ${CURSES_LIBRARIES} ${TINFO_LIBRARY})
      endif(TINFO_HAS_WTIMEOUT)
    endif(TINFO_LIBRARY)
  endif(NOT CURSES_HAS_WTIMEOUT)
  include(FindThreads)
endif(UNIX)


configure_file(cmake/config.h.cmake config.h)
# TODO: merge version.h into config.h ?
configure_file(cmake/version.h.cmake version.h)

# platform specifie configurations
if(CMAKE_SYSTEM_NAME MATCHES "Linux")
  # Definitions for system
  add_definitions(-DGCC -DLINUX -D_GNU_SOURCE -DI386 -DX86)
  set(CMAKE_C_FLAGS "${CMAKE_C_FLAGS} -Wall -Wwrite-strings -Wno-cast-qual -Wmissing-prototypes -Wredundant-decls -Wextra -Wno-unused")
  set(CMAKE_CXX_FLAGS "${CMAKE_CXX_FLAGS} -Wall -Wwrite-strings -Wno-cast-qual -Wredundant-decls -Wextra -Wno-unused -Wno-unused-parameter")

  if(SIZEOF_OFF64_T)
    add_definitions( -D_LARGEFILE64_SOURCE -D_FILE_OFFSET_BITS=64)
  endif(SIZEOF_OFF64_T)

  if(ENABLE_32BIT AND ${CMAKE_SYSTEM_PROCESSOR} MATCHES "x86_64")
    set(CMAKE_C_COMPILER_ARG1 "-m32 -march=i686")
    set(CMAKE_CXX_COMPILER_ARG1 "-m32 -march=i686")
    #set(CMAKE_C_FLAGS "-m32 ${CMAKE_C_FLAGS}")
    #set(CMAKE_CXX_FLAGS "-m32 ${CMAKE_CXX_FLAGS}")
  endif()
elseif(CMAKE_SYSTEM_NAME MATCHES "AIX")
  # Definitions for system
  add_definitions(-DGCC -DAIX -D_GNU_SOURCE -DPPC -fsigned-char -D_THREAD_SAFE)

  if(${CMAKE_SYSTEM_PROCESSOR} MATCHES "x86_64")
    add_definitions(-DAIX_PPC64 -D__WORDSIZE=64)
    set(CMAKE_C_COMPILER_ARG1 "-pthread -maix64")
    set(CMAKE_CXX_COMPILER_ARG1 "-pthread -maix64")
    set(CMAKE_EXE_LINKER_FLAGS "-Wl,-bbigtoc -Wl,-brtl -Wl,-bnortllib -Wl,-bnosymbolic -Wl,-bnoautoexp -Wl,-bexpall -Wl,-bmaxdata:0x200000000 -Wl,-bnoipath" CACHE INTERNAL "" FORCE)
  else()
    add_definitions(-D_LARGE_FILES -DAIX_PPC32 -D__WORDSIZE=32)
    set(CMAKE_C_COMPILER_ARG1 "-pthread -maix32")
    set(CMAKE_C_COMPILER_ARG1 "-pthread -maix32")
    set(CMAKE_EXE_LINKER_FLAGS "-Wl,-bbigtoc -Wl,-brtl -Wl,-bnortllib -Wl,-bnosymbolic -Wl,-bnoautoexp -Wl,-bexpall -Wl,-bmaxdata:0x80000000 -Wl,-bnoipath" CACHE INTERNAL "" FORCE)
  endif(${CMAKE_SYSTEM_PROCESSOR} MATCHES "x86_64")
elseif(CMAKE_SYSTEM_NAME MATCHES "Windows")
  add_definitions(-DWIN -DWINDOWS -D_CRT_SECURE_NO_WARNINGS /wd4274 /wd4996)
  if(TARGET_PLATFORM_BITS EQUAL 64)
    string(REPLACE "/DWIN32" "/D_WIN64" CMAKE_CXX_FLAGS ${CMAKE_CXX_FLAGS})
  endif(TARGET_PLATFORM_BITS EQUAL 64)
  if(MSVC_VERSION GREATER 1400)
    # experimental option (it can lead the build system to a halt or creating a bad object files)
    set(PARALLEL_JOBS "0" CACHE STRING "Specifies the number of jots to build parallel. 0 means OFF")
    if(PARALLEL_JOBS GREATER $ENV{NUMBER_OF_PROCESSORS})
      add_definitions(/MP)
    elseif(PARALLEL_JOBS GREATER 0)
      add_definitions(/MP${PARALLEL_JOBS})
    endif(PARALLEL_JOBS GREATER $ENV{NUMBER_OF_PROCESSORS})
  endif(MSVC_VERSION GREATER 1400)
endif(CMAKE_SYSTEM_NAME MATCHES "Linux")

# common definitions
set(COMMON_DEFS SYSV MAXPATHLEN=1024 -D_REENTRANT)

# For systemtap options
if(ENABLE_SYSTEMTAP)
  find_program(DTRACE dtrace)
  if(NOT DTRACE)
    message(FATAL_ERROR "The dtrace tool was not found. check PATH or install dtrace")
  endif(NOT DTRACE)
  mark_as_advanced(DTRACE)
  execute_process(COMMAND ${DTRACE} -V OUTPUT_VARIABLE dtrace_version)
  if(dtrace_version MATCHES "Sun D" OR dtrace_version MATCHES "Oracle D")
    message(WARNING "Sun or Oracle D is not supported")
    message(FATAL_ERROR "Please use sourceware.org's systemtap [https://sourceware.org/systemtap/]")
  endif(dtrace_version MATCHES "Sun D" OR dtrace_version MATCHES "Oracle D")
  check_include_file(sys/sdt.h HAVE_SYS_SDT_H)
  if(NOT HAVE_SYS_SDT_H)
    message(FATAL_ERROR "The systemtap support needs sys/sdt.h header")
  endif(NOT HAVE_SYS_SDT_H)

  set(PROBES_SOURCE ${CMAKE_SOURCE_DIR}/contrib/systemtap/probes.d)
  set(PROBES_HEADER ${CMAKE_BINARY_DIR}/probes.h)
  set(PROBES_OBJECT ${CMAKE_BINARY_DIR}/probes.o)
  add_custom_command(
    OUTPUT ${CMAKE_BINARY_DIR}/probes.h ${PROBES_OBJECT}
    COMMAND ${DTRACE} -C -h -s ${PROBES_SOURCE} -o ${PROBES_HEADER}
    COMMAND ${DTRACE} -C -G -s ${PROBES_SOURCE} -o ${PROBES_OBJECT}
    DEPENDS ${PROBES_SOURCE}
    )
  add_custom_target(gen_probes DEPENDS ${PROBES_SOURCE} ${PROBES_HEADER} ${PROBES_OBJECT})
  set_target_properties(gen_probes PROPERTIES LINKER_LANGUAGE C)
endif(ENABLE_SYSTEMTAP)


# For duma option
if(USE_DUMA)
  find_library(DUMA_LIBRARIES duma)
  if(NOT DUMA_LIBRARIES)
    message(FATAL_ERROR "Cannot find DUMA library")
  endif(NOT DUMA_LIBRARIES)
  message(STATUS "Use DUMA library")
endif(USE_DUMA)


# For CUBRID environment variable option
if(USE_CUBRID_ENV)
  message(STATUS "Default install prefix: ${CMAKE_INSTALL_PREFIX}")
  set(CUBRID_PREFIXDIR .)
  set(CUBRID_BINDIR bin)
  set(CUBRID_LIBDIR lib)
  set(CUBRID_INCLUDEDIR include)
  set(CUBRID_VARDIR var)
  set(CUBRID_DATADIR share)
  set(CUBRID_CONFDIR conf)
  set(CUBRID_JAVADIR java)
  set(CUBRID_LOCALEDIR msg)
  set(CUBRID_LOGDIR log)
  set(CUBRID_TMPDIR tmp)
  set(CUBRID_JDBCDIR jdbc)
  set(CUBRID_SHLOCALESDIR locales)
  set(CUBRID_TZDIR timezones)
  set(CUBRID_DEMODIR demo)
  set(CUBRID_COMPATDIR compat)
else(USE_CUBRID_ENV)
  message(WARNING "This build does not use CUBRID environment variables")
  list(APPEND COMMON_DEFS DO_NOT_USE_CUBRIDENV)

  set(CUBRID_PREFIXDIR ${CMAKE_INSTALL_PREFIX} CACHE STRING "The prefix directory for CUBRID (default: ${CMAKE_INSTALL_PREFIX}")
  list(APPEND DIR_DEFS CUBRID_PREFIXDIR="${CUBRID_PREFIXDIR}")
  set(CUBRID_BINDIR bin CACHE STRING "The directory for binary files")
  if(IS_ABSOLUTE ${CUBRID_BINDIR})
    list(APPEND DIR_DEFS CUBRID_BINDIR="${CUBRID_BINDIR}")
  else()
    list(APPEND DIR_DEFS CUBRID_BINDIR="${CUBRID_PREFIXDIR}/${CUBRID_BINDIR}")
  endif()
  set(CUBRID_LIBDIR lib CACHE STRING "The directory for library files")
  if(IS_ABSOLUTE ${CUBRID_LIBDIR})
    list(APPEND DIR_DEFS CUBRID_LIBDIR="${CUBRID_LIBDIR}")
  else()
    list(APPEND DIR_DEFS CUBRID_LIBDIR="${CUBRID_PREFIXDIR}/${CUBRID_LIBDIR}")
  endif()
  set(CUBRID_VARDIR var CACHE STRING "The directory for variable data files")
  if(IS_ABSOLUTE ${CUBRID_VARDIR})
    list(APPEND DIR_DEFS CUBRID_VARDIR="${CUBRID_VARDIR}")
  else()
    list(APPEND DIR_DEFS CUBRID_VARDIR="${CUBRID_PREFIXDIR}/${CUBRID_VARDIR}")
  endif()
  set(CUBRID_DATADIR share CACHE STRING "The directory for shared data files")
  if(IS_ABSOLUTE ${CUBRID_DATADIR})
    list(APPEND DIR_DEFS CUBRID_DATADIR="${CUBRID_DATADIR}")
  else()
    list(APPEND DIR_DEFS CUBRID_DATADIR="${CUBRID_PREFIXDIR}/${CUBRID_DATADIR}")
  endif()
  set(CUBRID_CONFDIR conf CACHE STRING "The directory for configuration files")
  if(IS_ABSOLUTE ${CUBRID_CONFDIR})
    list(APPEND DIR_DEFS CUBRID_CONFDIR="${CUBRID_CONFDIR}")
  else()
    list(APPEND DIR_DEFS CUBRID_CONFDIR="${CUBRID_PREFIXDIR}/${CUBRID_CONFDIR}")
  endif()
  set(CUBRID_JAVADIR java CACHE STRING "The directory for JSP file")
  if(IS_ABSOLUTE ${CUBRID_JAVADIR})
    list(APPEND DIR_DEFS CUBRID_JAVADIR="${CUBRID_JAVADIR}")
  else()
    list(APPEND DIR_DEFS CUBRID_JAVADIR="${CUBRID_PREFIXDIR}/${CUBRID_JAVADIR}")
  endif()
  set(CUBRID_LOCALEDIR msg CACHE STRING "The directory for message files")
  if(IS_ABSOLUTE ${CUBRID_LOCALEDIR})
    list(APPEND DIR_DEFS CUBRID_LOCALEDIR="${CUBRID_LOCALEDIR}")
  else()
    list(APPEND DIR_DEFS CUBRID_LOCALEDIR="${CUBRID_PREFIXDIR}/${CUBRID_LOCALEDIR}")
  endif()
  set(CUBRID_LOGDIR log CACHE STRING "The directory for log files")
  if(IS_ABSOLUTE ${CUBRID_LOGDIR})
    list(APPEND DIR_DEFS CUBRID_LOGDIR="${CUBRID_LOGDIR}")
  else()
    list(APPEND DIR_DEFS CUBRID_LOGDIR="${CUBRID_PREFIXDIR}/${CUBRID_LOGDIR}")
  endif()
  set(CUBRID_TMPDIR tmp CACHE STRING "The directory for temporary files")
  if(IS_ABSOLUTE ${CUBRID_TMPDIR})
    list(APPEND DIR_DEFS CUBRID_TMPDIR="${CUBRID_TMPDIR}")
  else()
    list(APPEND DIR_DEFS CUBRID_TMPDIR="${CUBRID_PREFIXDIR}/${CUBRID_TMPDIR}")
  endif()
  # directories for install
  set(CUBRID_INCLUDEDIR jdbc CACHE STRING "The directory for header files")
  set(CUBRID_JDBCDIR jdbc CACHE STRING "The directory for JDBC driver file")
  set(CUBRID_SHLOCALESDIR locales CACHE STRING "The directory for locale files")
  set(CUBRID_TZDIR timezones CACHE STRING "The directory for timezone files")
  set(CUBRID_DEMODIR demo CACHE STRING "The directory for demo data files")
  set(CUBRID_COMPATDIR compat CACHE STRING "The directory for compatible files")
endif(USE_CUBRID_ENV)


# For external library options
include(ExternalProject)
set_property(DIRECTORY PROPERTY EP_BASE "${CMAKE_BINARY_DIR}/external")
set(DEFAULT_CONFIGURE_OPTS <SOURCE_DIR>/configure --prefix=${CMAKE_CURRENT_BINARY_DIR}/external --enable-static --disable-shared --with-pic CFLAGS=${CMAKE_C_FLAGS} CXXFLAGS=${CMAKE_CXX_FLAGS})

# WITH_LIBREGEX can have multiple values with different meanings
# on Linux:
# * "BUNDLED" - (default) builds bundled (from external/libregex38a) regex library and uses the library created by the build
# * "SYSTEM"   - use regex library located in:
#                  ${WITH_EXTERNAL_LIBS_PATH}
#                  ${WITH_LIBREGEX_ROOT_PATH}/lib
#                use regex headers located in:
#                  ${WITH_EXTERNAL_HEADERS_PATH}
#                  ${WITH_LIBREGEX_ROOT_PATH}/include
# on Windows:
# * "BUNDLED" - (default) uses the prebuilt library from cubrid/win/external
if(WITH_LIBREGEX STREQUAL "BUNDLED")
  set(LIBREGEX_TARGET libregex)
  if(UNIX)
    externalproject_add(${LIBREGEX_TARGET}
      SOURCE_DIR ${CMAKE_CURRENT_SOURCE_DIR}/external/libregex38a
      CONFIGURE_COMMAND ${DEFAULT_CONFIGURE_OPTS}
      BUILD_COMMAND make all AUTOCONF=: AUTOHEADER=: AUTOMAKE=: ACLOCAL=:
      INSTALL_COMMAND make install AUTOCONF=: AUTOHEADER=: AUTOMAKE=: ACLOCAL=:
      COMMAND ${CMAKE_COMMAND} -E make_directory ${CMAKE_CURRENT_BINARY_DIR}/external/lib
      COMMAND ${CMAKE_COMMAND} -E copy .libs/libregex38a.a ${CMAKE_CURRENT_BINARY_DIR}/external/lib/
      )
    list(APPEND EP_TARGETS ${LIBREGEX_TARGET})
    set(LIBREGEX_LIBS ${CMAKE_CURRENT_BINARY_DIR}/external/lib/libregex38a.a)
    set(LIBREGEX_INCLUDES ${CMAKE_CURRENT_BINARY_DIR}/external/include/libregex38a)
  else(UNIX)
    set(LIBREGEX_LIBS ${CMAKE_SOURCE_DIR}/win/external/lib64/libregex38a.lib)
    set(LIBREGEX_INCLUDES ${CMAKE_SOURCE_DIR}/win/external/include)
  endif(UNIX)
elseif(WITH_LIBREGEX STREQUAL "SYSTEM")
  if(UNIX)
    find_library(LIBREGEX_LIBS NAMES libregex38a.a PATHS ${WITH_EXTERNAL_LIBS_PATH} ${WITH_LIBREGEX_ROOT_PATH}/lib REQUIRED)
    find_path(LIBREGEX_INCLUDES NAMES libregex38a/regex38a.h PATHS ${WITH_EXTERNAL_HEADERS_PATH} ${WITH_LIBREGEX_ROOT_PATH}/include REQUIRED)

    message(STATUS "Found regex library: ${LIBREGEX_LIBS}")
    message(STATUS "Found regex headers: ${LIBREGEX_INCLUDES}")
  else(UNIX)
    message(FATAL_ERROR "WITH_LIBREGEX=SYSTEM is not supported on current OS")
  endif(UNIX)
endif()
list(APPEND EP_INCLUDES ${LIBREGEX_INCLUDES})
list(APPEND EP_LIBS ${LIBREGEX_LIBS})

# WITH_LIBEXPAT can have multiple values with different meanings
# on Linux:
# * "EXTERNAL" - (default) builds expat library from URL stored in ${WITH_LIBEXPAT_URL} uses the library created by the build
# * "SYSTEM"   - use expat library located in:
#                  ${WITH_EXTERNAL_LIBS_PATH}
#                  ${WITH_LIBEXPAT_ROOT_PATH}/lib
#                use expat headers located in:
#                  ${WITH_EXTERNAL_HEADERS_PATH}
#                  ${WITH_LIBEXPAT_ROOT_PATH}/include
# on Windows:
# * "EXTERNAL" - (default) uses the prebuilt library from cubrid/win/external
if(WITH_LIBEXPAT STREQUAL "EXTERNAL")
  set(LIBEXPAT_TARGET libexpat)
  list(APPEND EP_TARGETS ${LIBEXPAT_TARGET})
  if(UNIX)
    externalproject_add(${LIBEXPAT_TARGET}
      URL               ${WITH_LIBEXPAT_URL}
      CONFIGURE_COMMAND ${DEFAULT_CONFIGURE_OPTS} --without-xmlwf  --without-docbook
      BUILD_COMMAND     make AUTOCONF=: AUTOHEADER=: AUTOMAKE=: ACLOCAL=:
      INSTALL_COMMAND   make install AUTOCONF=: AUTOHEADER=: AUTOMAKE=: ACLOCAL=:
      )
    set(LIBEXPAT_LIBS ${CMAKE_CURRENT_BINARY_DIR}/external/lib/libexpat.a)
    set(LIBEXPAT_INCLUDES ${CMAKE_CURRENT_BINARY_DIR}/external/include/expat)
  elseif(WIN32)
    set(LIBEXPAT_LIBS ${WINDOWS_EXTERNAL_LIB_DIR}/libexpat.lib)
    set(LIBEXPAT_INCLUDES ${WINDOWS_EXTERNAL_INCLUDE_DIR})
    add_custom_target(${LIBEXPAT_TARGET}
      COMMAND ${CMAKE_COMMAND} -E echo "  copying ${WINDOWS_EXTERNAL_DLL_DIR}/libexpat64.dll to ${CMAKE_RUNTIME_OUTPUT_DIRECTORY}/${CMAKE_BUILD_TYPE}/libexpat.dll"
      COMMAND ${CMAKE_COMMAND} -E copy ${WINDOWS_EXTERNAL_DLL_DIR}/libexpat64.dll ${CMAKE_RUNTIME_OUTPUT_DIRECTORY}/${CMAKE_BUILD_TYPE}/libexpat.dll
    )
  endif(UNIX)
elseif(WITH_LIBEXPAT STREQUAL "SYSTEM")
  if(UNIX)
    find_library(LIBEXPAT_LIBS NAMES libexpat.a PATHS ${WITH_EXTERNAL_LIBS_PATH} ${WITH_LIBEXPAT_ROOT_PATH}/lib REQUIRED)
    find_path(LIBEXPAT_INCLUDES NAMES expat.h expat_config.h expat_external.h PATHS ${WITH_EXTERNAL_HEADERS_PATH} ${WITH_LIBEXPAT_ROOT_PATH}/include REQUIRED)

    message(STATUS "Found expat library: ${LIBEXPAT_LIBS}")
    message(STATUS "Found expat headers: ${LIBEXPAT_INCLUDES}")
  endif(UNIX)
endif()
list(APPEND EP_INCLUDES ${LIBEXPAT_INCLUDES})
list(APPEND EP_LIBS ${LIBEXPAT_LIBS})

# WITH_LIBJANSSON can have multiple values with different meanings
# on Linux:
# * "EXTERNAL" - (default) builds jansson library from URL stored in ${WITH_LIBJANSSON_URL} uses the library created by the build
# * "SYSTEM"   - use jansson library located in:
#                  ${WITH_EXTERNAL_LIBS_PATH}
#                  ${WITH_LIBJANSSON_ROOT_PATH}/lib
#                use jansson headers located in:
#                  ${WITH_EXTERNAL_HEADERS_PATH}
#                  ${WITH_LIBJANSSON_ROOT_PATH}/include
# on Windows:
# * "EXTERNAL" - (default) uses the prebuilt library from cubrid/win/external
if(WITH_LIBJANSSON STREQUAL "EXTERNAL")
  set(LIBJANSSON_TARGET libjansson)
  list(APPEND EP_TARGETS ${LIBJANSSON_TARGET})
  if(UNIX)
    externalproject_add(${LIBJANSSON_TARGET}
      URL               ${WITH_LIBJANSSON_URL}
      CONFIGURE_COMMAND ${DEFAULT_CONFIGURE_OPTS}
      BUILD_COMMAND     make all AUTOCONF=: AUTOHEADER=: AUTOMAKE=: ACLOCAL=:
      INSTALL_COMMAND   make install AUTOCONF=: AUTOHEADER=: AUTOMAKE=: ACLOCAL=:
      )
    set(LIBJANSSON_LIBS ${CMAKE_CURRENT_BINARY_DIR}/external/lib/libjansson.a)
    set(LIBJANSSON_INCLUDES ${CMAKE_CURRENT_BINARY_DIR}/external/include/jansson)
  else(UNIX)
    # WIN32
    set(LIBJANSSON_LIBS ${WINDOWS_EXTERNAL_LIB_DIR}/jansson64.lib)
    set(LIBJANSSON_INCLUDES ${WINDOWS_EXTERNAL_INCLUDE_DIR})
    add_custom_target(${LIBJANSSON_TARGET}
      COMMAND ${CMAKE_COMMAND} -E echo "  copying ${WINDOWS_EXTERNAL_DLL_DIR}/jansson64.dll to ${CMAKE_RUNTIME_OUTPUT_DIRECTORY}/${CMAKE_BUILD_TYPE}/jansson.dll"
      COMMAND ${CMAKE_COMMAND} -E copy ${WINDOWS_EXTERNAL_DLL_DIR}/jansson64.dll ${CMAKE_RUNTIME_OUTPUT_DIRECTORY}/${CMAKE_BUILD_TYPE}/jansson.dll
      COMMAND ${CMAKE_COMMAND} -E copy ${WINDOWS_EXTERNAL_DLL_DIR}/jansson64.dll ${CMAKE_RUNTIME_OUTPUT_DIRECTORY}/${CMAKE_BUILD_TYPE}/jansson64.dll
    )
  endif(UNIX)
elseif(WITH_LIBJANSSON STREQUAL "SYSTEM")
  if(UNIX)
    find_library(LIBJANSSON_LIBS NAMES libjansson.a PATHS ${WITH_EXTERNAL_LIBS_PATH} ${WITH_LIBJANSSON_ROOT_PATH}/lib REQUIRED)
    find_path(LIBJANSSON_INCLUDES NAMES jansson.h jansson_config.h PATHS ${WITH_EXTERNAL_HEADERS_PATH} ${WITH_LIBJANSSON_ROOT_PATH}/include REQUIRED)

    message(STATUS "Found jansson library: ${LIBJANSSON_LIBS}")
    message(STATUS "Found jansson headers: ${LIBJANSSON_INCLUDES}")
  endif(UNIX)
endif()
list(APPEND EP_INCLUDES ${LIBJANSSON_INCLUDES})
list(APPEND EP_LIBS ${LIBJANSSON_LIBS})

<<<<<<< HEAD
# WITH_LIBNCURSES can have multiple values with different meanings
# on Linux:
# * "EXTERNAL" - (default) builds git ncurses library using ${WITH_LIBNCURSES_GIT_REPOSITORY} repository and uses the library created by the build
# * "SYSTEM"   - uses ncurses installed in the system (for more info check https://cmake.org/cmake/help/v3.10/module/FindCurses.html)
set(LIBNCURSES_TARGET libncurses)
if(UNIX)
  if(WITH_LIBNCURSES STREQUAL "EXTERNAL")
    externalproject_add(${LIBNCURSES_TARGET}
      GIT_REPOSITORY    ${WITH_LIBNCURSES_GIT_REPOSITORY}
      GIT_TAG           ${WITH_LIBNCURSES_GIT_TAG}
      UPDATE_COMMAND    ""
      CONFIGURE_COMMAND ${DEFAULT_CONFIGURE_OPTS} "CPPFLAGS=${CPPFLAGS} -P -fPIC" --with-normal --without-debug --without-ada --with-cxx-binding --with-termlib=tinfo
      BUILD_COMMAND     make all AUTOCONF=: AUTOHEADER=: AUTOMAKE=: ACLOCAL=:
      INSTALL_COMMAND   make install AUTOCONF=: AUTOHEADER=: AUTOMAKE=: ACLOCAL=:
      )
    set(LIBNCURSES ${CMAKE_CURRENT_BINARY_DIR}/external/lib/libncurses.a)
    set(LIBTINFO ${CMAKE_CURRENT_BINARY_DIR}/external/lib/libtinfo.a)

    set(CURSES_FOUND TRUE)
    set(CURSES_LIBRARIES ${LIBNCURSES};${LIBTINFO})
    set(CURSES_INCLUDE_DIR ${CMAKE_CURRENT_BINARY_DIR}/external/include/ncurses)
    set(CURSES_HAVE_CURSES_H ${CURSES_INCLUDE_DIR}/curses.h)
    set(CURSES_HAVE_NCURSES_H ${CURSES_INCLUDE_DIR}/ncurses.h)

    list(APPEND EP_TARGETS ${LIBNCURSES_TARGET})
  elseif(WITH_LIBNCURSES STREQUAL "SYSTEM")
    include(FindCurses)
    find_package(Curses REQUIRED)
  endif()
endif(UNIX)

# WITH_LIBEDIT can have multiple values with different meanings
# on Linux:
# * "EXTERNAL" - (default) builds editline library from URL stored in ${WITH_LIBEDIT_URL} uses the library created by the build
# * "SYSTEM"   - use editline library located in:
#                  ${WITH_EXTERNAL_LIBS_PATH}
#                  ${WITH_LIBEDIT_ROOT_PATH}/lib
#                use editline headers located in:
#                  ${WITH_EXTERNAL_HEADERS_PATH}
#                  ${WITH_LIBEDIT_ROOT_PATH}/include
if(UNIX)
  if(WITH_LIBEDIT STREQUAL "EXTERNAL")
=======
if(WITH_LIBEDIT STREQUAL "BUNDLED")
  if(UNIX)
>>>>>>> 6299a39f
    set(LIBEDIT_TARGET libedit)
    externalproject_add(${LIBEDIT_TARGET}
      URL               ${WITH_LIBEDIT_URL}
      CONFIGURE_COMMAND "LDFLAGS=-L${CMAKE_CURRENT_BINARY_DIR}/external/lib" ${DEFAULT_CONFIGURE_OPTS}
      BUILD_COMMAND     make all AUTOCONF=: AUTOHEADER=: AUTOMAKE=: ACLOCAL=:
      INSTALL_COMMAND   make install AUTOCONF=: AUTOHEADER=: AUTOMAKE=: ACLOCAL=:
      )
    if(TARGET ${LIBNCURSES_TARGET})
      add_dependencies(${LIBEDIT_TARGET} ${LIBNCURSES_TARGET})
    endif()
    set(LIBEDIT_LIBS ${CMAKE_CURRENT_BINARY_DIR}/external/lib/libedit.a)
    set(LIBEDIT_INCLUDES ${CMAKE_CURRENT_BINARY_DIR}/external/include)
    list(APPEND EP_TARGETS ${LIBEDIT_TARGET})
  elseif(WITH_LIBEDIT STREQUAL "SYSTEM")
    find_library(LIBEDIT_LIBS NAMES libedit.a PATHS ${WITH_EXTERNAL_LIBS_PATH} ${WITH_LIBEDIT_ROOT_PATH}/lib REQUIRED)
    find_path(LIBEDIT_INCLUDES NAMES editline/readline.h histedit.h PATHS ${WITH_EXTERNAL_HEADERS_PATH} ${WITH_LIBEDIT_ROOT_PATH}/include REQUIRED)

    message(STATUS "Found editline library: ${LIBEDIT_LIBS}")
    message(STATUS "Found editline headers: ${LIBEDIT_INCLUDES}")
  endif()
endif(UNIX)
list(APPEND EP_LIBS ${LIBEDIT_LIBS})
list(APPEND EP_INCLUDES ${LIBEDIT_INCLUDES})

# WITH_LIBLZO can have multiple values with different meanings
# on Linux:
<<<<<<< HEAD
# * "EXTERNAL" - (default) builds lzo library from URL stored in ${WITH_LIBLZO_URL} uses the library created by the build
# * "SYSTEM"   - use lzo library located in:
#                  ${WITH_EXTERNAL_LIBS_PATH}
#                  ${WITH_LIBLZO_ROOT_PATH}/lib
#                use lzo headers located in:
#                  ${WITH_EXTERNAL_HEADERS_PATH}
#                  ${WITH_LIBLZO_ROOT_PATH}/include
# on Windows:
# * "EXTERNAL" - (default) uses the prebuilt library from cubrid/win/external
if(WITH_LIBLZO STREQUAL "EXTERNAL")
  set(LIBLZO_TARGET liblzo)
=======
# * "BUNDLED" - (default) builds lzo library from cubrid/external/lzo-2.10 and
#               uses the library created by the build
# * "BUNDLEDsome_name" - (e.g. BUNDLEDlzo-2.10) builds lzo library from 
#               cubrid/external/some_name and  uses the library created by the build
# * "" - use lzo library from the system (see cubrid/cmake/FindLZO.cmake)
# * "/some/path" - use lzo library located in /some/path 
#               /some/path/include/lzo should contain header files
#               /some/path/lib should contain the library
#               (see cubrid/cmake/FindLZO.cmake)
# * "http://U/R/L/to/lzo.tar.gz" - downloads the library from specified URL and builds it
# on Windows:
# * BUNDLED - (default) uses the prebuilt library from cubrid/win/external/
# * "" - searches for LZO library in some default system locations
# * "/some/path" - searches for LZO library in the given path

if(WITH_LIBLZO MATCHES "^BUNDLED")
  string(SUBSTRING "${WITH_LIBLZO}" 7 -1 LZO_PATH)
  
  if(LZO_PATH STREQUAL "")
    set(LZO_PATH "lzo-2.10")
  endif()
  
  if(UNIX)
    set(LIBLZO_TARGET liblzo)
    # compile LZO library from cubrid/external/${LZO_PATH}
    externalproject_add(${LIBLZO_TARGET}
      SOURCE_DIR ${CMAKE_CURRENT_SOURCE_DIR}/external/${LZO_PATH}
      CONFIGURE_COMMAND ${DEFAULT_CONFIGURE_OPTS}
      BUILD_COMMAND make all AUTOCONF=: AUTOHEADER=: AUTOMAKE=: ACLOCAL=:
      INSTALL_COMMAND make install AUTOCONF=: AUTOHEADER=: AUTOMAKE=: ACLOCAL=:
      )
    set(LIBLZO_LIBS ${CMAKE_CURRENT_BINARY_DIR}/external/lib/liblzo2.a)
    set(LIBLZO_INCLUDES ${CMAKE_CURRENT_BINARY_DIR}/external/include/lzo)
    list(APPEND EP_TARGETS ${LIBLZO_TARGET})
  else(UNIX)
    if(TARGET_PLATFORM_BITS EQUAL 32)
      set(LIBLZO_LIBS ${CMAKE_SOURCE_DIR}/win/external/lib/lzo2.lib)
    else(TARGET_PLATFORM_BITS EQUAL 32)
      set(LIBLZO_LIBS ${CMAKE_SOURCE_DIR}/win/external/lib64/lzo2.lib)
    endif(TARGET_PLATFORM_BITS EQUAL 32)
    set(LIBLZO_INCLUDES ${CMAKE_SOURCE_DIR}/win/external/include/lzo)
  endif(UNIX)
elseif(WITH_LIBLZO MATCHES "^http")
>>>>>>> 6299a39f
  if(UNIX)
    #compile LZO library given an internet url to a LZO archive
    #e.g. http://www.oberhumer.com/opensource/lzo/download/lzo-2.10.tar.gz
    externalproject_add(${LIBLZO_TARGET}
      URL               ${WITH_LIBLZO_URL}
      CONFIGURE_COMMAND ${DEFAULT_CONFIGURE_OPTS}
      BUILD_COMMAND     make all AUTOCONF=: AUTOHEADER=: AUTOMAKE=: ACLOCAL=:
      INSTALL_COMMAND   make install AUTOCONF=: AUTOHEADER=: AUTOMAKE=: ACLOCAL=:
      )
    set(LIBLZO_LIBS ${CMAKE_CURRENT_BINARY_DIR}/external/lib/liblzo2.a)
    set(LIBLZO_INCLUDES ${CMAKE_CURRENT_BINARY_DIR}/external/include)
    list(APPEND EP_TARGETS ${LIBLZO_TARGET})
  else(UNIX)
    set(LIBLZO_LIBS ${CMAKE_SOURCE_DIR}/win/external/lib64/lzo2.lib)
    set(LIBLZO_INCLUDES ${CMAKE_SOURCE_DIR}/win/external/include)
  endif(UNIX)
else(WITH_LIBLZO STREQUAL "SYSTEM")
  if(UNIX)
    find_library(LIBLZO_LIBS NAMES liblzo2.a PATHS ${WITH_EXTERNAL_LIBS_PATH} ${WITH_LIBLZO_ROOT_PATH}/lib REQUIRED)
    find_path(LIBLZO_INCLUDES NAMES lzo/lzoconf.h lzo/lzo1x.h PATHS ${WITH_EXTERNAL_HEADERS_PATH} ${WITH_LIBLZO_ROOT_PATH}/include REQUIRED)

    message(STATUS "Found lzo library: ${LIBLZO_LIBS}")
    message(STATUS "Found lzo headers: ${LIBLZO_INCLUDES}")
  endif(UNIX)
endif()
list(APPEND EP_INCLUDES ${LIBLZO_INCLUDES})
list(APPEND EP_LIBS ${LIBLZO_LIBS})

# WITH_LIBGPG_ERROR can have multiple values with different meanings
# on Linux:
# * "EXTERNAL" - (default) builds gpg-error library from URL stored in ${WITH_LIBGPG_ERROR_URL} uses the library created by the build
# * "SYSTEM"   - use gpg-error library located in:
#                  ${WITH_EXTERNAL_LIBS_PATH}
#                  ${WITH_LIBGPG_ERROR_ROOT_PATH}/lib
#                use gpg-error headers located in:
#                  ${WITH_EXTERNAL_HEADERS_PATH}
#                  ${WITH_LIBGPG_ERROR_ROOT_PATH}/include
set(LIBGPG_ERROR_TARGET libgpg-error)
if(UNIX)
  if(WITH_LIBGPG_ERROR STREQUAL "EXTERNAL")
    externalproject_add(${LIBGPG_ERROR_TARGET}
      URL               ${WITH_LIBGPG_ERROR_URL}
      CONFIGURE_COMMAND ${DEFAULT_CONFIGURE_OPTS} --enable-maintainer-mode --disable-doc --disable-tests
      BUILD_COMMAND     make all AUTOCONF=: AUTOHEADER=: AUTOMAKE=: ACLOCAL=:
      INSTALL_COMMAND   make install AUTOCONF=: AUTOHEADER=: AUTOMAKE=: ACLOCAL=:
      )
    set(LIBGPG_ERROR_LIBS ${CMAKE_CURRENT_BINARY_DIR}/external/lib/libgpg-error.a)
    set(LIBGPG_ERROR_INCLUDES ${CMAKE_CURRENT_BINARY_DIR}/external/include)
  elseif(WITH_LIBGPG_ERROR STREQUAL "SYSTEM")
    find_library(LIBGPG_ERROR_LIBS NAMES libgpg-error.a PATHS ${WITH_EXTERNAL_LIBS_PATH} ${WITH_LIBGPG_ERROR_ROOT_PATH}/lib REQUIRED)
    find_path(LIBGPG_ERROR_INCLUDES NAMES gpg-error.h gpgrt.h PATHS ${WITH_EXTERNAL_HEADERS_PATH} ${WITH_LIBGPG_ERROR_ROOT_PATH}/include REQUIRED)

    message(STATUS "Found gpg-error library: ${LIBGPG_ERROR_LIBS}")
    message(STATUS "Found gpg-error headers: ${LIBGPG_ERROR_INCLUDES}")
  endif()
elseif(WIN32)
  # use bundled
  set (LIBGPG_ERROR_DIR ${WINDOWS_EXTERNAL_DIR}/gpg-error)
  set (LIBGPG_ERROR_LIBS ${LIBGPG_ERROR_DIR}/lib/gpg-error.lib)
  set (LIBGPG_ERROR_INCLUDES ${LIBGPG_ERROR_DIR}/include)
  SET (LIBGPG_ERROR_DLL ${LIBGPG_ERROR_DIR}/bin/gpg-error.dll)
  add_custom_target(${LIBGPG_ERROR_TARGET}
      COMMAND ${CMAKE_COMMAND} -E echo "  copying ${LIBGPG_ERROR_DLL} to ${CMAKE_RUNTIME_OUTPUT_DIRECTORY}/${CMAKE_BUILD_TYPE}/gpg-error.dll"
      COMMAND ${CMAKE_COMMAND} -E copy ${LIBGPG_ERROR_DLL} ${CMAKE_RUNTIME_OUTPUT_DIRECTORY}/${CMAKE_BUILD_TYPE}/gpg-error.dll
    )
endif()
list(APPEND EP_INCLUDES ${LIBGPG_ERROR_INCLUDES})
list(APPEND EP_LIBS ${LIBGPG_ERROR_LIBS})
if (TARGET ${LIBGPG_ERROR_TARGET})
  list(APPEND EP_TARGETS ${LIBGPG_ERROR_TARGET})
endif(TARGET ${LIBGPG_ERROR_TARGET})

# WITH_LIBGCRYPT can have multiple values with different meanings
# on Linux:
# * "EXTERNAL" - (default) builds gcrypt library from URL stored in ${LIBGCRYPT_TARGET} uses the library created by the build
# * "SYSTEM"   - use gcrypt library located in:
#                  ${WITH_EXTERNAL_LIBS_PATH}
#                  ${WITH_LIBGCRYPT_ROOT_PATH}/lib
#                use gcrypt headers located in:
#                  ${WITH_EXTERNAL_HEADERS_PATH}
#                  ${WITH_LIBGCRYPT_ROOT_PATH}/include
set(LIBGCRYPT_TARGET libgcrypt)
if(WITH_LIBGCRYPT STREQUAL "EXTERNAL")
  if(UNIX)
    if(TARGET ${LIBGPG_ERROR_TARGET})
      set(WITH_LIBGPG_ERROR_PREFIX "--with-gpg-error-prefix=${CMAKE_CURRENT_BINARY_DIR}/external")
    endif()
    externalproject_add(${LIBGCRYPT_TARGET}
      URL               ${WITH_LIBGCRYPT_URL}
      CONFIGURE_COMMAND ${DEFAULT_CONFIGURE_OPTS} CPPFLAGS=-I${CMAKE_CURRENT_BINARY_DIR}/external/include --enable-maintainer-mode ${WITH_LIBGPG_ERROR_PREFIX}
      BUILD_COMMAND     make all AUTOCONF=: AUTOHEADER=: AUTOMAKE=: ACLOCAL=:
      INSTALL_COMMAND   make install AUTOCONF=: AUTOHEADER=: AUTOMAKE=: ACLOCAL=:
      )

    set(LIBGCRYPT_LIBS ${CMAKE_CURRENT_BINARY_DIR}/external/lib/libgcrypt.a)
    set(LIBGCRYPT_INCLUDES ${CMAKE_CURRENT_BINARY_DIR}/external/include)
  else(UNIX)
    set(LIBGCRYPT_DIR ${WINDOWS_EXTERNAL_DIR}/gcrypt)
    set(LIBGCRYPT_LIBS ${LIBGCRYPT_DIR}/lib/gcrypt.lib)
    set(LIBGCRYPT_INCLUDES ${LIBGCRYPT_DIR}/include)
    set(LIBGCRYPT_DLL ${LIBGCRYPT_DIR}/bin/gcrypt.dll)
    add_custom_target(libgcrypt
      COMMAND ${CMAKE_COMMAND} -E echo "  copying ${LIBGCRYPT_DLL} to ${CMAKE_RUNTIME_OUTPUT_DIRECTORY}/${CMAKE_BUILD_TYPE}/gcrypt.dll"
      COMMAND ${CMAKE_COMMAND} -E copy ${LIBGCRYPT_DLL} ${CMAKE_RUNTIME_OUTPUT_DIRECTORY}/${CMAKE_BUILD_TYPE}/gcrypt.dll
    )
  endif(UNIX)
elseif(WITH_LIBGCRYPT STREQUAL "SYSTEM")
  if(UNIX)
    find_library(LIBGCRYPT_LIBS NAMES libgcrypt.a PATHS ${WITH_EXTERNAL_LIBS_PATH} ${WITH_LIBGCRYPT_ROOT_PATH}/lib REQUIRED)
    find_path(LIBGCRYPT_INCLUDES NAMES gcrypt.h PATHS ${WITH_EXTERNAL_HEADERS_PATH} ${WITH_LIBGCRYPT_ROOT_PATH}/include REQUIRED)

    message(STATUS "Found gcrypt library: ${LIBGCRYPT_LIBS}")
    message(STATUS "Found gcrypt headers: ${LIBGCRYPT_INCLUDES}")
  endif(UNIX)
endif()
list(APPEND EP_INCLUDES ${LIBGCRYPT_INCLUDES})
list(APPEND EP_LIBS ${LIBGCRYPT_LIBS})
if (TARGET ${LIBGCRYPT_TARGET})
  list(APPEND EP_TARGETS ${LIBGCRYPT_TARGET})
  if(TARGET ${LIBGPG_ERROR_TARGET})
    add_dependencies(${LIBGCRYPT_TARGET} ${LIBGPG_ERROR_TARGET})
  endif(TARGET ${LIBGPG_ERROR_TARGET})
endif(TARGET ${LIBGCRYPT_TARGET})

# For JVM libraries
if(WIN32)
  if(TARGET_PLATFORM_BITS EQUAL 32)
    set(JVM_LIBS ${JAVA_JVM_LIBRARY})
  else(TARGET_PLATFORM_BITS EQUAL 32)
    set(JVM_LIBS ${CMAKE_SOURCE_DIR}/win/external/lib64/jvm.lib)
  endif(TARGET_PLATFORM_BITS EQUAL 32)
  list(APPEND JVM_LIBS -DELAYLOAD:jvm.dll)
endif(WIN32)

# rapidjson
set(RAPIDJSON_TARGET rapidjson)
externalproject_add(${RAPIDJSON_TARGET}
  # tried URL but archive gets downloaded every time. URL_MD5 may help
  GIT_REPOSITORY ${WITH_RAPIDJSON_GIT_REPOSITORY}
  GIT_TAG        ${WITH_RAPIDJSON_GIT_TAG}

  # don't install
  INSTALL_COMMAND ""

  # don't build test, doc and examples
  CMAKE_CACHE_ARGS -DRAPIDJSON_BUILD_TESTS:string=off
                   -DRAPIDJSON_BUILD_DOC:string=off
                   -DRAPIDJSON_BUILD_EXAMPLES:string=off
)
# add to include directories
include_directories(${CMAKE_BINARY_DIR}/external/Source/rapidjson/include)
# add to external project targets
list(APPEND EP_TARGETS ${RAPIDJSON_TARGET})

# include subdirectories
add_subdirectory(cas)
add_subdirectory(sa)
add_subdirectory(cs)
add_subdirectory(cubrid)
add_subdirectory(util)
add_subdirectory(cci)
add_subdirectory(broker)
add_subdirectory(cm_common)
add_subdirectory(conf)
add_subdirectory(msg)
add_subdirectory(demo)
add_subdirectory(contrib)
add_subdirectory(tools)
add_subdirectory(locales)
add_subdirectory(timezones)
if(AT_LEAST_ONE_UNIT_TEST)
  add_subdirectory(unit_tests)
endif()

if(WITH_JDBC)
  find_program(ANT ant PATHS $ENV{ANT_HOME} ENV PATH)
  if(NOT ANT)
    message(FATAL_ERROR "The ANT was not found. check PATH or install ant to build JDBC")
  endif(NOT ANT)
  add_subdirectory(jdbc)
  add_subdirectory(java)
endif(WITH_JDBC)

if(WIN32)
  add_subdirectory(win)
endif(WIN32)

if(WITH_CMSERVER AND EXISTS ${CMAKE_SOURCE_DIR}/cubridmanager)
  get_target_property(CCI_PUBLIC_HEADERS cascci PUBLIC_HEADER)
  get_target_property(CMDEP_PUBLIC_HEADERS cmdep PUBLIC_HEADER)
  get_target_property(CMSTAT_PUBLIC_HEADERS cmstat PUBLIC_HEADER)
  if(TARGET_PLATFORM_BITS EQUAL 64)
    list(APPEND CMS_CONFIGURE_OPTS --enable-64bit)
  else(TARGET_PLATFORM_BITS EQUAL 64)
    list(APPEND CMS_CONFIGURE_OPTS --disable-64bit)
  endif(TARGET_PLATFORM_BITS EQUAL 64)
  add_custom_target(pre_cubridmanager)
  if(UNIX)
    set(CMS_DEPENDS cubridcs cascci cmstat cmdep)
    externalproject_add(cubridmanager
      DEPENDS pre_cubridmanager ${CMS_DEPENDS}
      SOURCE_DIR ${CMAKE_CURRENT_SOURCE_DIR}/cubridmanager/server
      CONFIGURE_COMMAND sh <SOURCE_DIR>/autogen.sh
      COMMAND sh <SOURCE_DIR>/configure --prefix=<INSTALL_DIR> --with-cubrid-libdir=<TMP_DIR> --with-cubrid-includedir=<TMP_DIR> ${CMS_CONFIGURE_OPTS}
      BUILD_COMMAND make all AUTOCONF=: AUTOHEADER=: AUTOMAKE=: ACLOCAL=:
      INSTALL_COMMAND make install AUTOCONF=: AUTOHEADER=: AUTOMAKE=: ACLOCAL=:
      )
  else(UNIX)
    set(CMS_DEPENDS cascci cmstat cmdep)
    externalproject_add(cubridmanager
      DEPENDS pre_cubridmanager ${CMS_DEPENDS}
      SOURCE_DIR ${CMAKE_CURRENT_SOURCE_DIR}/cubridmanager/server
      CONFIGURE_COMMAND ""
      BUILD_COMMAND cmd /c build.bat --prefix <INSTALL_DIR> --with-cubrid-libdir <TMP_DIR> --with-cubrid-includedir <TMP_DIR> ${CMS_CONFIGURE_OPTS}
      INSTALL_COMMAND ""
      BUILD_IN_SOURCE 1
      )
  endif(UNIX)
  externalproject_get_property(cubridmanager TMP_DIR)
  foreach(required_target ${CMS_DEPENDS})
    add_custom_command(TARGET pre_cubridmanager PRE_BUILD
      COMMAND ${CMAKE_COMMAND} -E copy $<TARGET_LINKER_FILE:${required_target}> ${TMP_DIR})
  endforeach(required_target)
  foreach(required_header ${CCI_PUBLIC_HEADERS} ${CMDEP_PUBLIC_HEADERS} ${CMSTAT_PUBLIC_HEADERS})
    add_custom_command(TARGET pre_cubridmanager PRE_BUILD
      COMMAND ${CMAKE_COMMAND} -E copy ${required_header} ${TMP_DIR})
  endforeach(required_header)

  externalproject_get_property(cubridmanager INSTALL_DIR)
  install(DIRECTORY ${INSTALL_DIR}/
    DESTINATION ${CUBRID_PREFIXDIR} COMPONENT Manager
    USE_SOURCE_PERMISSIONS)
endif(WITH_CMSERVER AND EXISTS ${CMAKE_SOURCE_DIR}/cubridmanager)


# create empty directories
install(DIRECTORY DESTINATION ${CUBRID_LOGDIR})
install(DIRECTORY DESTINATION ${CUBRID_VARDIR})
install(DIRECTORY DESTINATION ${CUBRID_TMPDIR})
if(USE_CUBRID_ENV)
  install(FILES
    ${CMAKE_SOURCE_DIR}/COPYING
    ${CMAKE_SOURCE_DIR}/CREDITS
    ${CMAKE_SOURCE_DIR}/README
    DESTINATION ${CUBRID_PREFIXDIR})
endif(USE_CUBRID_ENV)


# for packaging
if(UNIX)
  set(CPACK_GENERATOR "STGZ;TGZ")
  set(CPACK_SOURCE_GENERATOR "TGZ")
else(UNIX)
  set(CPACK_GENERATOR "ZIP")
endif(UNIX)

set(CPACK_PACKAGE_NAME "${PROJECT_NAME}")
set(CPACK_PACKAGE_DESCRIPTION_SUMMARY "CUBRID Open Source RDBMS")
set(CPACK_PACKAGE_VENDOR "Search Solution Corporation")
set(CPACK_RESOURCE_FILE_LICENSE "${PROJECT_SOURCE_DIR}/COPYING")
# for WiX (txt file extension is required)
configure_file(COPYING LICENSE.txt)
set(CPACK_RESOURCE_FILE_LICENSE "${PROJECT_BINARY_DIR}/LICENSE.txt")
set(CPACK_PACKAGE_VERSION_MAJOR "${CUBRID_MAJOR_VERSION}")
set(CPACK_PACKAGE_VERSION_MINOR "${CUBRID_MINOR_VERSION}")
set(CPACK_PACKAGE_VERSION_PATCH "${CUBRID_PATCH_VERSION}")
set(CPACK_PACKAGE_VERSION "${CUBRID_VERSION}")
if(CMAKE_BUILD_TYPE MATCHES "Debug")
  set(CUBRID_PACKAGE_FILE_SUFFIX "-debug")
elseif(CMAKE_BUILD_TYPE MATCHES "Coverage")
  set(CUBRID_PACKAGE_FILE_SUFFIX "-coverage")
elseif(CMAKE_BUILD_TYPE MATCHES "Profile")
  set(CUBRID_PACKAGE_FILE_SUFFIX "-profile")
else(CMAKE_BUILD_TYPE MATCHES "Debug")
  set(CUBRID_PACKAGE_FILE_SUFFIX "")
endif(CMAKE_BUILD_TYPE MATCHES "Debug")
if(WIN32)
  if(TARGET_PLATFORM_BITS EQUAL 32)
    set(CPACK_PACKAGE_FILE_NAME "${PROJECT_NAME}-${CMAKE_SYSTEM_NAME}-x86-${CUBRID_VERSION}${CUBRID_PACKAGE_FILE_SUFFIX}")
    set(CCI_PACKAGE_FILE_NAME "${PROJECT_NAME}-CCI-${CMAKE_SYSTEM_NAME}-x86-${CUBRID_VERSION}${CUBRID_PACKAGE_FILE_SUFFIX}")
  else(TARGET_PLATFORM_BITS EQUAL 32)
    set(CPACK_PACKAGE_FILE_NAME "${PROJECT_NAME}-${CMAKE_SYSTEM_NAME}-x64-${CUBRID_VERSION}${CUBRID_PACKAGE_FILE_SUFFIX}")
    set(CCI_PACKAGE_FILE_NAME "${PROJECT_NAME}-CCI-${CMAKE_SYSTEM_NAME}-x64-${CUBRID_VERSION}${CUBRID_PACKAGE_FILE_SUFFIX}")
  endif(TARGET_PLATFORM_BITS EQUAL 32)
else(WIN32)
  set(CPACK_PACKAGE_FILE_NAME "${PROJECT_NAME}-${CUBRID_VERSION}-${CMAKE_SYSTEM_NAME}.${CMAKE_HOST_SYSTEM_PROCESSOR}${CUBRID_PACKAGE_FILE_SUFFIX}")
  set(CCI_PACKAGE_FILE_NAME "${PROJECT_NAME}-CCI-${CUBRID_VERSION}-${CMAKE_SYSTEM_NAME}.${CMAKE_HOST_SYSTEM_PROCESSOR}${CUBRID_PACKAGE_FILE_SUFFIX}")
endif(WIN32)
set(CPACK_SOURCE_PACKAGE_FILE_NAME "${PROJECT_NAME}-${CUBRID_VERSION}-src")

set(CPACK_COMPONENTS_ALL_IN_ONE_PACKAGE ON)

configure_file(cmake/CPackOptions.cmake.in CPackOptions.cmake)
set(CPACK_PROJECT_CONFIG_FILE "${CMAKE_BINARY_DIR}/CPackOptions.cmake")

if(WIN32)
  if(TARGET_PLATFORM_BITS EQUAL 32)
    set(WIX_PROGRAMFILESFOLDER ProgramFilesFolder)
    set(WIX_SUPPORTED_PLATFORM 32bit)
    set(WIX_SUPPORTED_PLATFORM_CONDITION "Not VersionNT64")
    if(MSVC90)
      set(WIX_VCREDIST_MSM Microsoft_VC90_CRT_x86.msm)
    elseif(MSVC10)
      set(WIX_VCREDIST_MSM Microsoft_VC100_CRT_x86.msm)
    elseif(MSVC_VERSION GREATER_EQUAL 1910)
      set(WIX_VCREDIST_MSM Microsoft_VC141_CRT_x86.msm)
    else()
      message(WARNING "Cannot generate MSI installer with unsupported compiler version")
    endif()
  else(TARGET_PLATFORM_BITS EQUAL 32)
    set(WIX_PROGRAMFILESFOLDER ProgramFiles64Folder)
    set(WIX_SUPPORTED_PLATFORM 64bit)
    set(WIX_SUPPORTED_PLATFORM_CONDITION "VersionNT64")
    if(MSVC90)
      set(WIX_VCREDIST_MSM Microsoft_VC90_CRT_x86_x64.msm)
    elseif(MSVC10)
      set(WIX_VCREDIST_MSM Microsoft_VC100_CRT_x64.msm)
    elseif(MSVC_VERSION GREATER_EQUAL 1910) # ref. https://cmake.org/cmake/help/v3.9/variable/MSVC_VERSION.html
      set(WIX_VCREDIST_MSM Microsoft_VC141_CRT_x64.msm)
    else()
      message(WARNING "Cannot generate MSI installer with unsupported compiler version")
    endif()
  endif(TARGET_PLATFORM_BITS EQUAL 32)
  if(CMAKE_VERSION VERSION_GREATER "3.1")
    set_property(INSTALL "${CUBRID_BINDIR}/$<TARGET_FILE_NAME:cubridtray>"
      PROPERTY CPACK_START_MENU_SHORTCUTS "CUBRID Service Tray")
    configure_file(cmake/CPackWixPatch.cmake.in wix_patch.xml @ONLY)
  else(CMAKE_VERSION VERSION_GREATER "3.1")
    # TODO: msi package will not working on CMAKE version 3.5 or less
    set(CPACK_PACKAGE_EXECUTABLES cubridtray "CUBRID Service Tray")
  endif(CMAKE_VERSION VERSION_GREATER "3.1")
endif(WIN32)

include(CPack)<|MERGE_RESOLUTION|>--- conflicted
+++ resolved
@@ -15,11 +15,8 @@
 #  along with this program; if not, write to the Free Software
 #  Foundation, Inc., 51 Franklin Street, Fifth Floor, Boston, MA 02110-1301 USA
 #
-<<<<<<< HEAD
 message(STATUS "======== CMakeLists.txt")
 
-=======
->>>>>>> 6299a39f
 cmake_minimum_required(VERSION 2.8)
 
 function(with_unit_tests res) # checks for -DUNIT_TESTS=ON or -DUNIT_TEST_???=ON
@@ -34,6 +31,7 @@
 endfunction(with_unit_tests)
 
 with_unit_tests(AT_LEAST_ONE_UNIT_TEST)
+message("    ==== with_unit_tests() = ${AT_LEAST_ONE_UNIT_TEST}")
 
 #also searches for modules onto cubrid/cmake
 # add other Find[LIBRARY].cmake scripts in cubrid/cmake
@@ -131,7 +129,6 @@
 set(WITH_LIBNCURSES_GIT_REPOSITORY "https://github.com/mirror/ncurses.git")
 set(WITH_LIBNCURSES_GIT_TAG "v6.0")
 
-<<<<<<< HEAD
 # rapidjson library git properties
 set(WITH_RAPIDJSON_GIT_REPOSITORY "https://github.com/miloyip/rapidjson.git")
 set(WITH_RAPIDJSON_GIT_TAG "v1.1.0")
@@ -167,8 +164,6 @@
 message(STATUS "Build with expat library: ${WITH_LIBEXPAT}")
 message(STATUS "Build with jansson library: ${WITH_LIBJANSSON}")
 
-=======
->>>>>>> 6299a39f
 # Version info
 # TODO: remove BUILD_NUMBER file and replace with VERSION file
 if(EXISTS ${CMAKE_SOURCE_DIR}/VERSION)
@@ -655,19 +650,7 @@
 endif(GCRYPT_LIBRARIES)
 
 if(UNIX)
-  include(FindCurses)
-  find_package(Curses REQUIRED)
-  include(CheckLibraryExists)
-  CHECK_LIBRARY_EXISTS("${CURSES_LIBRARIES}" wtimeout "" CURSES_HAS_WTIMEOUT)
-  if(NOT CURSES_HAS_WTIMEOUT)
-    find_library(TINFO_LIBRARY NAMES tinfo)
-    if(TINFO_LIBRARY)
-      CHECK_LIBRARY_EXISTS("${TINFO_LIBRARY}" wtimeout "" TINFO_HAS_WTIMEOUT)
-      if(TINFO_HAS_WTIMEOUT)
-        set(CURSES_LIBRARIES ${CURSES_LIBRARIES} ${TINFO_LIBRARY})
-      endif(TINFO_HAS_WTIMEOUT)
-    endif(TINFO_LIBRARY)
-  endif(NOT CURSES_HAS_WTIMEOUT)
+
   include(FindThreads)
 endif(UNIX)
 
@@ -993,7 +976,6 @@
 list(APPEND EP_INCLUDES ${LIBJANSSON_INCLUDES})
 list(APPEND EP_LIBS ${LIBJANSSON_LIBS})
 
-<<<<<<< HEAD
 # WITH_LIBNCURSES can have multiple values with different meanings
 # on Linux:
 # * "EXTERNAL" - (default) builds git ncurses library using ${WITH_LIBNCURSES_GIT_REPOSITORY} repository and uses the library created by the build
@@ -1036,10 +1018,6 @@
 #                  ${WITH_LIBEDIT_ROOT_PATH}/include
 if(UNIX)
   if(WITH_LIBEDIT STREQUAL "EXTERNAL")
-=======
-if(WITH_LIBEDIT STREQUAL "BUNDLED")
-  if(UNIX)
->>>>>>> 6299a39f
     set(LIBEDIT_TARGET libedit)
     externalproject_add(${LIBEDIT_TARGET}
       URL               ${WITH_LIBEDIT_URL}
@@ -1066,7 +1044,6 @@
 
 # WITH_LIBLZO can have multiple values with different meanings
 # on Linux:
-<<<<<<< HEAD
 # * "EXTERNAL" - (default) builds lzo library from URL stored in ${WITH_LIBLZO_URL} uses the library created by the build
 # * "SYSTEM"   - use lzo library located in:
 #                  ${WITH_EXTERNAL_LIBS_PATH}
@@ -1078,51 +1055,6 @@
 # * "EXTERNAL" - (default) uses the prebuilt library from cubrid/win/external
 if(WITH_LIBLZO STREQUAL "EXTERNAL")
   set(LIBLZO_TARGET liblzo)
-=======
-# * "BUNDLED" - (default) builds lzo library from cubrid/external/lzo-2.10 and
-#               uses the library created by the build
-# * "BUNDLEDsome_name" - (e.g. BUNDLEDlzo-2.10) builds lzo library from 
-#               cubrid/external/some_name and  uses the library created by the build
-# * "" - use lzo library from the system (see cubrid/cmake/FindLZO.cmake)
-# * "/some/path" - use lzo library located in /some/path 
-#               /some/path/include/lzo should contain header files
-#               /some/path/lib should contain the library
-#               (see cubrid/cmake/FindLZO.cmake)
-# * "http://U/R/L/to/lzo.tar.gz" - downloads the library from specified URL and builds it
-# on Windows:
-# * BUNDLED - (default) uses the prebuilt library from cubrid/win/external/
-# * "" - searches for LZO library in some default system locations
-# * "/some/path" - searches for LZO library in the given path
-
-if(WITH_LIBLZO MATCHES "^BUNDLED")
-  string(SUBSTRING "${WITH_LIBLZO}" 7 -1 LZO_PATH)
-  
-  if(LZO_PATH STREQUAL "")
-    set(LZO_PATH "lzo-2.10")
-  endif()
-  
-  if(UNIX)
-    set(LIBLZO_TARGET liblzo)
-    # compile LZO library from cubrid/external/${LZO_PATH}
-    externalproject_add(${LIBLZO_TARGET}
-      SOURCE_DIR ${CMAKE_CURRENT_SOURCE_DIR}/external/${LZO_PATH}
-      CONFIGURE_COMMAND ${DEFAULT_CONFIGURE_OPTS}
-      BUILD_COMMAND make all AUTOCONF=: AUTOHEADER=: AUTOMAKE=: ACLOCAL=:
-      INSTALL_COMMAND make install AUTOCONF=: AUTOHEADER=: AUTOMAKE=: ACLOCAL=:
-      )
-    set(LIBLZO_LIBS ${CMAKE_CURRENT_BINARY_DIR}/external/lib/liblzo2.a)
-    set(LIBLZO_INCLUDES ${CMAKE_CURRENT_BINARY_DIR}/external/include/lzo)
-    list(APPEND EP_TARGETS ${LIBLZO_TARGET})
-  else(UNIX)
-    if(TARGET_PLATFORM_BITS EQUAL 32)
-      set(LIBLZO_LIBS ${CMAKE_SOURCE_DIR}/win/external/lib/lzo2.lib)
-    else(TARGET_PLATFORM_BITS EQUAL 32)
-      set(LIBLZO_LIBS ${CMAKE_SOURCE_DIR}/win/external/lib64/lzo2.lib)
-    endif(TARGET_PLATFORM_BITS EQUAL 32)
-    set(LIBLZO_INCLUDES ${CMAKE_SOURCE_DIR}/win/external/include/lzo)
-  endif(UNIX)
-elseif(WITH_LIBLZO MATCHES "^http")
->>>>>>> 6299a39f
   if(UNIX)
     #compile LZO library given an internet url to a LZO archive
     #e.g. http://www.oberhumer.com/opensource/lzo/download/lzo-2.10.tar.gz
