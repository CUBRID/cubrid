#
# Copyright (C) 2016 Search Solution Corporation. All rights reserved.
#
#   This program is free software; you can redistribute it and/or modify
#   it under the terms of the GNU General Public License as published by
#   the Free Software Foundation; either version 2 of the License, or
#   (at your option) any later version.
#
#  This program is distributed in the hope that it will be useful,
#  but WITHOUT ANY WARRANTY; without even the implied warranty of
#  MERCHANTABILITY or FITNESS FOR A PARTICULAR PURPOSE. See the
#  GNU General Public License for more details.
#
#  You should have received a copy of the GNU General Public License
#  along with this program; if not, write to the Free Software
#  Foundation, Inc., 51 Franklin Street, Fifth Floor, Boston, MA 02110-1301 USA
#

message(STATUS "Flex loader outputs: ${FLEX_loader_lexer_OUTPUTS}")

set(EXECUTABLE_SOURCES
  ${BISON_loader_grammar_OUTPUTS}
  ${FLEX_loader_lexer_OUTPUTS}
  ${EXECUTABLES_DIR}/csql.c
  ${EXECUTABLES_DIR}/csql_session.c
  ${EXECUTABLES_DIR}/csql_result.c
  ${EXECUTABLES_DIR}/csql_support.c
  ${EXECUTABLES_DIR}/csql_result_format.c
  ${EXECUTABLES_DIR}/util_sa.c
  ${EXECUTABLES_DIR}/util_cs.c
  ${EXECUTABLES_DIR}/util_common.c
  ${EXECUTABLES_DIR}/compactdb.c
  ${EXECUTABLES_DIR}/loaddb.c
  ${EXECUTABLES_DIR}/unloaddb.c
  ${EXECUTABLES_DIR}/load_object.c
  ${EXECUTABLES_DIR}/unload_object.c
  ${EXECUTABLES_DIR}/unload_schema.c
  ${EXECUTABLES_DIR}/file_hash.c
  ${EXECUTABLES_DIR}/loader.c
  ${EXECUTABLES_DIR}/loader_object_table.c
  )

set(COMPAT_SOURCES
  ${COMPAT_DIR}/cnv.c
  ${COMPAT_DIR}/cnvlex.c
  ${COMPAT_DIR}/db_admin.c
  ${COMPAT_DIR}/db_class.c
  ${COMPAT_DIR}/db_date.c
  ${COMPAT_DIR}/db_elo.c 
  ${COMPAT_DIR}/db_info.c
  ${COMPAT_DIR}/db_json.cpp
  ${COMPAT_DIR}/db_macro.c
  ${COMPAT_DIR}/db_obj.c
  ${COMPAT_DIR}/db_old.c
  ${COMPAT_DIR}/db_query.c
  ${COMPAT_DIR}/db_set.c
  ${COMPAT_DIR}/db_temp.c
  ${COMPAT_DIR}/db_value_printer.cpp
  ${COMPAT_DIR}/db_vdb.c
  ${COMPAT_DIR}/db_virt.c
<<<<<<< HEAD
  ${COMPAT_DIR}/db_json.cpp
  ${COMPAT_DIR}/dbtype_function.c
  )
set(COMPAT_SOURCES_C
  ${COMPAT_DIR}/dbtype_function.c
=======
>>>>>>> 6210fdce
  )

set(BASE_SOURCES
  ${BASE_DIR}/bit.c
  ${BASE_DIR}/dynamic_array.c
  ${BASE_DIR}/porting.c
  ${BASE_DIR}/area_alloc.c
  ${BASE_DIR}/fixed_alloc.c
  ${BASE_DIR}/memory_alloc.c
  ${BASE_DIR}/databases_file.c
  ${BASE_DIR}/encryption.c
  ${BASE_DIR}/sha1.c
  ${BASE_DIR}/md5.c
  ${BASE_DIR}/base64.c
  ${BASE_DIR}/error_manager.c
  ${BASE_DIR}/language_support.c
  ${BASE_DIR}/locale_support.c
  ${BASE_DIR}/xml_parser.c
  ${BASE_DIR}/uca_support.c
  ${BASE_DIR}/unicode_support.c
  ${BASE_DIR}/memory_hash.c
  ${BASE_DIR}/perf_monitor.c
  ${BASE_DIR}/ini_parser.c
  ${BASE_DIR}/system_parameter.c
  ${BASE_DIR}/fault_injection.c
  ${BASE_DIR}/release_string.c
  ${BASE_DIR}/stack_dump.c
  ${BASE_DIR}/message_catalog.c
  ${BASE_DIR}/object_representation_sr.c
  ${BASE_DIR}/mprec.c
  ${BASE_DIR}/dtoa.c
  ${BASE_DIR}/adjustable_array.c
  ${BASE_DIR}/chartype.c
  ${BASE_DIR}/condition_handler.c
  ${BASE_DIR}/util_func.c
  ${BASE_DIR}/intl_support.c
  ${BASE_DIR}/environment_variable.c
  ${BASE_DIR}/misc_string.c
  ${BASE_DIR}/string_buffer.cpp
  ${BASE_DIR}/variable_string.c
  ${BASE_DIR}/cubrid_getopt_long.c
  ${BASE_DIR}/binaryheap.c
  ${BASE_DIR}/tsc_timer.c
  ${BASE_DIR}/perf.c
  ${BASE_DIR}/lock_free.c
  ${BASE_DIR}/tz_compile.c
  ${BASE_DIR}/tz_support.c
  )

set(HEAPLAYER_SOURCES
  ${HEAPLAYERS_DIR}/customheaps.cpp
  ${HEAPLAYERS_DIR}/lea_heap.c
  )

set(CONNECTION_SOURCES
  ${CONNECTION_DIR}/connection_less.c
  ${CONNECTION_DIR}/connection_cl.c
  ${CONNECTION_DIR}/connection_globals.c
  ${CONNECTION_DIR}/connection_list_cl.c
  ${CONNECTION_DIR}/client_support.c
  ${CONNECTION_DIR}/connection_support.c
  )

set(COMMUNICATION_SOURCES
  ${COMMUNICATION_DIR}/network_interface_cl.c
  )

set(PARSER_SOURCES
  ${BISON_csql_grammar_OUTPUTS}
  ${FLEX_csql_lexer_OUTPUTS}
  ${PARSER_DIR}/parser_support.c
  ${PARSER_DIR}/show_meta.c
  ${PARSER_DIR}/double_byte_support.c
  ${PARSER_DIR}/method_transform.c
  ${PARSER_DIR}/cnf.c
  ${PARSER_DIR}/compile.c
  ${PARSER_DIR}/parse_dbi.c
  ${PARSER_DIR}/parse_evaluate.c
  ${PARSER_DIR}/keyword.c
  ${PARSER_DIR}/parse_tree_cl.c
  ${PARSER_DIR}/parse_tree.c
  ${PARSER_DIR}/query_result.c
  ${PARSER_DIR}/name_resolution.c
  ${PARSER_DIR}/semantic_check.c
  ${PARSER_DIR}/type_checking.c
  ${PARSER_DIR}/xasl_generation.c
  ${PARSER_DIR}/scanner_support.c
  ${PARSER_DIR}/view_transform.c
  )

set(OPTIMIZER_SOURCES
  ${OPTIMIZER_DIR}/query_bitset.c
  ${OPTIMIZER_DIR}/query_graph.c
  ${OPTIMIZER_DIR}/query_planner.c
  ${OPTIMIZER_DIR}/plan_generation.c
  ${OPTIMIZER_DIR}/query_rewrite.c
  )

set(QUERY_SOURCES
  ${QUERY_DIR}/execute_schema.c
  ${QUERY_DIR}/execute_statement.c
  ${QUERY_DIR}/arithmetic.c
  ${QUERY_DIR}/cursor.c
  ${QUERY_DIR}/query_dump.c
  ${QUERY_DIR}/query_evaluator.c
  ${QUERY_DIR}/fetch.c
  ${QUERY_DIR}/filter_pred_cache.c
  ${QUERY_DIR}/list_file.c
  ${QUERY_DIR}/numeric_opfunc.c
  ${QUERY_DIR}/query_cl.c
  ${QUERY_DIR}/query_manager.c
  ${QUERY_DIR}/scan_manager.c
  ${QUERY_DIR}/serial.c
  ${QUERY_DIR}/set_scan.c
  ${QUERY_DIR}/string_opfunc.c
  ${QUERY_DIR}/method_scan.c
  ${QUERY_DIR}/query_executor.c
  ${QUERY_DIR}/show_scan.c
  ${QUERY_DIR}/partition.c
  ${QUERY_DIR}/query_opfunc.c
  ${QUERY_DIR}/xasl_to_stream.c
  ${QUERY_DIR}/stream_to_xasl.c
  ${QUERY_DIR}/crypt_opfunc.c
  ${QUERY_DIR}/vacuum.c
  ${QUERY_DIR}/xasl_cache.c
  )

set(OBJECT_SOURCES
  ${OBJECT_DIR}/authenticate.c
  ${OBJECT_DIR}/class_description.cpp
  ${OBJECT_DIR}/class_object.c
  ${OBJECT_DIR}/elo.c
  ${OBJECT_DIR}/object_description.cpp
  ${OBJECT_DIR}/object_domain.c
  ${OBJECT_DIR}/object_accessor.c
  ${OBJECT_DIR}/object_primitive.c
  ${OBJECT_DIR}/object_print.c
  ${OBJECT_DIR}/object_printer.cpp
  ${OBJECT_DIR}/object_print_util.cpp
  ${OBJECT_DIR}/object_representation.c
  ${OBJECT_DIR}/object_template.c
  ${OBJECT_DIR}/quick_fit.c
  ${OBJECT_DIR}/schema_manager.c
  ${OBJECT_DIR}/schema_template.c
  ${OBJECT_DIR}/set_object.c
  ${OBJECT_DIR}/transform.c
  ${OBJECT_DIR}/transform_cl.c
  ${OBJECT_DIR}/trigger_description.cpp
  ${OBJECT_DIR}/trigger_manager.c
  ${OBJECT_DIR}/virtual_object.c
  ${OBJECT_DIR}/work_space.c
  )

set(JSP_SOURCES
  ${JSP_DIR}/jsp_cl.c
  ${JSP_DIR}/jsp_sr.c
  )

set(THREAD_SOURCES
  ${THREAD_DIR}/thread_entry.cpp
  ${THREAD_DIR}/thread_manager.cpp
  )
set(THREAD_HEADERS
  ${THREAD_DIR}/thread_compat.hpp
  ${THREAD_DIR}/thread_entry.hpp
  ${THREAD_DIR}/thread_manager.hpp
  )

set(TRANSACTION_SOURCES
  ${TRANSACTION_DIR}/log_compress.c
  ${TRANSACTION_DIR}/boot_cl.c
  ${TRANSACTION_DIR}/boot_sr.c
  ${TRANSACTION_DIR}/locator.c
  ${TRANSACTION_DIR}/locator_cl.c
  ${TRANSACTION_DIR}/locator_sr.c
  ${TRANSACTION_DIR}/lock_manager.c
  ${TRANSACTION_DIR}/lock_table.c
  ${TRANSACTION_DIR}/log_2pc.c
  ${TRANSACTION_DIR}/log_comm.c
  ${TRANSACTION_DIR}/log_global.c
  ${TRANSACTION_DIR}/log_manager.c
  ${TRANSACTION_DIR}/log_page_buffer.c
  ${TRANSACTION_DIR}/log_recovery.c
  ${TRANSACTION_DIR}/log_tran_table.c
  ${TRANSACTION_DIR}/replication.c
  ${TRANSACTION_DIR}/recovery.c
  ${TRANSACTION_DIR}/transaction_cl.c
  ${TRANSACTION_DIR}/transaction_sr.c
  ${TRANSACTION_DIR}/wait_for_graph.c
  ${TRANSACTION_DIR}/log_writer.c
  ${TRANSACTION_DIR}/mvcc.c
  )

set(STORAGE_SOURCES
  ${STORAGE_DIR}/btree.c
  ${STORAGE_DIR}/btree_load.c
  ${STORAGE_DIR}/system_catalog.c
  ${STORAGE_DIR}/catalog_class.c
  ${STORAGE_DIR}/compactdb_sr.c
  ${STORAGE_DIR}/disk_manager.c
  ${STORAGE_DIR}/storage_common.c
  ${STORAGE_DIR}/extendible_hash.c
  ${STORAGE_DIR}/file_manager.c
  ${STORAGE_DIR}/heap_file.c
  ${STORAGE_DIR}/file_io.c
  ${STORAGE_DIR}/oid.c
  ${STORAGE_DIR}/overflow_file.c
  ${STORAGE_DIR}/page_buffer.c
  ${STORAGE_DIR}/statistics_cl.c
  ${STORAGE_DIR}/statistics_sr.c
  ${STORAGE_DIR}/slotted_page.c
  ${STORAGE_DIR}/external_sort.c
  ${STORAGE_DIR}/es_common.c
  ${STORAGE_DIR}/es.c
  ${STORAGE_DIR}/es_posix.c
  ${STORAGE_DIR}/es_owfs.c
  )

set(SESSION_SOURCES
  ${SESSION_DIR}/session.c
  ${SESSION_DIR}/session_sr.c
  )

if(UNIX)
  list(APPEND CONNECTION_SOURCES ${CONNECTION_DIR}/tcp.c)
  list(APPEND BASE_SOURCES ${BASE_DIR}/dynamic_load.c)
else(UNIX)
  list(APPEND CONNECTION_SOURCES ${CONNECTION_DIR}/wintcp.c)
  list(APPEND BASE_SOURCES ${BASE_DIR}/rand.c)
endif(UNIX)

set_source_files_properties(${BISON_csql_grammar_OUTPUTS} PROPERTIES GENERATED true)
set_source_files_properties(${FLEX_csql_lexer_OUTPUTS} PROPERTIES GENERATED true)
set_source_files_properties(${BISON_loader_grammar_OUTPUTS} PROPERTIES GENERATED true)
set_source_files_properties(${FLEX_loader_lexer_OUTPUTS} PROPERTIES GENERATED true)
set_source_files_properties(${PROBES_OBJECT} PROPERTIES EXTERNAL_OBJECT true GENERATED true)

if(UNIX)
set_source_files_properties(${COMPAT_DIR}/db_json.cpp PROPERTIES COMPILE_FLAGS -Wno-unknown-pragmas)
endif(UNIX)

SET_SOURCE_FILES_PROPERTIES(
  ${EXECUTABLES_DIR}/csql.c
  ${EXECUTABLES_DIR}/csql_session.c
  ${EXECUTABLES_DIR}/csql_result.c
  ${EXECUTABLES_DIR}/csql_support.c
  ${EXECUTABLES_DIR}/csql_result_format.c
  ${EXECUTABLES_DIR}/util_sa.c
  ${EXECUTABLES_DIR}/util_cs.c
  ${EXECUTABLES_DIR}/util_common.c
  ${EXECUTABLES_DIR}/compactdb.c
  ${EXECUTABLES_DIR}/loaddb.c
  ${EXECUTABLES_DIR}/unloaddb.c
  ${EXECUTABLES_DIR}/load_object.c
  ${EXECUTABLES_DIR}/unload_object.c
  ${EXECUTABLES_DIR}/unload_schema.c
  ${EXECUTABLES_DIR}/file_hash.c
  ${EXECUTABLES_DIR}/loader.c
  ${EXECUTABLES_DIR}/loader_object_table.c
  ${COMPAT_SOURCES}
  ${BASE_SOURCES}
  ${HEAPLAYER_SOURCES}
  ${CONNECTION_SOURCES}
  ${CONNECTION_TCP_SOURCE}
  ${COMMUNICATION_SOURCES}
  ${PARSER_DIR}/parser_support.c
  ${PARSER_DIR}/show_meta.c
  ${PARSER_DIR}/double_byte_support.c
  ${PARSER_DIR}/method_transform.c
  ${PARSER_DIR}/cnf.c
  ${PARSER_DIR}/compile.c
  ${PARSER_DIR}/parse_dbi.c
  ${PARSER_DIR}/parse_evaluate.c
  ${PARSER_DIR}/keyword.c
  ${PARSER_DIR}/parse_tree_cl.c
  ${PARSER_DIR}/parse_tree.c
  ${PARSER_DIR}/query_result.c
  ${PARSER_DIR}/name_resolution.c
  ${PARSER_DIR}/semantic_check.c
  ${PARSER_DIR}/type_checking.c
  ${PARSER_DIR}/xasl_generation.c
  ${PARSER_DIR}/scanner_support.c
  ${PARSER_DIR}/view_transform.c
  ${OPTIMIZER_SOURCES}
  ${QUERY_SOURCES}
  ${OBJECT_SOURCES}
  ${JSP_SOURCES}
  ${THREAD_SOURCES}
  ${TRANSACTION_SOURCES}
  ${STORAGE_SOURCES}
  ${ES_SOURCES}
  ${SESSION_SOURCES}
  ${PROBES_OBJECT}
  PROPERTIES LANGUAGE CXX
  )

SET_SOURCE_FILES_PROPERTIES(
  ${BASE_DIR}/md5.c
  ${CSQL_GRAMMAR_OUTPUT}
  ${LOADER_GRAMMAR_OUTPUT}
  ${CSQL_LEXER_OUTPUT}
  ${LOADER_LEXER_OUTPUT}
  ${ESQL_GRAMMAR_OUTPUT}
  ${ESQL_LEXER_OUTPUT}
  ${COMPAT_SOURCES_C}
  PROPERTIES LANGUAGE C
  )

add_library(cubridsa SHARED
  ${EXECUTABLE_SOURCES}
  ${COMPAT_SOURCES}
  ${BASE_SOURCES}
  ${HEAPLAYER_SOURCES}
  ${CONNECTION_SOURCES}
  ${CONNECTION_TCP_SOURCE}
  ${COMMUNICATION_SOURCES}
  ${PARSER_SOURCES}
  ${OPTIMIZER_SOURCES}
  ${QUERY_SOURCES}
  ${OBJECT_SOURCES}
  ${JSP_SOURCES}
  ${THREAD_SOURCES}
  ${TRANSACTION_SOURCES}
  ${STORAGE_SOURCES}
  ${ES_SOURCES}
  ${SESSION_SOURCES}
  ${PROBES_OBJECT}
  ${COMPAT_SOURCES_C}
  )
set_target_properties(cubridsa PROPERTIES SOVERSION "${CUBRID_MAJOR_VERSION}.${CUBRID_MINOR_VERSION}")

target_compile_definitions(cubridsa PRIVATE SA_MODE ${COMMON_DEFS})
if(NOT USE_CUBRID_ENV)
  target_compile_definitions(cubridsa PRIVATE ${DIR_DEFS})
endif(NOT USE_CUBRID_ENV)
if(WIN32)
  set_source_files_properties(${BASE_DIR}/message_catalog.c PROPERTIES COMPILE_FLAGS -DNDEBUG)
  set_source_files_properties(${HEAPLAYERS_DIR}/customheaps.cpp PROPERTIES COMPILE_FLAGS -Od)
  SET_SOURCE_FILES_PROPERTIES(
    ${CSQL_GRAMMAR_OUTPUT}
    ${LOADER_GRAMMAR_OUTPUT}
    ${CSQL_LEXER_OUTPUT}
    ${LOADER_LEXER_OUTPUT}
    ${ESQL_GRAMMAR_OUTPUT}
    ${ESQL_LEXER_OUTPUT}
    PROPERTIES COMPILE_FLAGS /WX-
  )
  set_source_files_properties(${BISON_csql_grammar_OUTPUTS} PROPERTIES COMPILE_FLAGS "${COMPILE_FLAGS} -Og-")
  target_compile_definitions(cubridsa PRIVATE YY_NO_UNISTD_H)
  if(TARGET_PLATFORM_BITS EQUAL 32)
    target_compile_definitions(cubridsa PRIVATE _USE_32BIT_TIME_T)
  endif(TARGET_PLATFORM_BITS EQUAL 32)
  target_link_libraries(cubridsa LINK_PRIVATE ws2_32 ${JVM_LIBS})
  set_target_properties(cubridsa PROPERTIES LINK_FLAGS "/DEF:\"${CMAKE_SOURCE_DIR}/win/cubridsa/cubridsa.def\"" LINK_FLAGS_RELEASE "/NODEFAULTLIB:libcmt.lib" LINK_FLAGS_DEBUG "/NODEFAULTLIB:msvcrt.lib")
endif(WIN32)
target_include_directories(cubridsa PRIVATE ${CMAKE_SOURCE_DIR}/src/heaplayers/util ${JAVA_INC} ${EP_INCLUDES})
if(UNIX)
  target_link_libraries(cubridsa LINK_PRIVATE -Wl,-whole-archive cas ${EP_LIBS} -Wl,-no-whole-archive)
  target_link_libraries(cubridsa LINK_PUBLIC ${CURSES_LIBRARIES} ${CMAKE_DL_LIBS})
else(UNIX)
  target_link_libraries(cubridsa LINK_PRIVATE cas ${EP_LIBS})
endif(UNIX)

add_dependencies(cubridsa gen_csql_grammar gen_csql_lexer gen_loader_grammar gen_loader_lexer)

add_dependencies(cubridsa ${EP_TARGETS})

if(ENABLE_SYSTEMTAP)
  target_include_directories(cubridsa PRIVATE ${CMAKE_BINARY_DIR})
  add_dependencies(cubridsa gen_probes)
endif(ENABLE_SYSTEMTAP)

install(TARGETS cubridsa
  RUNTIME DESTINATION ${CUBRID_BINDIR} COMPONENT Library
  LIBRARY DESTINATION ${CUBRID_LIBDIR} COMPONENT Library
  )


# install pdb files for debugging on windows
if(WIN32)
  install(DIRECTORY
    ${CMAKE_CURRENT_BINARY_DIR}/\${CMAKE_INSTALL_CONFIG_NAME}/
    DESTINATION ${CUBRID_BINDIR} COMPONENT Debuginfo
    FILES_MATCHING PATTERN "*.pdb"
    )
endif(WIN32)<|MERGE_RESOLUTION|>--- conflicted
+++ resolved
@@ -58,14 +58,10 @@
   ${COMPAT_DIR}/db_value_printer.cpp
   ${COMPAT_DIR}/db_vdb.c
   ${COMPAT_DIR}/db_virt.c
-<<<<<<< HEAD
-  ${COMPAT_DIR}/db_json.cpp
   ${COMPAT_DIR}/dbtype_function.c
   )
 set(COMPAT_SOURCES_C
   ${COMPAT_DIR}/dbtype_function.c
-=======
->>>>>>> 6210fdce
   )
 
 set(BASE_SOURCES
